unit DBVMDebuggerInterface;

//limited debugger, but still useful

{$mode delphi}

interface

uses
  jwawindows, windows, Classes, SysUtils,cefuncproc, newkernelhandler,
  DebuggerInterface,contnrs, vmxfunctions;

type
  TDBVMResumerThread=class(TThread)
  public
    procedure Execute; override; //frequently gets the frozen thread list and checks if it contains the CE process. If so, resume, and check more frequently
  end;


  TDBVMDebugInterface=class(TDebuggerInterface)
  private
    lastfrozenID: integer;
    currentFrozenID: integer;
    currentFrozenState: TPageEventExtended;


    lastContinueWasAStep: boolean; //if the last continue was a step then wait for lastfrozenID specifically until it gets abandoned (or takes 5 seconds)

    resumerThread: TDBVMResumerThread;

    processCR3: qword;
    procedure SteppingThreadLost;

    function setBreakEvent(var lpDebugEvent: TDebugEvent; frozenThreadID: integer): boolean;
  public
    usermodeloopint3: qword;
    kernelmodeloopint3: qword; static;
    OnSteppingthreadLoss: TNotifyEvent;
    constructor create;
    destructor destroy; override;
    function WaitForDebugEvent(var lpDebugEvent: TDebugEvent; dwMilliseconds: DWORD): BOOL; override;
    function ContinueDebugEvent(dwProcessId: DWORD; dwThreadId: DWORD; dwContinueStatus: DWORD): BOOL; override;
    function SetThreadContext(hThread: THandle; const lpContext: TContext; isFrozenThread: Boolean=false): BOOL; override;
    function GetThreadContext(hThread: THandle; var lpContext: TContext; isFrozenThread: Boolean=false):  BOOL; override;

    function DebugActiveProcess(dwProcessId: DWORD): BOOL; override;
    function needsToAttach: boolean; override;
    function controlsTheThreadList: boolean; override;
    function usesDebugRegisters: boolean; override;


  end;

var dbvm_bp_unfreezeselfcounter: integer;

implementation

uses DBK32functions, ProcessHandlerUnit, symbolhandler, simpleaobscanner,
  commonTypeDefs, symbolhandlerstructs, globals;

resourcestring
  rsDBVMLevelNotFor32Bit = 'DBVM level debug does not work on the 32-bit CE';


procedure TDBVMResumerThread.Execute;
var
  shortstate: TDBVMBPShortState;
  listsize: integer;
  sleeptime: integer;
  i: integer;

  inuse: byte;
  continueMethod: byte;
  cid: TClientID;
  thisprocess: dword;
  hadToUnfreeze: boolean;
begin
  thisprocess:=GetCurrentProcessId;

  sleeptime:=1000; //start with 1 second
  while not terminated do
  begin
    hadToUnfreeze:=false;
    listsize:=dbvm_bp_getBrokenThreadListSize;

    for i:=0 to listsize-1 do
    begin
      if dbvm_bp_getBrokenThreadEventShort(i,shortstate)=0 then
      begin
        inuse:=shortstate.status and $ff;
        continueMethod:=shortstate.status shl 8;
        if (inuse=1) and (continueMethod=0) then
        begin
          if getClientIDFromDBVMBPShortState(shortstate, cid) then //assuming this works for CE (else just do not read that memory while a watch bp is going on.  Perhaps a RPM/WPM hook)
          begin
            if cid.UniqueProcess=thisprocess then
            begin
              //a CE thread was frozen
              hadToUnfreeze:=true;
              dbvm_bp_resumeBrokenThread(i,2); //run, and be free little one
              inc(dbvm_bp_unfreezeselfcounter);
            end;
          end;
        end;
      end;
    end;

    if hadToUnfreeze then
      sleeptime:=sleeptime div 2
    else
      sleeptime:=min(1000, sleeptime*2+1);

    if sleeptime=0 then
    asm
     pause
    end;
    sleep(sleeptime);
  end;
end;


function TDBVMDebugInterface.setBreakEvent(var lpDebugEvent: TDebugEvent; frozenThreadID: integer):boolean;
var
  watchid, status: integer;
  clientid: TClientID;
begin
  result:=false;
  if dbvm_bp_getBrokenThreadEventFull(frozenThreadID, watchid, status, currentFrozenState)=0 then
  begin
    result:=true;
    currentFrozenID:=frozenThreadID;
    lpDebugEvent.dwDebugEventCode:=EXCEPTION_DEBUG_EVENT;
    lpDebugEvent.Exception.dwFirstChance:=1;
    lpDebugEvent.Exception.ExceptionRecord.ExceptionAddress:=pointer(currentFrozenState.basic.RIP);
    lpDebugEvent.Exception.ExceptionRecord.ExceptionCode:=EXCEPTION_DBVM_BREAKPOINT;
    lpDebugEvent.Exception.ExceptionRecord.ExceptionFlags:=watchid; //-1 when stepping
    lpDebugEvent.Exception.ExceptionRecord.NumberParameters:=6;
    lpDebugEvent.Exception.ExceptionRecord.ExceptionInformation[0]:=frozenThreadID;
    lpDebugEvent.Exception.ExceptionRecord.ExceptionInformation[1]:=currentFrozenState.basic.CR3;
    lpDebugEvent.Exception.ExceptionRecord.ExceptionInformation[2]:=currentFrozenState.basic.FSBASE;
    lpDebugEvent.Exception.ExceptionRecord.ExceptionInformation[3]:=currentFrozenState.basic.GSBASE;
    lpDebugEvent.Exception.ExceptionRecord.ExceptionInformation[4]:=currentFrozenState.basic.GSBASE_KERNEL;
    lpDebugEvent.Exception.ExceptionRecord.ExceptionInformation[5]:=ifthen<ULONG_PTR>(processCR3<>currentFrozenState.basic.CR3,1,0);

    if getClientIDFromDBVMBPState(currentFrozenState, clientID) then
    begin
      lpDebugEvent.dwProcessId:=clientID.UniqueProcess;
      lpDebugEvent.dwThreadId:=clientID.UniqueThread;

      if lpDebugEvent.dwProcessId=GetCurrentProcessId then exit(false); //resumer thread will do this one
    end
    else
    begin
      //failure getting it. Use the CR3 and GSBASE (or FSBASE if gs is 0)
      lpDebugEvent.dwProcessId:=currentFrozenState.basic.CR3 or (1 shl 31); //set the MSB to signal it's a 'special' id (it's not  big enough)
      lpDebugEvent.dwThreadId:=currentFrozenState.basic.GSBASE;
      if lpDebugEvent.dwThreadId=0 then
        lpDebugEvent.dwThreadId:=currentFrozenState.basic.FSBASE;

      if lpDebugEvent.dwThreadId=0 then
        lpDebugEvent.dwThreadId:=currentFrozenState.basic.GSBASE_KERNEL;

      lpDebugEvent.dwThreadId:=lpDebugEvent.dwThreadId or (1 shl 31);
    end;


  end;
end;

procedure TDBVMDebugInterface.SteppingThreadLost;
begin
  if assigned(OnSteppingthreadLoss) then
    OnSteppingthreadLoss(self);
end;

function TDBVMDebugInterface.WaitForDebugEvent(var lpDebugEvent: TDebugEvent; dwMilliseconds: DWORD): BOOL;
var
  starttime: qword;
  listsize: integer;
  i: integer;
  shortstate: TDBVMBPShortState;

  inuse: byte;
  continueMethod: byte;
  cid: TClientID;
begin
  starttime:=GetTickCount64;

  result:=false;

  repeat
    listsize:=dbvm_bp_getBrokenThreadListSize; //being not 0 does not mean there is an active bp, check if one is active (never goes down)

    if lastContinueWasAStep then
    begin
      lastContinueWasAStep:=false;

      //wait 5 seconds for this one
      while gettickcount64<starttime+5000 do
      begin
        if dbvm_bp_getBrokenThreadEventShort(lastfrozenID, shortstate)=0 then
        begin
          if (shortstate.status and $ff)=2 then //abandoned, stop waiting
          begin
            tthread.Queue(TThread.CurrentThread, SteppingThreadLost);
            break;
          end;

          if (shortstate.status shr 8)=0 then
          begin
            //it has finished the step properly
            exit(setBreakEvent(lpDebugEvent, lastfrozenID));
          end;

          //still here so step hasn't finished yet
          asm
          pause
          end;
          sleep(0);
        end
        else
          break;
      end;
    end;



    for i:=0 to listsize-1 do
    begin
      if dbvm_bp_getBrokenThreadEventShort(i,shortstate)=0 then
      begin
        inuse:=shortstate.status and $ff;
        continueMethod:=shortstate.status shr 8;

        if inuse=1 then
        begin
          if continueMethod=0 then //found a broken and waiting one
          begin
            cid.UniqueProcess:=0;
            if getClientIDFromDBVMBPShortState(shortstate,cid) then
            begin
              if cid.UniqueProcess=GetCurrentProcessId then continue; //let the resumer thread deal with this
            end;

            if dbvmbp_options.TargetedProcessOnly then
            begin
              //check if it's the correct process, if not, continue the bp
              if cid.UniqueProcess<>0 then
              begin
                if cid.UniqueProcess<>processid then //wrong pid
                begin
                  dbvm_bp_resumeBrokenThread(i,2);
                  continue;
                end;
              end
              else
              begin
                //getting the processid failed, try the CR3
                if processCR3<>shortstate.cr3 then //wrong cr3
                begin
                  dbvm_bp_resumeBrokenThread(i,2);
                  continue; //wrong cr3
                end;
              end;
            end;

            //still here, handling it
            exit(setBreakEvent(lpDebugEvent, i));
          end;
        end
        else
        begin
          //abandoned
          dbvm_bp_resumeBrokenThread(i,2); //frees the spot for new bp's
        end;
      end;
    end;
    asm
    pause
    end;
    sleep(0); //windows 10 fixed the sleep(0) where it will cause an immeadiate release of the timeslice
  until (dwMilliseconds=0) or (dword(gettickcount64-starttime)>dwMilliseconds); //if dwMilliseconds = INFINITE ($ffffffff) then this is never true


end;

function TDBVMDebugInterface.ContinueDebugEvent(dwProcessId: DWORD; dwThreadId: DWORD; dwContinueStatus: DWORD): BOOL;
var step: boolean;
begin
  try
    lastfrozenID:=currentFrozenID;
    if dwContinueStatus=DBG_CONTINUE_SINGLESTEP then
    begin
      OutputDebugString('TDBVMDebugInterface.ContinueDebugEvent returning single step');
      //single step
      lastContinueWasAStep:=true;
      dbvm_bp_resumeBrokenThread(currentFrozenID, 1); //step
    end
    else
    begin
      //run
      OutputDebugString('TDBVMDebugInterface.ContinueDebugEvent returning normal run');
      lastContinueWasAStep:=false;
      dbvm_bp_resumeBrokenThread(currentFrozenID, 2); //run
    end;

    result:=true;
  except
    result:=false;
  end;

end;

function TDBVMDebugInterface.needsToAttach: boolean;
begin
  result:=false;
end;

function TDBVMDebugInterface.controlsTheThreadList: boolean;
begin
  result:=false;
end;

function TDBVMDebugInterface.usesDebugRegisters: boolean;
begin
  result:=false; //doesn't give one fuck about debugregisters
end;

function TDBVMDebugInterface.SetThreadContext(hThread: THandle; const lpContext: TContext; isFrozenThread: Boolean=false): BOOL;
var f: dword;
begin
  OutputDebugString('TDBVMDebugInterface.SetThreadContext');

  if isFrozenThread then
  begin
    OutputDebugString('Is frozen');
    currentFrozenState.basic.FLAGS:=lpContext.EFlags;

    currentFrozenState.fpudata.MXCSR:={$ifdef cpu32}lpContext.FloatSave.ControlWord{$else}lpContext.MxCsr{$endif};

    currentFrozenState.basic.DR0:=lpContext.Dr0;
    currentFrozenState.basic.DR1:=lpContext.Dr1;
    currentFrozenState.basic.DR2:=lpContext.Dr2;
    currentFrozenState.basic.DR3:=lpContext.Dr3;
    currentFrozenState.basic.DR6:=lpContext.Dr6;
    currentFrozenState.basic.DR7:=lpContext.Dr7;


<<<<<<< HEAD
    currentFrozenState.basic.RAX:=lpContext.{$ifdef cpu32}Eax{$else}Rax{$endif};
    currentFrozenState.basic.RCX:=lpContext.{$ifdef cpu32}Ecx{$else}Rcx{$endif};
    currentFrozenState.basic.Rdx:=lpContext.{$ifdef cpu32}Edx{$else}Rdx{$endif};
    currentFrozenState.basic.Rbx:=lpContext.{$ifdef cpu32}Ebx{$else}Rbx{$endif};
    currentFrozenState.basic.Rsp:=lpContext.{$ifdef cpu32}Esp{$else}Rsp{$endif};
    currentFrozenState.basic.Rbp:=lpContext.{$ifdef cpu32}Ebp{$else}Rbp{$endif};
    currentFrozenState.basic.Rsi:=lpContext.{$ifdef cpu32}Esi{$else}Rsi{$endif};
    currentFrozenState.basic.Rdi:=lpContext.{$ifdef cpu32}Edi{$else}Rdi{$endif};
    {$ifdef cpu64}
=======
    currentFrozenState.basic.RAX:=lpContext.Rax;
    currentFrozenState.basic.RCX:=lpContext.Rcx;
   // OutputDebugString(format('RDX was %d. becomes %d', [currentFrozenState.basic.Rdx, lpContext.RDX]));
    currentFrozenState.basic.Rdx:=lpContext.RDX;
    currentFrozenState.basic.Rbx:=lpContext.RBX;
    currentFrozenState.basic.Rsp:=lpContext.RSP;
    currentFrozenState.basic.Rbp:=lpContext.RBP;
    currentFrozenState.basic.Rsi:=lpContext.RSI;
    currentFrozenState.basic.Rdi:=lpContext.RDI;
>>>>>>> d78acf17
    currentFrozenState.basic.R8:=lpContext.R8;
    currentFrozenState.basic.R9:=lpContext.R9;
    currentFrozenState.basic.R10:=lpContext.R10;
    currentFrozenState.basic.R11:=lpContext.R11;
    currentFrozenState.basic.R12:=lpContext.R12;
    currentFrozenState.basic.R13:=lpContext.R13;
    currentFrozenState.basic.R14:=lpContext.R14;
    currentFrozenState.basic.R15:=lpContext.R15;
    CopyMemory(@currentFrozenState.fpudata, @lpContext.FltSave,512);
    {$else}
    CopyMemory(@currentFrozenState.fpudata, @lpContext.ext,512);
    {$endif}

    currentFrozenState.basic.Rip:=lpContext.{$ifdef cpu32}eip{$else}Rip{$endif};


    dbvm_bp_setBrokenThreadEventFull(currentFrozenID, currentFrozenState);

    result:=true;
  end
  else
    result:=false;
end;

function TDBVMDebugInterface.GetThreadContext(hThread: THandle; var lpContext: TContext; isFrozenThread: Boolean=false):  BOOL;
begin
  if isFrozenThread then
  begin

    lpContext.SegCs:=currentFrozenState.basic.CS;
    lpContext.SegDs:=currentFrozenState.basic.DS;
    lpContext.SegEs:=currentFrozenState.basic.ES;
    lpContext.SegFs:=currentFrozenState.basic.FS;
    lpContext.SegGs:=currentFrozenState.basic.GS;

    lpContext.EFlags:=currentFrozenState.basic.FLAGS;
    {$ifdef cpu32}lpContext.FloatSave.ControlWord{$else}lpContext.MxCsr{$endif}:=currentFrozenState.fpudata.MXCSR;

    lpContext.Dr0:=currentFrozenState.basic.DR0;
    lpContext.Dr1:=currentFrozenState.basic.DR1;
    lpContext.Dr2:=currentFrozenState.basic.DR2;
    lpContext.Dr3:=currentFrozenState.basic.DR3;
    lpContext.Dr6:=currentFrozenState.basic.DR6;
    lpContext.Dr7:=currentFrozenState.basic.DR7;


    lpContext.{$ifdef cpu32}Eax{$else}Rax{$endif}:=currentFrozenState.basic.RAX;
    lpContext.{$ifdef cpu32}Ecx{$else}Rcx{$endif}:=currentFrozenState.basic.RCX;
    lpContext.{$ifdef cpu32}Edx{$else}Rdx{$endif}:=currentFrozenState.basic.RDX;
    lpContext.{$ifdef cpu32}Ebx{$else}Rbx{$endif}:=currentFrozenState.basic.RBX;
    lpContext.{$ifdef cpu32}Esp{$else}Rsp{$endif}:=currentFrozenState.basic.RSP;
    lpContext.{$ifdef cpu32}Ebp{$else}Rbp{$endif}:=currentFrozenState.basic.RBP;
    lpContext.{$ifdef cpu32}Esi{$else}Rsi{$endif}:=currentFrozenState.basic.RSI;
    lpContext.{$ifdef cpu32}Edi{$else}Rdi{$endif}:=currentFrozenState.basic.RDI;
    {$ifdef cpu64}
    lpContext.R8:=currentFrozenState.basic.R8;
    lpContext.R9:=currentFrozenState.basic.R9;
    lpContext.R10:=currentFrozenState.basic.R10;
    lpContext.R11:=currentFrozenState.basic.R11;
    lpContext.R12:=currentFrozenState.basic.R12;
    lpContext.R13:=currentFrozenState.basic.R13;
    lpContext.R14:=currentFrozenState.basic.R14;
    lpContext.R15:=currentFrozenState.basic.R15;


    lpContext.P1Home:=currentFrozenState.basic.Count;
    if processCR3<>currentFrozenState.basic.CR3 then
      lpContext.P2Home:=currentFrozenState.basic.CR3 //give the special cr3
    else
      lpContext.P2Home:=0; //normal access

    CopyMemory(@lpContext.FltSave, @currentFrozenState.fpudata,512);
    {$else}
    CopyMemory(@lpContext.ext, @currentFrozenState.fpudata,512);

    {$endif}
    lpContext.{$ifdef cpu32}Eip{$else}Rip{$endif}:=currentFrozenState.basic.Rip;




    result:=true;
  end
  else
    result:=false;
end;


function TDBVMDebugInterface.DebugActiveProcess(dwProcessId: DWORD): BOOL;
var
  mi: TModuleInfo;
  buffer: array [0..4095] of byte;
  ka:ptruint;
  br: ptruint;
  i,j: integer;

  cr3log: array [0..512] of qword;
  mbi: TMEMORYBASICINFORMATION;

  oldforce: boolean;
begin
  if (dwprocessid=0) or (dwProcessID=$ffffffff) then dwProcessId:=GetCurrentProcessId; //just a temporary id to get some usermode and kernelmode 'break'points

  if (processhandler.processid=0) or (processhandler.processid<>dwProcessId) then
  begin
    processhandler.processid:=dwProcessID;
    Open_Process;
    symhandler.kernelsymbols:=true;
    symhandler.reinitialize;
  end
  else
  begin
    if symhandler.kernelsymbols=false then
    begin
      symhandler.kernelsymbols:=true;
      symhandler.reinitialize;
    end;
  end;


  GetCR3(processhandle, processcr3);
  cr3log[0]:=processcr3;



  //scan executable memory for a CC
  oldforce:=forceCR3VirtualQueryEx;
  try
    if usedbkquery then
      forceCR3VirtualQueryEx:=true; //kernelmode VQE does not support differentiating between executable and non-executable memory, so if it's used, use the CR3 vqe instead

    usermodeloopint3:=findaob('cc','+X',fsmNotAligned,'',true);
  except
    on e:exception do
    begin
      fErrorString:=e.message;
      exit(false);
    end;
  end;

  forceCR3VirtualQueryEx:=oldforce;

  if dbvmbp_options.KernelmodeBreaks then
  begin
    if kernelmodeloopint3=0 then
    begin
      symhandler.waitforsymbolsloaded(true);
      if symhandler.getmodulebyname('ntoskrnl.exe',mi) then
      begin
        for i:=0 to 512 do
        begin
          if cr3log[i]=0 then break;  //end of the list

          ka:=mi.baseaddress;
          while (kernelmodeloopint3=0) and (ka<mi.baseaddress+mi.basesize) do
          begin
            if GetPageInfoCR3(cr3log[i],ka,mbi) then //get some page info (like if it's executable)
            begin
              if mbi.Protect in [PAGE_EXECUTE_READ,PAGE_EXECUTE_READWRITE] then
              begin
                while (kernelmodeloopint3=0) and (ka<ptruint(mbi.BaseAddress)+mbi.RegionSize) do
                begin
                  if ReadProcessMemoryCR3(cr3log[i],pointer(ka),@buffer,4096,br) then
                  begin
                    for j:=0 to 4095 do
                      if buffer[j]=$cc then
                      begin
                        kernelmodeloopint3:=ka+j;
                        break;
                      end;
                  end;
                  inc(ka,4096);
                end;
              end else ka:=ptruint(mbi.BaseAddress)+mbi.RegionSize;
            end else inc(ka,4096);
          end;

          if kernelmodeloopint3<>0 then break;

          if (i=0) then
          begin
            //need to fill the other cr3 values
            if dbvm_log_cr3values_start then
            begin
              ReadProcessMemory(processhandle,0,@br, 1,br);
              sleep(2000);
              if dbvm_log_cr3values_stop(@cr3log[1])=false then break; //give up
            end
            else break;

            //the other cr3 values are now filled in
          end;
        end;
      end;
    end;
  end
  else
    kernelmodeloopint3:=0;

  result:=true;
end;

constructor TDBVMDebugInterface.create;
begin
  inherited create;
  fDebuggerCapabilities:=fDebuggerCapabilities-[dbcCanUseInt1BasedBreakpoints];   //perhaps in the future add thread specific code

  resumerThread:=TDBVMResumerThread.Create(false);
end;

destructor TDBVMDebugInterface.destroy;
begin
  resumerThread.terminate;
  freeandnil(resumerThread);
  inherited destroy;
end;

end.
<|MERGE_RESOLUTION|>--- conflicted
+++ resolved
@@ -346,7 +346,6 @@
     currentFrozenState.basic.DR7:=lpContext.Dr7;
 
 
-<<<<<<< HEAD
     currentFrozenState.basic.RAX:=lpContext.{$ifdef cpu32}Eax{$else}Rax{$endif};
     currentFrozenState.basic.RCX:=lpContext.{$ifdef cpu32}Ecx{$else}Rcx{$endif};
     currentFrozenState.basic.Rdx:=lpContext.{$ifdef cpu32}Edx{$else}Rdx{$endif};
@@ -356,17 +355,6 @@
     currentFrozenState.basic.Rsi:=lpContext.{$ifdef cpu32}Esi{$else}Rsi{$endif};
     currentFrozenState.basic.Rdi:=lpContext.{$ifdef cpu32}Edi{$else}Rdi{$endif};
     {$ifdef cpu64}
-=======
-    currentFrozenState.basic.RAX:=lpContext.Rax;
-    currentFrozenState.basic.RCX:=lpContext.Rcx;
-   // OutputDebugString(format('RDX was %d. becomes %d', [currentFrozenState.basic.Rdx, lpContext.RDX]));
-    currentFrozenState.basic.Rdx:=lpContext.RDX;
-    currentFrozenState.basic.Rbx:=lpContext.RBX;
-    currentFrozenState.basic.Rsp:=lpContext.RSP;
-    currentFrozenState.basic.Rbp:=lpContext.RBP;
-    currentFrozenState.basic.Rsi:=lpContext.RSI;
-    currentFrozenState.basic.Rdi:=lpContext.RDI;
->>>>>>> d78acf17
     currentFrozenState.basic.R8:=lpContext.R8;
     currentFrozenState.basic.R9:=lpContext.R9;
     currentFrozenState.basic.R10:=lpContext.R10;
@@ -381,8 +369,6 @@
     {$endif}
 
     currentFrozenState.basic.Rip:=lpContext.{$ifdef cpu32}eip{$else}Rip{$endif};
-
-
     dbvm_bp_setBrokenThreadEventFull(currentFrozenID, currentFrozenState);
 
     result:=true;
