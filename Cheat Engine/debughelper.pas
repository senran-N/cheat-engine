--- conflicted
+++ resolved
@@ -1,3383 +1,3380 @@
-unit DebugHelper;
-
-{$mode DELPHI}
-
-interface
-
-uses
-  {$ifdef darwin}
-  macport,macexceptiondebuggerinterface, LCLIntf,LCLType,
-  {$endif}
-  {$ifdef windows}
-  Windows,  KernelDebuggerInterface, WindowsDebugger,
-  {$endif}
-  Classes, SysUtils, Controls, forms, syncobjs, guisafecriticalsection, Dialogs,
-  foundcodeunit, debugeventhandler, CEFuncProc, newkernelhandler, comctrls,
-  debuggertypedefinitions, formChangedAddresses, frmTracerUnit, VEHDebugger,
-  DebuggerInterfaceAPIWrapper, DebuggerInterface,symbolhandler,
-  fgl, disassembler, NetworkDebuggerInterface, Clipbrd, commonTypeDefs ,
-  BreakpointTypeDef,iptnative{$ifdef darwin},  macportdefines{$endif};
-
-{$warn 4056 off}
-
-
-type
-
-
-  TDebuggerthread = class(TThread)
-  private
-    eventhandler: TDebugEventHandler;
-    ThreadList: TList; //only the debugger thread can add or remove from this list
-    BreakpointList: TList;  //only the main thread can add or remove from this list
-
-    debuggerCS: TGuiSafeCriticalSection;
-    //breakpointCS: TGuiSafeCriticalSection;
-    //ThreadListCS: TGuiSafeCriticalSection; //must never be locked before breakpointCS
-
-
-    OnAttachEvent: Tevent; //event that gets set when a process has been created
-    OnContinueEvent: TEvent; //event that gets set by the user when he/she wants to continue from a break
-
-    //settings
-    handlebreakpoints: boolean;
-    hidedebugger: boolean;
-    canusedebugregs: boolean;
-
-    createProcess: boolean;
-
-    fNeedsToSetEntryPointBreakpoint: boolean;
-    filename,parameters: string;
-
-
-    fcurrentThread: TDebugThreadHandler;
-    hasfetchediptlog: boolean;
-
-
-    globalDebug: boolean; //kernelmode debugger only
-
-    fRunning: boolean;
-
-    ResumeProcessWhenIdleCounter: dword; //suspend counter to tell the cleanup handler to resume the process
-
-    hasSetDEPPolicy: boolean;
-
-    neverstarted: boolean;
-    pid: THandle;
-
-    GUIObjectToFree: TObject;
-
-    {$ifdef windows}
-    fetchediptlog: boolean;
-
-    fulliptlog: PIPT_TRACE_DATA;
-    fulliptlogsize: dword;
-    {$endif}
-
-
-<<<<<<< HEAD
-    launchanyhow: boolean;
-=======
-    {$ifdef windows}
->>>>>>> aeda19da
-    usesipt: boolean;
-    {$endif}
-    procedure sync_FreeGUIObject;
-    procedure vmwareRunningAskLaunch;
-
-
-    procedure DBVMSteppingLost(sender: TObject);
-    function getDebugThreadHanderFromThreadID(tid: dword): TDebugThreadHandler;
-
-    procedure GetBreakpointList(address: uint_ptr; size: integer; var bplist: TBreakpointSplitArray);
-    procedure defaultConstructorcode;
-    procedure lockSettings;
-    procedure WaitTillAttachedOrError;
-    procedure setCurrentThread(x: TDebugThreadHandler);
-    function getCurrentThread: TDebugThreadHandler;
-    procedure FindCodeByBP(address: uint_ptr; size: integer; bpt: TBreakpointTrigger; breakpointmethod: TBreakpointMethod); overload;
-    procedure FindCodeByBP(address: uint_ptr; size: integer; bpt: TBreakpointTrigger); overload;
-
-    function AddBreakpoint(owner: PBreakpoint; address: uint_ptr; size: integer; bpt: TBreakpointTrigger; bpm: TBreakpointMethod; bpa: TBreakpointAction; debugregister: integer=-1; foundcodedialog: Tfoundcodedialog=nil; threadID: dword=0; frmchangedaddresses: Tfrmchangedaddresses=nil; FrmTracer: TFrmTracer=nil; tcount: integer=0; changereg: pregistermodificationBP=nil; OnBreakpoint: TBreakpointEvent=nil): PBreakpoint;
-
-
-    function AdjustAccessRightsWithActiveBreakpoints(ar: TAccessRights; base: ptruint; size: integer): TAccessRights;
-    function getBestProtectionForExceptionBreakpoint(breakpointtrigger: TBreakpointTrigger; base: ptruint; size: integer): TaccessRights;
-    function getOriginalProtectForExceptionBreakpoint(base: ptruint; size: integer): TaccessRights;
-    procedure setDepPolicy;
-
-  public
-    InitialBreakpointTriggered: boolean; //set by a debugthread when the first unknown exception is dealth with causing all subsequent unexpected breakpoitns to become unhandled
-    temporaryDisabledExceptionBreakpoints: Tlist;
-
-    execlocation: integer; //debugging related to pinpoint problems
-    guiupdate: boolean; //set by a thread handler when it has updated the gui. (waitafterguiupdate uses this)
-
-
-    procedure cleanupDeletedBreakpoints(Idle: boolean=true; timeoutonly: boolean=true);
-
-    function SetBreakpoint(breakpoint: PBreakpoint; UpdateForOneThread: TDebugThreadHandler=nil): boolean;
-    procedure UnsetBreakpoint(breakpoint: PBreakpoint; specificContext: PContext=nil; threadid:integer=-1);
-
-    procedure LockDebugger;
-    procedure UnlockDebugger;
-
-    function lockThreadlist: TList;
-    procedure unlockThreadlist;
-
-    procedure lockbplist;
-    procedure unlockbplist;
-
-    procedure updatebplist(lv: TListview; showshadow: boolean);
-    procedure setbreakpointcondition(bp: PBreakpoint; easymode: boolean; script: string);
-    function getbreakpointcondition(bp: PBreakpoint; var easymode: boolean):pchar;
-
-
-    procedure getBreakpointAddresses(var AddressList: TAddressArray);
-    function  isBreakpoint(address: uint_ptr; address2: uint_ptr=0; includeinactive: boolean=false): PBreakpoint;
-    function  CodeFinderStop(codefinder: TFoundCodeDialog): boolean;
-    function  setChangeRegBreakpoint(regmod: PRegisterModificationBP): PBreakpoint;
-    procedure setBreakAndTraceBreakpoint(frmTracer: TFrmTracer; address: ptrUint; BreakpointTrigger: TBreakpointTrigger; breakpointmethod: TBReakpointmethod; bpsize: integer; count: integer; startcondition:string=''; stopcondition:string=''; stepover: boolean=false; stepoverrep: boolean=false; nosystem: boolean=false; stayInsideModule: boolean=false);
-    function  stopBreakAndTrace(frmTracer: TFrmTracer): boolean;
-    function FindWhatCodeAccesses(address: uint_ptr; FoundCodeDialog:TFoundCodeDialog=nil): tfrmChangedAddresses;
-    function  FindWhatCodeAccessesStop(frmchangedaddresses: Tfrmchangedaddresses): boolean;
-    procedure FindWhatAccesses(address: uint_ptr; size: integer; breakpointmethod: TBreakpointMethod); overload;
-    procedure FindWhatAccesses(address: uint_ptr; size: integer); overload;
-    procedure FindWhatWrites(address: uint_ptr; size: integer; breakpointmethod: TBreakpointMethod); overload;
-    procedure FindWhatWrites(address: uint_ptr; size: integer); overload;
-    function  SetOnWriteBreakpoint(address: ptrUint; size: integer; bpm: TBreakpointMethod; tid: dword=0; OnBreakpoint: TBreakpointEvent=nil): PBreakpoint; overload;
-    function  SetOnWriteBreakpoint(address: ptrUint; size: integer; tid: dword=0; OnBreakpoint: TBreakpointEvent=nil): PBreakpoint; overload;
-    function  SetOnAccessBreakpoint(address: ptrUint; size: integer; bpm: TBreakpointMethod; tid: dword=0; OnBreakpoint: TBreakpointEvent=nil): PBreakpoint; overload;
-    function  SetOnAccessBreakpoint(address: ptrUint; size: integer; tid: dword=0; OnBreakpoint: TBreakpointEvent=nil): PBreakpoint; overload;
-    function  SetOnExecuteBreakpoint(address: ptrUint; bpm: TBreakpointMethod; askforsoftwarebp: boolean = false; tid: dword=0; OnBreakpoint: TBreakpointEvent=nil): PBreakpoint; overload;
-    function  SetOnExecuteBreakpoint(address: ptrUint; askforsoftwarebp: boolean = false; tid: dword=0; OnBreakpoint: TBreakpointEvent=nil): PBreakpoint; overload;
-    function  ToggleOnExecuteBreakpoint(address: ptrUint; breakpointmethod: TBreakpointMethod; tid: dword=0): PBreakpoint;
-
-    procedure UpdateDebugRegisterBreakpointsForThread(t: TDebugThreadHandler);
-    procedure RemoveBreakpoint(breakpoint: PBreakpoint);
-    function GetUsableDebugRegister(breakpointTrigger: TBreakpointTrigger): integer;
-    function GetMaxBreakpointCountForThisType(breakpointTrigger: TBreakpointTrigger): integer;
-    function DoBreakpointTriggersUseSameDebugRegisterKind(bpt1: TBreakpointTrigger; bpt2: TBreakpointTrigger): boolean;
-
-    procedure ContinueDebugging(continueOption: TContinueOption; runtillAddress: ptrUint=0; handled: boolean=true);
-
-    procedure SetEntryPointBreakpoint;
-
-
-    constructor MyCreate2(filename: string; parameters: string; breakonentry: boolean=true); overload;
-    constructor MyCreate2(processID: THandle); overload;
-    destructor Destroy; override;
-
-    function isWaitingToContinue: boolean;
-
-    function getrealbyte(address: ptrUint): byte;
-
-    procedure startBranchMapper(tidlist: tlist=nil);
-    procedure stopBranchMapper;
-
-    {$ifdef windows}
-    function initIntelPTTracing: boolean;
-    procedure stopIntelPTTracing;
-
-    function getLastIPT(var log: pointer; var size: integer): boolean;
-    {$endif}
-    property CurrentThread: TDebugThreadHandler read getCurrentThread write setCurrentThread;
-    property NeedsToSetEntryPointBreakpoint: boolean read fNeedsToSetEntryPointBreakpoint;
-    property running: boolean read fRunning;
-
-    property usesGlobalDebug: boolean read globalDebug;
-    {$ifdef windows}
-    property usingIPT: boolean read usesipt;
-    {$endif}
-
-    procedure Terminate;
-    procedure Execute; override;
-  end;
-
-var
-  debuggerthread: TDebuggerthread = nil;
-
-  PreventDebuggerDetection: boolean=false;
-  preferedBreakpointMethod: TBreakpointMethod;
-  BPOverride: boolean=true;
-
-resourcestring
-  rsTheFollowingOpcodesAccessed = 'The following opcodes accessed %s';
-  rsTheFollowingOpcodesWriteTo = 'The following opcodes write to %s';
-  rsTheFollowingAddressesExecute = 'The following codes execute %s';
-
-
-
-implementation
-
-uses CEDebugger, KernelDebugger, formsettingsunit, FormDebugStringsUnit,
-     frmBreakpointlistunit, plugin, memorybrowserformunit, autoassembler,
-     pluginexports, networkInterfaceApi, ProcessHandlerUnit, Globals, LuaCaller,
-     vmxfunctions, LuaHandler, frmDebuggerAttachTimeoutUnit, DBVMDebuggerInterface,
-     symbolhandlerstructs;
-
-//-----------Inside thread code---------
-
-
-resourcestring
-  rsDebuggerCrash = 'Debugger Crash';
-  rsCreateProcessFailed = 'CreateProcess failed:%s';
-
-  rsOnlyTheDebuggerThreadIsAllowedToSetTheCurrentThread = 'Only the debugger '
-    +'thread is allowed to set the current thread';
-  rsUnreadableAddress = 'Unreadable address';
-  rsDebuggerInterfaceDoesNotSupportSoftwareBreakpoints = 'Debugger interface %s'
-    +' does not support software breakpoints';
-  rsDebuggerInterfaceDoesNotSupportDBVMBreakpoints = 'Debugger interface %s'
-    +' does not support DBVM breakpoints';
-  rsAddBreakpointAnInvalidDebugRegisterIsUsed = 'AddBreakpoint: An invalid '
-    +'debug register is used';
-  rsAll4DebugRegistersAreCurrentlyUsedUpFreeOneAndTryA = 'All debug '
-    +'registers are currently used up. Free one and try again';
-
-  rsAllDebugRegistersAreUsedUpDoYouWantToUseASoftwareBP = 'All debug '
-    +'registers are used up. Do you want to use a software breakpoint?';
-  rsAllDebugRegistersAreUsedUp = 'All debug registers are used up';
-  rsYes = 'Yes';
-  rsNo = 'No';
-  rsOutOfHWBreakpoints = 'All debug registers are used up and this debugger '
-    +'interface does not support software Breakpoints. Remove some and try '
-    +'again';
-  rsUnreadableMemoryUnableToSetSoftwareBreakpoint = 'Unreadable memory. '
-    +'Unable to set software breakpoint';
-  rsDebuggerFailedToAttach = 'Debugger failed to attach';
-  rsThisDebuggerInterfaceDoesnTSupportBreakOnEntryYet = 'This debugger '
-    +'interface :''%s'' doesn''t support Break On Entry yet';
-  rsLastLocation = ' (Last location:';
-  rsCalledFromMainThread = 'Called from main thread';
-  rsCalledFromDebuggerThread = 'Called from debugger thread';
-  rsCalledFromAnUnexpectedThread = 'Called from an unexpected thread';
-  rsDebuggerthreadIsAtPoint = 'debuggerthread is at point ';
-  rsBreakpointError = 'Breakpoint error:';
-  rsNoForm = 'No form';
-  rsDebuggerAttachTimeout = 'Debugger attach timeout';
-  rsTheDebuggerAttachHasTimedOut = 'The debugger attach is taking a while. This is normal when there are many symbols or the system is slow so please be patient. But if you don''t have the time to wait or the program has crashes to desktop, then you can cancel this wait. Beware though that you may have to restart the target process if you do wish to debug anyhow.'#13#10'Do you wish to wait longer?';
-  rsNoExecutePageExceptionsForYou = 'Execute page exception breakpoints are '
-    +'not possible on your system';
-  rsFailureGettingDEPInformation = 'Failure getting DEP information for this '
-    +'process. No Execute Breakpoint support';
-  rsCantEnableDEP = 'Data execution prevention is not enabled in this process '
-    +'and can not be enabled';
-  rsAskToEnableNX = 'For execute page exceptions the target process must '
-    +'support No-Execute page support. Currently this process doesn''t have '
-    +'this enabled, but if you think the process itself does support it you '
-    +'can enable it.'#13#10'Do you wish to enable No-Execute support for this process?';
-  rsProcessSucksNoDEPSupport = 'Ooops, looks like the process does not support'
-    +' No Execute';
-  rsFailedDEPPermanently = 'Failed enabling No Execute AND blocked it from '
-    +'every changing. Fuck';
-  rsFailedDEP = 'Failed enabling No Execute';
-  rsDepSettingTimeout = 'Timeout while trying to set DEP policy. Continue with'
-    +' the breakpoint?';
-  rsDebuggerAttachAborted = 'Debugger attach aborted';
-  rsVMWareIsRunningIPTBAD = 'VMWare seems to be running. It''s known that some'
-    +' versions of vmware will cause a BSOD in combination with intel IPT. Do '
-    +'you still want to use intel IPT?';
-
-procedure TDebuggerthread.Execute;
-var
-  debugEvent: _Debug_EVENT;
-  debugging: boolean;
-  currentprocesid: dword;
-  ContinueStatus: dword;
-  {$ifdef windows}
-  startupinfo: windows.STARTUPINFO;
-  processinfo: windows.PROCESS_INFORMATION;
-  {$endif}
-  dwCreationFlags: dword;
-  error: integer;
-
-  code,data: ptrUint;
-  s: tstringlist;
-  allocs: TCEAllocarray;
-
-begin
-  self.NameThreadForDebugging('Debugger thread', GetCurrentThreadId);
-
-  if terminated then exit;
-
-  execlocation:=0;
-
-  try
-    try
-      currentprocesid := 0;
-      {$ifdef windows}
-      DebugSetProcessKillOnExit(False); //do not kill the attached processes on exit
-      {$endif}
-
-
-
-      if createprocess then
-      begin
-        {$ifdef windows}
-        dwCreationFlags:=DEBUG_PROCESS or DEBUG_ONLY_THIS_PROCESS;
-
-        zeromemory(@startupinfo,sizeof(startupinfo));
-        zeromemory(@processinfo,sizeof(processinfo));
-
-        GetStartupInfo(@startupinfo);
-
-
-
-
-        if windows.CreateProcess(
-          pchar(filename),
-          pchar('"'+filename+'" '+parameters),
-          nil, //lpProcessAttributes
-          nil, //lpThreadAttributes
-          false, //bInheritHandles
-          dwCreationFlags,
-          nil, //lpEnvironment
-          pchar(extractfilepath(filename)), //lpCurrentDirectory
-          @startupinfo, //lpStartupInfo
-          @processinfo //lpProcessInformation
-        ) =false then
-        begin
-          error:=getlasterror;
-          MessageBox(0, pchar(Format(utf8toansi(rsCreateProcessFailed), [inttostr(error)])
-            ), pchar(utf8toansi(rsDebuggerCrash)), MB_ICONERROR or mb_ok);
-          exit;
-        end;
-
-
-        processhandler.processid:=processinfo.dwProcessId;
-        Open_Process;
-        symhandler.reinitialize(true);
-
-        closehandle(processinfo.hProcess);
-        {$else}
-        raise exception.create('Process creation with debugger is not yet supported');
-        {$endif}
-
-      end else
-      begin
-        fNeedsToSetEntryPointBreakpoint:=false; //just be sure
-        if not DebugActiveProcess(pid) then
-        begin
-          OutputDebugString('DebugActiveProcess failed');
-          exit;
-        end;
-      end;
-
-      currentprocesid := processid;
-
-      debugging := True;
-
-      {$IFDEF WINDOWS}
-      if systemSupportsIntelPT and useintelptfordebug then
-        initIntelPTTracing;
-      {$ENDIF}
-
-
-      while (not terminated) and debugging do
-      begin
-
-        execlocation:=1;
-
-        if CurrentDebuggerInterface.needsToAttach=false then
-          OnAttachEvent.SetEvent; //no need to wait if the debuggerinterface does not need to wait
-
-        {$IFDEF WINDOWS}
-        fetchediptlog:=false;
-        {$ENDIF}
-
-
-        if WaitForDebugEvent(debugEvent, 100) then
-        begin
-          ContinueStatus:=DBG_CONTINUE;
-          execlocation:=2;
-
-          if (pluginhandler<>nil) and (pluginhandler.handledebuggerplugins(@debugEvent)=1) then continue;
-
-          debugging := eventhandler.HandleDebugEvent(debugEvent, ContinueStatus);
-
-          if debugging then
-          begin
-            execlocation:=4;
-            if ContinueStatus=DBG_EXCEPTION_NOT_HANDLED then //this can happen when the game itself is constantly raising exceptions
-              cleanupDeletedBreakpoints(true, true); //only decrease the delete count if it's timed out (4 seconds in total)
-
-            ContinueDebugEvent(debugEvent.dwProcessId, debugevent.dwThreadId, ContinueStatus);
-          end;
-
-          if waitafterguiupdate and guiupdate then
-          begin
-            guiupdate:=false;
-            sleep(1);
-          end;
-        end
-        else
-        begin
-          {
-          no event has happened, for 100 miliseconds
-          Do some maintenance in here
-          }
-          //remove the breakpoints that have been unset and are marked for deletion
-          execlocation:=5;
-          cleanupDeletedBreakpoints;
-        end;
-
-
-      end;
-
-    except
-      on e: exception do
-        messagebox(0, pchar(utf8toansi(rsDebuggerCrash)+':'+e.message+rsLastLocation+inttostr(execlocation)+')'), '', 0);
-    end;
-
-  finally
-    outputdebugstring('End of debugger');
-
-    {$IFDEF WINDOWS}
-    if usesipt then
-      StopProcessIptTracing(processhandle);
-    {$ENDIF}
-
-    if currentprocesid <> 0 then
-      debuggerinterfaceAPIWrapper.DebugActiveProcessStop(currentprocesid);
-
-    terminate;
-    OnAttachEvent.SetEvent;
-  end;
-
-  //end of the routine has been reached (only possingle on terminate, one of debug or exception)
-
-end;
-
-//-----------(mostly) Out of thread code---------
-
-procedure TDebuggerThread.terminate;
-var i: integer;
-begin
-  //remove all breakpoints
-  for i:=0 to BreakpointList.Count-1 do
-    RemoveBreakpoint(PBreakpoint(BreakpointList[i]));
-
-
-  //tell all events to stop waiting and continue the debug loop. (that now has no breakpoints set)
-  ContinueDebugging(co_run);
-
-  fRunning:=false;
-  inherited terminate; //and the normal terminate telling the thread to stop
-
-
-end;
-
-procedure TDebuggerThread.cleanupDeletedBreakpoints(Idle: boolean=true; timeoutonly: boolean=true);
-{
-remove the breakpoints that have been unset and are marked for deletion
-that can be done safely since this routine is only called when no debug event has
-happened, and the breakpoints have already been disabled
-
-idle can be false if called from a thread that needed to clear it's breakpoint from an deleted breakpoint
-}
-var
-  i,j: integer;
-  bp: PBreakpoint;
-  deleted: boolean;
-  updated: boolean;
-begin
-  execlocation:=500;
-  i:=0;
-  updated:=false;
-  debuggercs.enter;
-  try
-    execlocation:=501;
-    while i<Breakpointlist.Count do
-    begin
-      execlocation:=502;
-      deleted:=false;
-
-
-      bp:=PBreakpoint(breakpointlist[i]);
-      if bp^.markedfordeletion then
-      begin
-        if bp^.referencecount=0 then
-        begin
-          if not bp^.active then
-          begin
-            if (bp^.deletecountdown=0) or ((CurrentThread<>nil) and (currentthread.ThreadId=bp^.threadid)) then  //if countdown is 0, of it's a threadspecific bp and it's comming from the current threadid
-            begin
-              outputdebugstring('cleanupDeletedBreakpoints: deleting bp');
-              breakpointlist.Delete(i);
-
-              if (bp^.owner=nil) then
-              begin
-                if (bp^.FoundcodeDialog<>nil) then
-                begin
-                  //the foundcode dialog was closed(refcount=0), so can be deleted now
-                  GUIObjectToFree:=bp^.FoundcodeDialog;
-                  Synchronize(sync_FreeGUIObject);
-
-                  bp^.FoundcodeDialog:=nil;
-                end;
-
-                if (bp^.frmchangedaddresses<>nil) then
-                begin
-                  GUIObjectToFree:=bp^.frmchangedaddresses;
-                  Synchronize(sync_FreeGUIObject);
-                  bp^.frmchangedaddresses:=nil;
-                end;
-              end;
-
-
-
-
-              if bp^.conditonalbreakpoint.script<>nil then
-                StrDispose(bp^.conditonalbreakpoint.script);
-
-              if bp^.traceendcondition<>nil then
-                Strdispose(bp^.traceendcondition);
-
-              if assigned(bp^.OnBreakpoint) then
-                LuaCaller.CleanupLuaCall(TMethod(bp^.OnBreakpoint));
-
-              freememandnil(bp);
-
-              deleted:=true;
-              updated:=true;
-            end
-            else
-            begin
-              if idle then
-              begin
-                if (not timeoutonly) or (gettickcount>(bp^.deletetickcount+3000)) then
-                  dec(bp^.deletecountdown);
-              end;
-            end;
-          end
-          else
-          begin
-            //Some douche forgot to disable it first, waste of processing cycle  (or windows 7+ default windows debugger)
-
-            UnsetBreakpoint(bp);
-
-            bp^.deletecountdown:=10;
-
-
-          end;
-        end;
-      end;
-
-      if not deleted then inc(i);
-
-    end;
-  finally
-    debuggercs.leave;
-  end;
-
-  if idle and updated and (frmBreakpointlist<>nil) then
-    queue(tthread.CurrentThread, frmBreakpointlist.updatebplist); //tell the breakpointlist that there's been an update
-end;
-
-
-
-
-procedure TDebuggerThread.setCurrentThread(x: TDebugThreadHandler);
-begin
-  //no critical sections for the set and getcurrenthread.
-  //routines that call this only call it when the debugger is already paused
-  if GetCurrentThreadId <> self.ThreadID then
-    raise Exception.Create(
-      rsOnlyTheDebuggerThreadIsAllowedToSetTheCurrentThread);
-
-  fCurrentthread := x;
-end;
-
-function TDebuggerThread.getCurrentThread: TDebugThreadHandler;
-begin
-  Result := fcurrentThread;
-end;
-
-function TDebuggerThread.isWaitingToContinue: boolean;
-begin
-  result:=(CurrentThread<>nil) and (currentthread.isWaitingToContinue);
-end;
-
-procedure TDebuggerThread.lockBPList;
-begin
-  LockDebugger
-end;
-
-procedure TDebuggerThread.unlockBPList;
-begin
-  UnlockDebugger
-end;
-
-
-function TDebuggerThread.lockThreadlist: TList;
-//called from main thread
-begin
-  LockDebugger;
-  result:=threadlist;
-end;
-
-procedure TDebuggerThread.unlockThreadlist;
-begin
-  UnlockDebugger
-end;
-
-procedure TDebuggerThread.LockDebugger;
-begin
-  debuggercs.enter;
-end;
-
-procedure TDebuggerThread.UnlockDebugger;
-begin
-  debuggercs.leave;
-end;
-
-function TDebuggerThread.getDebugThreadHanderFromThreadID(tid: dword): TDebugThreadHandler;
-var
-  i: integer;
-begin
-  result:=nil;
-  debuggercs.Enter;
-  try
-    for i := 0 to threadlist.Count - 1 do
-      if TDebugThreadHandler(threadlist.items[i]).ThreadId = tid then
-      begin
-        Result := TDebugThreadHandler(threadlist.items[i]);
-        break;
-      end;
-
-  finally
-    debuggercs.Leave;
-  end;
-end;
-
-procedure TDebuggerThread.UpdateDebugRegisterBreakpointsForThread(t: TDebugThreadHandler);
-var i: integer;
-begin
-  debuggercs.enter;
-  try
-    t.fillcontext;
-
-    for i:=0 to BreakpointList.count-1 do
-      if (PBreakpoint(breakpointlist[i])^.active) and (PBreakpoint(breakpointlist[i])^.breakpointMethod=bpmDebugRegister) then
-        SetBreakpoint(PBreakpoint(breakpointlist[i]), t);
-  finally
-    debuggercs.Leave;
-  end;
-end;
-
-function TDebuggerThread.getOriginalProtectForExceptionBreakpoint(base: ptruint; size: integer): TaccessRights;
-//gets the protection of the given page  (Range is in case of overlap and the first page is read only and second page read/write. Make it read/Write then)
-var
-  bp: PBreakpoint;
-  a: ptruint;
-
-  pbase: ptruint;
-  totalsize: integer;
-
-  pbase2: ptruint;
-  totalsize2: integer;
-  mbi: TMEMORYBASICINFORMATION;
-  i: integer;
-begin
-  pbase:=GetPageBase(base);
-  totalsize:=(GetPageBase(base+size)-pbase)+$fff;
-
-  //first get the current protection. If a breakpoint is set, it's access rights are less than what is required
-  a:=pbase;
-  result:=[];
-  while (a<pbase+totalsize) and (VirtualQueryEx(processhandle, pointer(a), mbi, sizeof(mbi))=sizeof(mbi)) do
-  begin
-    result:=result+AllocationProtectToAccessRights(mbi.Protect);
-    inc(a, mbi.RegionSize);
-  end;
-
-  //now check the breakpointlist
-  debuggercs.enter;
-  try
-    for i:=0 to BreakpointList.Count-1 do
-    begin
-      bp:=PBreakpoint(breakpointlist[i]);
-      if (bp^.active) and (bp^.breakpointMethod=bpmException) then
-      begin
-        //check if this address falls into this breakpoint range
-        pbase2:=getPageBase(bp^.address);
-        totalsize2:=(GetPageBase(bp^.address+size)-pbase)+$fff;
-        if InRangeX(pbase, pbase2, pbase2+totalsize2) or
-           InRangeX(pbase+totalsize2, pbase2, pbase2+totalsize2) then //it's overlapping
-          result:=result+bp^.originalaccessrights;
-      end;
-
-    end;
-  finally
-    debuggercs.leave;
-  end;
-end;
-
-function TDebuggerThread.AdjustAccessRightsWithActiveBreakpoints(ar: TAccessRights; base: ptruint; size: integer): TAccessRights;
-var
-  i: integer;
-  bp:PBreakpoint;
-  pbase: ptruint;
-  totalsize: integer;
-
-  pbase2: ptruint;
-  totalsize2: integer;
-begin
-  pbase:=GetPageBase(base);
-  totalsize:=(GetPageBase(base+size)-pbase)+$fff;
-  result:=ar;
-
-  debuggercs.enter;
-  try
-    for i:=0 to BreakpointList.Count-1 do
-    begin
-      bp:=PBreakpoint(breakpointlist[i]);
-      if (bp^.active) and (bp^.breakpointMethod=bpmException) then
-      begin
-        //check if this address falls into this breakpoint range
-        pbase2:=getPageBase(bp^.address);
-        totalsize2:=(GetPageBase(bp^.address+size)-pbase)+$fff;
-        if InRangeX(pbase, pbase2, pbase2+totalsize2) or
-           InRangeX(pbase+totalsize2, pbase2, pbase2+totalsize2) then //it's overlapping
-        begin
-          case bp^.breakpointtrigger of
-            bptExecute: result:=result-[arExecute];
-            bptWrite: result:=result-[arWrite];
-            bptAccess:
-            begin
-              result:=[];
-              exit;
-            end;
-          end;
-        end;
-      end;
-
-    end;
-
-
-  finally
-    debuggercs.leave;
-  end;
-end;
-
-function TDebuggerThread.getBestProtectionForExceptionBreakpoint(breakpointtrigger: TBreakpointTrigger; base: ptruint; size: integer): TaccessRights;
-//gets the protection required to cause an exception on this page for the wanted access
-begin
-  result:=[arExecute, arWrite, arRead];
-
-  case breakpointtrigger of
-    bptExecute: result:=result-[arExecute];
-    bptWrite: result:=result-[arWrite];
-    bptAccess:
-    begin
-      result:=[]; //no need to check, this means nothing can access it
-      exit;
-    end;
-  end;
-
-  //now check if other breakpoints overlap on these pages, and if so, adjust the protection to the one with the least rights (e.g one for execute and one for write leaves only read)
-  result:=AdjustAccessRightsWithActiveBreakpoints(result, base, size);
-end;
-
-
-
-
-function TDebuggerThread.SetBreakpoint(breakpoint: PBreakpoint; UpdateForOneThread: TDebugThreadHandler=nil): boolean;
-{
-Will set the breakpoint.
-either by setting the appropriate byte in the code to $cc, or setting the appropriate debug registers the thread(s)
-}
-var
-  Debugregistermask: dword;
-  {$ifdef darwin}
-  wcr: parm_watchpoint_control_register64_t;
-  wvr: pqword;
-  bcr: parm_breakpoint_control_register64_t;
-  bvr: pqword;
-  {$endif}
-  ClearMask: dword; //mask used to whipe the original bits from DR7
-  newprotect, oldprotect: dword;
-  bw: ptruint;
-  currentthread: TDebugThreadHandler;
-  i: integer;
-  AllThreadsAreSet: boolean;
-
-  tid, bptype: integer;
-  vpe: boolean;
-
-  PA: qword;
-
-  newdr7: qword;
-  old: byte;
-
-procedure displayDebugInfo(reason: string);
-var debuginfo:tstringlist;
-begin
-  beep;
-  debuginfo:=tstringlist.create;
-
-  if GetCurrentThreadId=MainThreadID then
-    debuginfo.Add(rsCalledFromMainThread);
-
-  if getCurrentThreadId=debuggerthread.ThreadID then
-    debuginfo.Add(rsCalledFromDebuggerThread);
-
-  if getCurrentThreadId=debuggerthread.ThreadID then
-    debuginfo.Add(rsCalledFromAnUnexpectedThread);
-
-  debuginfo.add('action='+breakpointActionToString(breakpoint.breakpointAction));
-  debuginfo.add('method='+breakpointMethodToString(breakpoint.breakpointMethod));
-  debuginfo.add('trigger='+breakpointTriggerToString(breakpoint.breakpointTrigger));
-  debuginfo.add('debugreg='+inttostr(breakpoint.debugRegister));
-
-  debuginfo.add(rsDebuggerthreadIsAtPoint+inttostr(debuggerthread.execlocation));
-
-  Clipboard.AsText:=debuginfo.text;
-
-  MessageBox(0,pchar(rsBreakpointError+reason), pchar(debuginfo.text), MB_OK);
-
-  debuginfo.free;
-end;
-
-begin
-  //issue: If a breakpoint is being handled and this is called, dr6 gets reset to 0 in windows 7, making it impossible to figure out what caused the breakpoint
-
-  if breakpoint^.markedfordeletion then exit;
-
-  if CurrentDebuggerInterface is TDBVMDebugInterface then
-    breakpoint^.breakpointMethod:=bpmDBVMNative;
-
-  AllThreadsAreSet:=true;
-
-  //debug code to find out why this one gets reactivated
-  if (breakpoint^.breakpointAction=bo_FindCode) and (breakpoint^.FoundcodeDialog=nil) then
-  begin
-    DisplayDebugInfo(rsNoForm);
-    result:=false;
-    exit;
-  end;
-
-  if (breakpoint^.breakpointAction=bo_FindWhatCodeAccesses) and (breakpoint^.frmchangedaddresses=nil) then
-  begin
-    DisplayDebugInfo(rsNoForm);
-    result:=false;
-    exit;
-  end;
-
-
-  case breakpoint^.breakpointMethod of
-    bpmDebugRegister:
-    begin
-      //Debug registers
-      if CurrentDebuggerInterface is TNetworkDebuggerInterface then
-      begin
-        //network
-        if UpdateForOneThread=nil then
-          tid:=-1
-        else
-          tid:=UpdateForOneThread.ThreadId;
-
-        case breakpoint.breakpointTrigger of
-          bptExecute: bptype:=0;
-          bptWrite: bptype:=1;
-          bptAccess: bptype:=3;
-        end;
-
-        result:=networkSetBreakpoint(processhandle, tid, breakpoint.debugRegister, breakpoint.address, bptype, breakpoint.size );
-        if result then
-          breakpoint^.active := True;
-        exit;
-      end;
-
-      {$ifdef darwin}
-      if processhandler.SystemArchitecture=archArm then
-      begin
-        debuggercs.enter;
-        breakpoint^.active := True;
-        try
-          for i := 0 to ThreadList.Count - 1 do
-          begin
-            currentthread := threadlist.items[i];
-
-            if (breakpoint^.ThreadID <> 0) and (currentthread.ThreadId<>breakpoint^.ThreadID) then continue;
-            if (UpdateForOneThread<>nil) and (currentthread<>UpdateForOneThread) then continue;
-
-            currentthread.suspend;
-            currentthread.fillContext;
-
-            //todo: check if the bp is in use
-
-            //todo2: move to seperate unit and do arm64_setbreakpoint(address, type, debugreg) and optionally return a different debugreg if inuse
-
-            case breakpoint.breakpointTrigger of
-              bptExecute: //bcr
-              begin
-
-                bcr:=@PARM64CONTEXT(currentthread.context)^.debugstate.bcr[breakpoint^.debugRegister];
-                bvr:=@PARM64CONTEXT(currentthread.context)^.debugstate.bvr[breakpoint^.debugRegister];
-
-                bvr^:=breakpoint^.address;
-                bcr^.bits.enabled:=1; // 0..1;    //0 - 0=off, 1=on
-                bcr^.bits.privilege_access_control:=2;  // 0..3; //2:1 - 0=User, system and supervisor. 1=privileged, 2=usermode, 3=any
-                bcr^.bits.reserved:=0; //0..3; //4:3
-                bcr^.bits.byte_address_select:=15;// //0..15; //8:5 - 0: iva mismatch, 15: iva match
-                bcr^.bits.reserved2:=0; //0..31;    //13:9 -  should be 0
-                bcr^.bits.secure_world_control:=0; //0..3; //15:14 - 0: Both secure and nonsecure (default, use this)  1: only nonsecure world, 2: only secure world, 3: reserved
-                bcr^.bits.linked_BRP_number:=0; //0..15; //19:16 - BRP index
-                bcr^.bits.BVR_Meaning:=0; //0..7; //22:20 - 0: unlinked, 1: linked, 2: unlinked contextid match, 3: linked contextid match 4: unlinked virtual address mismatch , 5:linked instruction virtual address mismatch
-                bcr^.bits.reserved3:=0; //0..7; //23 - reserved, sbz
-                bcr^.bits.address_mask:=0; //0..31; //28:24 - mask. 0=no mask, 1,2=reserded, 3=0x7, 4=0xf, 5=0x1f, ..., 31=0x7fffffff
-              end;
-
-              bptAccess, bptWrite:  //wcr
-              begin
-                wcr:=@PARM64CONTEXT(currentthread.context)^.debugstate.wcr[breakpoint^.debugRegister];
-                wvr:=@PARM64CONTEXT(currentthread.context)^.debugstate.wvr[breakpoint^.debugRegister];
-
-                wvr^:=breakpoint^.address;
-                wcr^.bits.enabled:=1;
-                wcr^.bits.privilege_access_control:=2;// 0..3; //2:1 - 0=reserved. 1=privileged, 2=usermode, 3=both (usually go for 2, can't even set the priv bit)
-
-                if breakpoint^.breakpointTrigger=bptAccess then   // 0..3; //4:3 - 0=reserved, 1=load, 2=store, 3=load and store
-                  wcr^.bits.loadstore_access_control:=3
-                else
-                  wcr^.bits.loadstore_access_control:=2;
-
-
-                case breakpoint.size of
-                  1: wcr^.bits.watchSize:=ARM_WATCHSIZE_1;
-                  2: wcr^.bits.watchSize:=ARM_WATCHSIZE_2;
-                  4: wcr^.bits.watchSize:=ARM_WATCHSIZE_4;
-                  8: wcr^.bits.watchSize:=ARM_WATCHSIZE_8;
-                  else
-                     wcr^.bits.watchSize:=ARM_WATCHSIZE_4;
-                end;
-                wcr^.bits.reserved:=0;// 0..1;    //13 -  should be 0
-                wcr^.bits.secure_world_control:=0;// 0..3; //15:14 - 0: Both secure and nonsecure (default, use this)  1: only nonsecure world, 2: only secure world, 3: reserved
-                wcr^.bits.linked_BRP_number:=0;// 0..15; //19:16 - BRP index
-                wcr^.bits.enable_BP_linking:=0;// 0..1; //20 - 0=no linking, 1=enable linking
-                wcr^.bits.reserved2:=0;// 0..7; //23:21 - reserved, sbz
-                wcr^.bits.address_mask:=0;// 0..31; //28:24 - mask. 0=no mask, 1,2=reserded, 3=0x7, 4=0xf, 5=0x1f, ..., 31=0x7fffffff
-              end;
-            end;
-
-            currentthread.setContext(cfDebug);
-            currentthread.resume;
-
-          end;
-        finally
-          debuggercs.leave;
-        end;
-      end
-      else {$endif}
-      begin
-        Debugregistermask := 0;
-        outputdebugstring(PChar('1:Debugregistermask=' + inttohex(Debugregistermask, 8)));
-
-        case breakpoint.breakpointTrigger of
-          bptWrite: Debugregistermask := $1 or Debugregistermask;
-          bptAccess: Debugregistermask := $3 or Debugregistermask;
-        end;
-
-
-        case breakpoint.size of
-          2: Debugregistermask := $4 or Debugregistermask;
-          4: Debugregistermask := $c or Debugregistermask;
-          8: Debugregistermask := $8 or Debugregistermask; //10 is defined as 8 byte
-        end;
-
-
-        outputdebugstring(PChar('2:Debugregistermask=' + inttohex(Debugregistermask, 8)));
-
-        Debugregistermask := (Debugregistermask shl (16 + 4 * breakpoint.debugRegister));
-        //set the RWx amd LENx to the proper position
-        Debugregistermask := Debugregistermask or (1 shl (breakpoint.debugregister * 2));
-        //and set the Lx bit
-        Debugregistermask := Debugregistermask or (1 shl 10); //and set bit 10 to 1
-
-        clearmask := (($F shl (16 + 4 * breakpoint.debugRegister)) or (1 shl (breakpoint.debugregister * 2))) xor $FFFFFFFF;
-        //create a mask that can be used to undo the old settings
-
-        outputdebugstring(PChar('3:Debugregistermask=' + inttohex(Debugregistermask, 8)));
-        outputdebugstring(PChar('clearmask=' + inttohex(clearmask, 8)));
-
-        breakpoint^.active := True;
-
-        {$ifdef windows}
-        if (CurrentDebuggerInterface is TKernelDebugInterface) and globaldebug then
-        begin
-          //set the breakpoint using globaldebug
-          DBKDebug_GD_SetBreakpoint(true, breakpoint.debugregister, breakpoint.address, BreakPointTriggerToBreakType(breakpoint.breakpointTrigger), SizeToBreakLength(breakpoint.size));
-        end
-        else
-        {$endif}
-        begin
-          if (breakpoint.ThreadID <> 0) or (UpdateForOneThread<>nil) then
-          begin
-            //only one thread
-            if updateForOneThread=nil then
-              currentthread := getDebugThreadHanderFromThreadID(breakpoint.ThreadID)
-            else
-              currentthread:=updateForOneThread;
-
-            if currentthread = nil then //thread has been destroyed
-              exit;
-
-
-
-            currentthread.suspend;
-            currentthread.fillContext;
-
-            {$ifdef windows}
-            if CurrentDebuggerInterface is TWindowsDebuggerInterface then
-            begin
-              if (currentthread.context.Dr6<>0) and (word(currentthread.context.dr6)<>$0ff0) then
-              begin
-                //the breakpoint in this thread can not be touched yet. Leave it activated
-                //(touching the DR registers with setthreadcontext clears DR6 in win7 )
-                currentthread.needstocleanup:=true;
-                currentthread.resume;
-                //currentthread.needstosetbp:=true;
-                exit;
-              end;
-            end;
-            {$endif}
-
-            if BPOverride or ((byte(currentthread.context.Dr7) and byte(Debugregistermask))=0) then
-            begin
-              case breakpoint.debugregister of
-                0: currentthread.context.Dr0 := breakpoint.address;
-                1: currentthread.context.Dr1 := breakpoint.address;
-                2: currentthread.context.Dr2 := breakpoint.address;
-                3: currentthread.context.Dr3 := breakpoint.address;
-              end;
-              currentthread.DebugRegistersUsedByCE:=currentthread.DebugRegistersUsedByCE or (1 shl breakpoint.debugregister);
-              currentthread.context.Dr7 :=(currentthread.context.Dr7 and clearmask) or Debugregistermask;
-              currentthread.setContext(cfDebug);
-            end
-            else
-              AllThreadsAreSet:=false;
-
-
-            currentthread.resume;
-          end
-          else
-          begin
-            //update all threads with the new debug register data
-
-            debuggercs.enter;
-            try
-              for i := 0 to ThreadList.Count - 1 do
-              begin
-                currentthread := threadlist.items[i];
-                currentthread.suspend;
-                currentthread.fillContext;
-
-                {$ifdef windows}
-                if CurrentDebuggerInterface is TWindowsDebuggerInterface then
-                begin
-                  if (currentthread.context.Dr6<>0) and (word(currentthread.context.dr6)<>$0ff0) then
-                  begin
-                    //the breakpoint in this thread can not be touched yet. Leave it activated
-                    currentthread.needstocleanup:=true;
-                    currentthread.resume;
-    //                currentthread.needstosetbp:=true;
-                    continue;
-
-                  end;
-                end;
-                {$endif}
-
-
-                if BPOverride or ((byte(currentthread.context.Dr7) and byte(Debugregistermask))=0) then
-                begin
-                  //make sure this bp spot bp is not used
-                  case breakpoint.debugregister of
-                    0: currentthread.context.Dr0 := breakpoint.address;
-                    1: currentthread.context.Dr1 := breakpoint.address;
-                    2: currentthread.context.Dr2 := breakpoint.address;
-                    3: currentthread.context.Dr3 := breakpoint.address;
-                  end;
-
-                  currentthread.DebugRegistersUsedByCE:=currentthread.DebugRegistersUsedByCE or (1 shl breakpoint.debugregister);
-                  newdr7:= (currentthread.context.Dr7 and clearmask) or Debugregistermask;     ;
-
-                  currentthread.context.Dr7 := newdr7;
-                  currentthread.setContext(cfDebug);
-                  currentthread.fillContext;
-                  if currentthread.context.Dr7<>newdr7 then
-                  begin
-                    asm
-                    nop
-                    end;
-                  end;
-                end
-                else
-                  AllThreadsAreSet:=false;
-
-                currentthread.resume;
-              end;
-
-            finally
-              debuggercs.leave;
-            end;
-
-          end;
-
-        end;
-      end;
-    end;
-
-    bpmInt3:
-    begin
-      //int3 bp
-      breakpoint^.active := True;
-      vpe:=(SkipVirtualProtectEx=false) and VirtualProtectEx(processhandle, pointer(breakpoint.address), 1, PAGE_EXECUTE_READWRITE, oldprotect);
-      WriteProcessMemory(processhandle, pointer(breakpoint.address), @int3byte, 1, bw);
-      if vpe then
-        VirtualProtectEx(processhandle, pointer(breakpoint.address), 1, oldprotect, oldprotect);
-    end;
-
-    bpmException:
-    begin
-      //exception bp (slow)
-      {$ifdef darwin}
-      task_suspend(processhandle);
-      {$endif}
-      {$ifdef windows}
-      if assigned(ntsuspendprocess) then
-        ntSuspendProcess(processhandle);
-      {$endif}
-
-
-
-      //Make the page(s) unreadable/unwritable based on the option and if other breakpoints are present
-
-
-      breakpoint^.originalaccessrights:=getOriginalProtectForExceptionBreakpoint(breakpoint.address, breakpoint.size);
-      newProtect:=AccessRightsToAllocationProtect(getBestProtectionForExceptionBreakpoint(breakpoint.breakpointTrigger, breakpoint.address, breakpoint.size));
-
-      breakpoint^.active:=true;
-
-      VirtualProtectEx(processhandle, pointer(breakpoint.address), breakpoint.size,newprotect, oldprotect); //throw oldprotect away
-
-      {$ifdef darwin}
-      task_resume(processhandle);
-      {$endif}
-
-      {$ifdef windows}
-      if assigned(ntResumeProcess) then //Q: omg, but what if ntResumeProcess isn't available on the os but suspendprocess is? A:Then buy a new os
-        ntResumeProcess(processhandle);
-      {$endif}
-    end;
-
-    bpmDBVM:
-    begin
-      Log('Setting DBVM Watch Breakpoint');
-      {$ifdef windows}
-      loaddbvmifneeded;
-
-      if GetPhysicalAddress(processhandle,pointer(breakpoint^.address),pa) then
-      begin
-        case breakpoint^.breakpointTrigger of
-          bptExecute: breakpoint^.dbvmwatchid:=dbvm_watch_executes(PA,1,EPTO_INTERRUPT,0);
-          bptAccess: breakpoint^.dbvmwatchid:=dbvm_watch_reads(PA,1,EPTO_INTERRUPT,0);
-          bptWrite: breakpoint^.dbvmwatchid:=dbvm_watch_writes(PA,1,EPTO_INTERRUPT,0);
-        end;
-
-        if breakpoint^.dbvmwatchid=-1 then
-          raise exception.create('Failure setting a memory watch')
-        else
-          breakpoint^.active:=true;
-      end
-      else
-        raise exception.create(format('Failure obtaining physical address for %8x',[breakpoint^.address]));
-      {$endif}
-    end;
-
-    bpmDBVMNAtive:
-    begin
-      Log('Setting DBVM Native Breakpoint');
-      if not (CurrentDebuggerInterface is TDBVMDebugInterface) then raise exception.create('Only the DBVM debugger can set DBVMNative breakpoints');
-
-      {$ifdef windows}
-      loaddbvmifneeded;
-
-      if dbvmbp_options.TriggerCOW and (breakpoint^.breakpointTrigger=bptExecute) then
-      begin
-        //trigger COW before placing the bp
-        if ReadProcessMemory(processhandle, pointer(breakpoint^.address), @old,1,bw) then
-        begin
-          vpe:=(SkipVirtualProtectEx=false) and VirtualProtectEx(processhandle, pointer(breakpoint.address), 1, PAGE_EXECUTE_READWRITE, oldprotect);
-          WriteProcessMemoryActual(processhandle, pointer(breakpoint.address), @old, 1, bw); //skip the DBVM version and use the native kernelmode/winapi one
-          if vpe then
-            VirtualProtectEx(processhandle, pointer(breakpoint.address), 1, oldprotect, oldprotect);
-        end;
-      end;
-
-      if GetPhysicalAddress(processhandle,pointer(breakpoint^.address),pa) then
-      begin
-        DBVMWatchBPActive:=true;
-
-        case breakpoint^.breakpointTrigger of
-          bptExecute:breakpoint^.dbvmwatchid:=dbvm_watch_executes(PA,breakpoint^.size,EPTO_DBVMBP,0, TDBVMDebugInterface(currentdebuggerinterface).usermodeloopint3, TDBVMDebugInterface(currentdebuggerinterface).kernelmodeloopint3);
-          bptAccess: breakpoint^.dbvmwatchid:=dbvm_watch_reads(PA,breakpoint^.size,EPTO_DBVMBP,0, TDBVMDebugInterface(currentdebuggerinterface).usermodeloopint3, TDBVMDebugInterface(currentdebuggerinterface).kernelmodeloopint3);
-          bptWrite: breakpoint^.dbvmwatchid:=dbvm_watch_writes(PA,breakpoint^.size,EPTO_DBVMBP,0, TDBVMDebugInterface(currentdebuggerinterface).usermodeloopint3, TDBVMDebugInterface(currentdebuggerinterface).kernelmodeloopint3);
-        end;
-
-        if breakpoint^.dbvmwatchid=-1 then
-          raise exception.create('Failure setting a memory watch')
-        else
-          breakpoint^.active:=true;
-      end
-      else
-        raise exception.create(format('Failure obtaining physical address for %8x',[breakpoint^.address]));
-      {$endif}
-    end;
-  end;
-
-  result:=AllThreadsAreSet;
-
-end;
-
-procedure TDebuggerThread.UnsetBreakpoint(breakpoint: PBreakpoint; specificContext: PContext=nil; threadid: integer=-1);
-var
-  Debugregistermask: dword;
-  oldprotect: dword;
-  bw: PtrUInt;
-  ClearMask: dword; //mask used to whipe the original bits from DR7
-  currentthread: TDebugThreadHandler;
-  i: integer;
-
-  hasoldbp: boolean;
-
-  ar: TAccessRights;
-
-  tid: integer;
-  vpe: boolean;
-begin
-
-  if breakpoint^.breakpointMethod = bpmDebugRegister then
-  begin
-    //debug registers
-    if CurrentDebuggerInterface is TNetworkDebuggerInterface then
-    begin
-      //network
-      NetworkRemoveBreakpoint(processhandle, threadid, breakpoint.debugRegister, BreakPointTriggerIsWatchpoint(breakpoint.breakpointTrigger));
-      if threadid=-1 then
-        breakpoint.active:=false;
-
-      exit;
-    end;
-
-
-
-
-
-    Debugregistermask := $F shl (16 + 4 * breakpoint.debugRegister) + (3 shl (breakpoint.debugregister * 2));
-    Debugregistermask := not Debugregistermask; //inverse the bits
-
-
-    {$ifdef windows}
-    if (CurrentDebuggerInterface is TKernelDebugInterface) and globaldebug then
-    begin
-      DBKDebug_GD_SetBreakpoint(false, breakpoint.debugregister, breakpoint.address, BreakPointTriggerToBreakType(breakpoint.breakpointTrigger), SizeToBreakLength(breakpoint.size));
-    end
-    else
-    {$endif}
-    begin
-      if (specificContext<>nil) then
-      begin
-
-
-        case breakpoint.debugregister of
-          0: specificContext.Dr0 := 0;
-          1: specificContext.Dr1 := 0;
-          2: specificContext.Dr2 := 0;
-          3: specificContext.Dr3 := 0;
-        end;
-        specificContext.Dr7 := (specificContext.Dr7 and Debugregistermask);
-      end
-      else
-      if breakpoint.ThreadID <> 0 then
-      begin
-        //only one thread
-        breakpoint.active:=false;
-
-        currentthread := getDebugThreadHanderFromThreadID(breakpoint.ThreadID);
-        if currentthread = nil then //it's gone
-          exit;
-
-        currentthread.suspend;
-        currentthread.fillContext;
-
-        {$ifdef windows}
-        if CurrentDebuggerInterface is TWindowsDebuggerInterface then
-        begin
-          if (currentthread.context.Dr6<>0) and (word(currentthread.context.dr6)<>$0ff0) then
-          begin
-            //the breakpoint in this thread can not be deactivated yet. Leave it activated
-            //(touching the DR registers with setthreadcontext clears DR6 in win7 )
-            currentthread.needstocleanup:=true;
-            currentthread.resume;
-
-
-            exit;
-          end;
-        end;
-        {$endif}
-
-        {$ifdef darwin}
-        if (processhandler.SystemArchitecture=archArm) then
-        begin
-          if processhandler.is64Bit then
-          begin
-            case breakpoint.breakpointTrigger of
-              bptExecute: PARM64CONTEXT(currentthread.context)^.debugstate.bcr[breakpoint^.debugRegister].bits.enabled:=0;
-              bptAccess, bptWrite: PARM64CONTEXT(currentthread.context)^.debugstate.wcr[breakpoint^.debugRegister].bits.enabled:=0;
-            end;
-          end;
-          currentthread.setContext(cfDebug);
-        end
-        else
-        {$endif}
-        begin
-          //check if this breakpoint was set in this thread
-          if (BPOverride) or ((currentthread.DebugRegistersUsedByCE and (1 shl breakpoint.debugregister))>0) then
-          begin
-            currentthread.DebugRegistersUsedByCE:=currentthread.DebugRegistersUsedByCE and (not (1 shl breakpoint.debugregister));
-
-            case breakpoint.debugregister of
-              0: currentthread.context.Dr0 := 0;
-              1: currentthread.context.Dr1 := 0;
-              2: currentthread.context.Dr2 := 0;
-              3: currentthread.context.Dr3 := 0;
-            end;
-            currentthread.context.Dr7 := (currentthread.context.Dr7 and Debugregistermask);
-            currentthread.setContext(cfDebug);
-          end;
-        end;
-        currentthread.resume;
-      end
-      else
-      begin
-        //do all threads
-        begin
-          for i := 0 to ThreadList.Count - 1 do
-          begin
-            currentthread := threadlist.items[i];
-            currentthread.suspend;
-            currentthread.fillContext;
-
-            {$ifdef windows}
-            if CurrentDebuggerInterface is TWindowsDebuggerInterface then
-            begin
-              if (currentthread.context.Dr6<>0) and (word(currentthread.context.dr6)<>$0ff0) then
-              begin
-                //the breakpoint in this thread can not be deactivated yet. Leave it activated
-                //(touching the DR registers with setthreadcontext clears DR6 in win7 )
-                currentthread.needstocleanup:=true;
-                currentthread.resume;
-                continue;
-
-              end;
-            end;
-            {$endif}
-
-            {$ifdef darwin}
-            if (processhandler.SystemArchitecture=archArm) then
-            begin
-              if processhandler.is64Bit then
-              begin
-                case breakpoint.breakpointTrigger of
-                  bptExecute: PARM64CONTEXT(currentthread.context)^.debugstate.bcr[breakpoint^.debugRegister].bits.enabled:=0;
-                  bptAccess, bptWrite: PARM64CONTEXT(currentthread.context)^.debugstate.wcr[breakpoint^.debugRegister].bits.enabled:=0;
-                end;
-              end;
-              currentthread.setContext(cfDebug);
-            end;
-
-            {$endif}
-
-
-            if processhandler.SystemArchitecture=archX86 then
-            begin
-              hasoldbp:=false; //now check if this thread actually has the breakpoint set (and not replaced or never even set)
-
-              if (BPOverride) or ((currentthread.DebugRegistersUsedByCE and (1 shl breakpoint.debugregister))>0) then
-              begin
-                currentthread.DebugRegistersUsedByCE:=currentthread.DebugRegistersUsedByCE and (not (1 shl breakpoint.debugregister));
-
-                case breakpoint.debugregister of
-                  0:
-                  begin
-                    hasoldbp:=currentthread.context.Dr0=breakpoint.address;
-                    if hasoldbp then
-                      currentthread.context.Dr0 := 0;
-                  end;
-
-                  1:
-                  begin
-                    hasoldbp:=currentthread.context.Dr1=breakpoint.address;
-                    if hasoldbp then
-                      currentthread.context.Dr1 := 0;
-                  end;
-
-                  2:
-                  begin
-                    hasoldbp:=currentthread.context.Dr2=breakpoint.address;
-                    if hasoldbp then
-                      currentthread.context.Dr2 := 0;
-                  end;
-
-                  3:
-                  begin
-                    hasoldbp:=currentthread.context.Dr3=breakpoint.address;
-                    if hasoldbp then
-                      currentthread.context.Dr3 := 0;
-                  end;
-                end;
-
-                if hasoldbp then
-                begin
-                  currentthread.context.Dr7 := (currentthread.context.Dr7 and Debugregistermask);
-                  currentthread.setcontext(cfDebug);
-                end;
-
-
-              end;
-            end;
-            currentthread.resume;
-          end;
-
-        end;
-      end;
-
-    end;
-
-  end
-  else
-  if breakpoint^.breakpointMethod=bpmInt3 then
-  begin
-    vpe:=(SkipVirtualProtectEx=false) and VirtualProtectEx(processhandle, pointer(breakpoint.address), 1, PAGE_EXECUTE_READWRITE, oldprotect);
-    WriteProcessMemory(processhandle, pointer(breakpoint.address), @breakpoint.originalbyte, 1, bw);
-    if vpe then
-      VirtualProtectEx(processhandle, pointer(breakpoint.address), 1, oldprotect, oldprotect);
-  end
-  else
-  if breakpoint^.breakpointMethod=bpmException then
-  begin
-    //check if there are other exception breakpoints
-    {$ifdef darwin}
-    task_suspend(processhandle);
-    {$endif}
-    {$ifdef windows}
-    if assigned(ntsuspendProcess) then
-      ntSuspendProcess(ProcessHandle);
-    {$endif}
-
-    breakpoint^.active := False;
-
-    ar:=[arExecute, arRead, arWrite];
-    ar:=AdjustAccessRightsWithActiveBreakpoints(ar, breakpoint^.address, breakpoint^.size);
-    if ar=[arExecute, arRead, arWrite] then
-      ar:=breakpoint^.originalaccessrights;
-
-    VirtualProtectEx(processhandle, pointer(breakpoint^.address), breakpoint^.size, AccessRightsToAllocationProtect(ar), oldprotect);
-
-
-    {$ifdef darwin}
-    task_resume(processhandle);
-    {$endif}
-    {$ifdef windows}
-    if assigned(ntResumeProcess) then
-      ntResumeProcess(ProcessHandle);
-    {$endif}
-
-
-  end
-  else
-  if (breakpoint^.breakpointMethod=bpmDBVM) or (breakpoint^.breakpointMethod=bpmDBVMNative) then
-    dbvm_watch_delete(breakpoint^.dbvmwatchid);
-
-  breakpoint^.active := false;
-
-end;
-
-procedure TDebuggerThread.RemoveBreakpoint(breakpoint: PBreakpoint);
-var
-  i,j: integer;
-  bp: PBreakpoint;
-  state: boolean;
-begin
-  debuggercs.enter;
-  try
-    outputdebugstring('RemoveBreakpoint');
-    outputdebugstring(PChar('breakpointlist.Count=' + IntToStr(breakpointlist.Count)));
-
-    while breakpoint.owner <> nil do //it's a child, but we need the owner
-      breakpoint := breakpoint.owner;
-
-
-
-    //clean up all it's children
-    for j:=0 to breakpointlist.Count-1 do
-    begin
-      BP := breakpointlist.items[j];
-      if bp^.owner = breakpoint then
-      begin
-        UnsetBreakpoint(bp);
-        bp^.deletecountdown:=10; //10*100=1000=1 second
-        bp^.markedfordeletion := True; //set this flag so it gets deleted on next no-event
-        bp^.deletetickcount:=GetTickCount;
-
-        bp^.FoundcodeDialog:=nil;
-        bp^.frmTracer:=nil;
-        bp^.frmchangedaddresses:=nil;
-
-      end
-    end;
-
-    //and finally itself
-    //set this flag so it gets deleted on next no-event
-    UnsetBreakpoint(breakpoint);
-
-
-    breakpoint^.deletecountdown:=10;
-    breakpoint^.markedfordeletion := True;
-    breakpoint^.deletetickcount:=GetTickCount;
-
-
-    state:=false;
-    for j:=0 to breakpointlist.Count-1 do
-    begin
-      BP := breakpointlist.items[j];
-      if bp^.active and (bp^.breakpointMethod=bpmDBVMNative) then
-      begin
-        state:=true;
-        break;
-      end;
-    end;
-
-    DBVMWatchBPActive:=state;
-
-
-
-    OutputDebugString('Disabled the breakpoint');
-  finally
-    debuggercs.leave;
-  end;
-
-  if frmBreakpointlist<>nil then
-    queue(tthread.CurrentThread, frmBreakpointlist.updatebplist);
-end;
-
-function TDebuggerThread.AddBreakpoint(owner: PBreakpoint; address: uint_ptr; size: integer; bpt: TBreakpointTrigger; bpm: TBreakpointMethod; bpa: TBreakpointAction; debugregister: integer=-1; foundcodedialog: Tfoundcodedialog=nil; threadID: dword=0; frmchangedaddresses: Tfrmchangedaddresses=nil; FrmTracer: TFrmTracer=nil; tcount: integer=0; changereg: pregistermodificationBP=nil; OnBreakpoint: TBreakpointEvent=nil): PBreakpoint;
-var
-  newbp: PBreakpoint;
-  originalbyte: byte;
-  x: PtrUInt;
-  i: integer;
-  count: integer;
-begin
-  if CurrentDebuggerInterface is TDBVMDebugInterface then
-    bpm:=bpmDBVMNative;
-
-
-  if bpm=bpmInt3 then
-  begin
-    if dbcSoftwareBreakpoint in CurrentDebuggerInterface.DebuggerCapabilities then
-    begin
-      if not ReadProcessMemory(processhandle, pointer(address), @originalbyte,
-        1, x) then raise exception.create(rsUnreadableAddress);
-    end else raise exception.create(Format(
-      rsDebuggerInterfaceDoesNotSupportSoftwareBreakpoints, [
-      CurrentDebuggerInterface.name]));
-
-  end
-  else
-  if bpm=bpmDebugRegister then
-  begin
-
-    if (debugregister<0) or (debugregister>=GetMaxBreakpointCountForThisType(bpt)) then raise exception.create(rsAddBreakpointAnInvalidDebugRegisterIsUsed);
-  end
-  else
-  if bpm=bpmDBVM then
-  begin
-    if dbcDBVMBreakpoint in CurrentDebuggerInterface.DebuggerCapabilities then //only kernelmode debugger (perhaps the other ones in the future, for execute only as it's just an unexpected single step)
-    begin
-      if not ReadProcessMemory(processhandle, pointer(address), @originalbyte,
-        1, x) then raise exception.create(rsUnreadableAddress);
-    end else raise exception.create(Format(
-      rsDebuggerInterfaceDoesNotSupportDBVMBreakpoints, [
-      CurrentDebuggerInterface.name]));
-
-  end;
-
-  getmem(newbp, sizeof(TBreakPoint));
-  ZeroMemory(newbp, sizeof(TBreakPoint));
-  newbp^.owner := owner;
-  newbp^.address := address;
-  newbp^.size := size;
-  newbp^.originalbyte := originalbyte;
-  newbp^.breakpointTrigger := bpt;
-  newbp^.breakpointMethod := bpm;
-  newbp^.breakpointAction := bpa;
-  newbp^.debugRegister := debugregister;
-
-  newbp^.foundcodedialog := foundcodedialog;
-  newbp^.ThreadID := threadID;
-  newbp^.frmchangedaddresses := frmchangedaddresses;
-  newbp^.frmTracer:=frmtracer;
-  newbp^.tracecount:=tcount;
-  newbp^.OnBreakpoint:=OnBreakpoint;
-  if changereg<>nil then
-    newbp^.changereg:=changereg^;
-
-
-  debuggercs.enter;
-  try
-    //add to the bp list
-    BreakpointList.Add(newbp);
-    //apply this breakpoint
-
-    SetBreakpoint(newbp);
-  finally
-    debuggercs.leave;
-  end;
-
-
-
-  Result := newbp;
-
-  if frmBreakpointlist<>nil then
-    queue(tthread.CurrentThread, frmBreakpointlist.updatebplist);
-end;
-
-procedure TDebuggerThread.GetBreakpointList(address: uint_ptr; size: integer; var bplist: TBreakpointSplitArray);
-{
-splits up the given address and size into a list of debug register safe breakpoints (alligned)
-Do not confuse this with a function that returns all breakpoints urrently set
-}
-var
-  i: integer;
-begin
-  while size > 0 do
-  begin
-    if (processhandler.is64bit) and (size >= 8) then
-    begin
-      if (address mod 8) = 0 then
-      begin
-        setlength(bplist, length(bplist) + 1);
-        bplist[length(bplist) - 1].address := address;
-        bplist[length(bplist) - 1].size := 8;
-        Inc(address, 8);
-        Dec(size, 8);
-      end
-      else
-      if (address mod 4) = 0 then
-      begin
-        setlength(bplist, length(bplist) + 1);
-        bplist[length(bplist) - 1].address := address;
-        bplist[length(bplist) - 1].size := 4;
-        Inc(address, 4);
-        Dec(size, 4);
-      end
-      else
-      if (address mod 2) = 0 then
-      begin
-        setlength(bplist, length(bplist) + 1);
-        bplist[length(bplist) - 1].address := address;
-        bplist[length(bplist) - 1].size := 2;
-        Inc(address, 2);
-        Dec(size, 2);
-      end
-      else
-      begin
-        setlength(bplist, length(bplist) + 1);
-        bplist[length(bplist) - 1].address := address;
-        bplist[length(bplist) - 1].size := 1;
-        Inc(address);
-        Dec(size);
-      end;
-
-    end
-    else
-    if size >= 4 then //smaller than 8 bytes or not a 64-bit process
-    begin
-      if (address mod 4) = 0 then
-      begin
-        setlength(bplist, length(bplist) + 1);
-        bplist[length(bplist) - 1].address := address;
-        bplist[length(bplist) - 1].size := 4;
-        Inc(address, 4);
-        Dec(size, 4);
-      end
-      else    //not aligned on a 4 byte boundary
-      if (address mod 2) = 0 then
-      begin
-        setlength(bplist, length(bplist) + 1);
-        bplist[length(bplist) - 1].address := address;
-        bplist[length(bplist) - 1].size := 2;
-        Inc(address, 2);
-        Dec(size, 2);
-      end
-      else
-      begin
-        //also not aligned on a 2 byte boundary, so use a 1 byte bp
-        setlength(bplist, length(bplist) + 1);
-        bplist[length(bplist) - 1].address := address;
-        bplist[length(bplist) - 1].size := 1;
-        Inc(address);
-        Dec(size);
-      end;
-    end
-    else
-    if size >= 2 then
-    begin
-      if (address mod 2) = 0 then
-      begin
-        setlength(bplist, length(bplist) + 1);
-        bplist[length(bplist) - 1].address := address;
-        bplist[length(bplist) - 1].size := 2;
-        Inc(address, 2);
-        Dec(size, 2);
-      end
-      else
-      begin
-        //not aligned on a 2 byte boundary, so use a 1 byte bp
-        setlength(bplist, length(bplist) + 1);
-        bplist[length(bplist) - 1].address := address;
-        bplist[length(bplist) - 1].size := 1;
-        Inc(address);
-        Dec(size);
-      end;
-    end
-    else
-    if size >= 1 then
-    begin
-      setlength(bplist, length(bplist) + 1);
-      bplist[length(bplist) - 1].address := address;
-      bplist[length(bplist) - 1].size := 1;
-      Inc(address);
-      Dec(size);
-    end;
-  end;
-end;
-
-function TDebuggerThread.DoBreakpointTriggersUseSameDebugRegisterKind(bpt1: TBreakpointTrigger; bpt2: TBreakpointTrigger): boolean;
-{
-Check if the two breakpoint triggers would make use of the same kind of debug register
-}
-begin
-  if CurrentDebuggerInterface.maxSharedBreakpointCount>0 then //breakpoint resources are shared, so yes
-    result:=true
-  else //not shared but split. Check if it's a watchpoint or instruction
-    result:=BreakPointTriggerIsWatchpoint(bpt1)=BreakPointTriggerIsWatchpoint(bpt2);  //false=false returs true:true=true returns true:true=false returns false:false=true resturns false
-end;
-
-function TDebuggerThread.GetMaxBreakpointCountForThisType(breakpointTrigger: TBreakpointTrigger): integer;
-{
-Returns the number of breakpoints the current debuiggerinterface can handle for the given breakpoint trigger
-}
-begin
-  if CurrentDebuggerInterface.maxSharedBreakpointCount>0 then
-    result:=CurrentDebuggerInterface.maxSharedBreakpointCount
-  else
-  begin
-    if breakpointTrigger=bptExecute then
-      result:=CurrentDebuggerInterface.maxInstructionBreakpointCount
-    else
-      result:=CurrentDebuggerInterface.maxWatchpointBreakpointCount;
-  end;
-end;
-
-function TDebuggerThread.GetUsableDebugRegister(breakpointTrigger: TBreakpointTrigger): integer;
-{
-will scan the current breakpoint list and see which debug register is unused.
-if all are used up, return -1
-}
-var
-  i: integer;
-  available: array of boolean;
-
-  maxBreakpointCountForThisType: integer;
-begin
-  Result := -1;
-  maxBreakpointCountForThisType:=GetMaxBreakpointCountForThisType(breakpointtrigger);
-  if maxBreakpointCountForThisType<=0 then
-    exit;
-
-  setlength(available, maxBreakpointCountForThisType);
-  for i := 0 to maxBreakpointCountForThisType-1 do
-    available[i] := True;
-
-
-  debuggercs.enter;
-  try
-    for i := 0 to breakpointlist.Count - 1 do
-    begin
-      if (pbreakpoint(breakpointlist.Items[i])^.breakpointMethod = bpmDebugRegister) and //debug register bp
-        (pbreakpoint(breakpointlist.Items[i])^.active) and //active
-        (pbreakpoint(breakpointlist.Items[i])^.ThreadID=0) and //not a thread specific bp
-        (DoBreakpointTriggersUseSameDebugRegisterKind(pbreakpoint(breakpointlist.Items[i])^.breakpointTrigger, breakpointtrigger)) //same breakpoint pool as used here
-      then
-        available[pbreakpoint(breakpointlist.Items[i])^.debugRegister] := False;
-
-    end;
-
-    for i := 0 to maxBreakpointCountForThisType-1 do
-      if available[i] then
-      begin
-        Result := i;
-        break;
-      end;
-
-  finally
-    debuggercs.leave;
-  end;
-
-end;
-
-procedure TDebuggerthread.FindWhatWrites(address: uint_ptr; size: integer; breakpointmethod: TBreakpointMethod);
-begin
-  if size>0 then
-    FindCodeByBP(address, size, bptWrite, breakpointmethod);
-end;
-
-
-procedure TDebuggerthread.FindWhatWrites(address: uint_ptr; size: integer);
-begin
-  if size>0 then
-    FindCodeByBP(address, size, bptWrite, preferedBreakpointMethod);
-end;
-
-procedure TDebuggerthread.FindWhatAccesses(address: uint_ptr; size: integer; breakpointmethod: TBreakpointMethod);
-begin
-  if size>0 then
-    FindCodeByBP(address, size, bptAccess, breakpointmethod);
-end;
-
-procedure TDebuggerthread.FindWhatAccesses(address: uint_ptr; size: integer);
-begin
-  if size>0 then
-    FindCodeByBP(address, size, bptAccess, preferedBreakpointMethod);
-end;
-
-procedure TDebuggerthread.FindCodeByBP(address: uint_ptr; size: integer; bpt: TBreakpointTrigger; breakpointmethod: TBreakpointmethod);
-var
-  usedDebugRegister: integer;
-  bplist: array of TBreakpointSplit;
-  newbp: PBreakpoint;
-  i: integer;
-
-  foundcodedialog: TFoundcodeDialog;
-begin
-  if size=0 then exit;
-
-  if CurrentDebuggerInterface is TDBVMDebugInterface then
-    breakpointmethod:=bpmDBVMNative;  //memory watch bp's all the way
-
-
-
-  if breakpointmethod=bpmint3 then //not possible for this
-    breakpointmethod:=bpmDebugRegister;
-
-  //split up address and size into memory alligned sections
-
-  setlength(bplist, 0);
-  usedDebugRegister:=-1;
-  if breakpointmethod=bpmDebugRegister then
-  begin
-    GetBreakpointList(address, size, bplist);
-
-    usedDebugRegister := GetUsableDebugRegister(bpt);
-    outputdebugstring('picked debug register '+usedDebugRegister.ToString);
-    if usedDebugRegister = -1 then
-      raise Exception.Create(
-        rsAll4DebugRegistersAreCurrentlyUsedUpFreeOneAndTryA);
-
-    address:=bplist[0].address;
-    size:=bplist[0].size;
-  end;
-
-  //still here
-  //create a foundcodedialog and add the breakpoint
-  foundcodedialog := Tfoundcodedialog.Create(application);
-  case bpt of
-    bptAccess : foundcodedialog.Caption:=Format(rsTheFollowingOpcodesAccessed, [inttohex(address, 8)]);
-    bptWrite : foundcodedialog.Caption:=Format(rsTheFollowingOpcodesWriteTo, [inttohex(address, 8)]);
-  end;
-  foundcodedialog.addresswatched:=address;
-  foundcodedialog.Show;
-
-  newbp := AddBreakpoint(nil, address, size, bpt, breakpointmethod,
-    bo_FindCode, usedDebugRegister,  foundcodedialog, 0);
-
-
-  foundcodedialog.breakpoint:=newbp;
-  inc(newbp.referencecount);
-
-
-  if length(bplist) > 1 then
-  begin
-    for i := 1 to length(bplist) - 1 do
-    begin
-      usedDebugRegister := GetUsableDebugRegister(bpt);
-      if usedDebugRegister = -1 then
-        exit; //at least one has been set, so be happy...
-
-      AddBreakpoint(newbp, bplist[i].address, bplist[i].size, bpt, breakpointmethod, bo_FindCode, usedDebugRegister, foundcodedialog, 0);
-    end;
-  end;
-end;
-
-procedure TDebuggerthread.FindCodeByBP(address: uint_ptr; size: integer; bpt: TBreakpointTrigger);
-var method: TBreakpointMethod;
-begin
-  method:=preferedBreakpointMethod;
-
-
-  FindCodeByBP(address,size,bpt,method);
-end;
-
-function TDebuggerThread.stopBreakAndTrace(frmTracer: TFrmTracer): boolean;
-var
-  i: integer;
-  bp: PBreakpoint;
-begin
-  Result := False;
-  debuggercs.enter;
-  try
-    for i := 0 to BreakpointList.Count - 1 do
-      if (not PBreakpoint(breakpointlist[i]).markedfordeletion) and (PBreakpoint(breakpointlist[i]).frmTracer = frmTracer) then
-      begin
-        bp := PBreakpoint(breakpointlist[i]);
-        Result := True;
-        break;
-      end;
-
-    if Result then
-      RemoveBreakpoint(bp); //unsets and removes all breakpoints that belong to this
-
-    for i := 0 to BreakpointList.Count - 1 do
-      if (not PBreakpoint(breakpointlist[i]).markedfordeletion) and (PBreakpoint(breakpointlist[i]).isTracerStepOver) then
-        RemoveBreakpoint(PBreakpoint(breakpointlist[i]));
-
-    for i:=0 to ThreadList.Count-1 do
-      TDebugThreadHandler(ThreadList[i]).TracerQuit;
-
-  finally
-    debuggercs.leave;
-  end;
-
-  //it doesn't really matter if it returns false, that would just mean the breakpoint got and it's tracing or has finished tracing
-end;
-
-{$ifdef windows}
-function TDebuggerThread.initIntelPTTracing: boolean;
-var
-  options: IPT_OPTIONS;
-  size: dword;
-  sizeadjust: integer;
-begin
-  result:=false;
-  if hideiptcapability then exit;
-
-  if useintelptfordebug then
-  begin
-
-    if ce_getProcessIDFromProcessName('vmware-vmx.exe')<>0 then
-    begin
-      launchanyhow:=false;
-      if MainThreadID=GetCurrentThreadId then
-        vmwareRunningAskLaunch
-      else
-        synchronize(vmwareRunningAskLaunch);
-
-      if not launchanyhow then exit;
-    end;
-
-    sizeadjust:=0;
-
-    options.AsUlongLong:=0;
-    options.flags.OptionVersion:=1;
-
-    repeat
-      StopProcessIptTracing(processhandle);
-      options.flags.TopaPagesPow2:=maxiptconfigsize-sizeadjust;
-      if StartProcessIptTracing(processhandle, options) then
-      begin
-        if GetProcessIptTraceSize(processhandle, size) then
-        begin
-          usesipt:=true;
-          exit(true);
-        end;
-
-        inc(sizeadjust);
-
-      end
-      else exit(false); //failure activating
-    until (sizeadjust>maxiptconfigsize);
-  end;
-end;
-
-procedure TDebuggerThread.stopIntelPTTracing;
-begin
-  StopProcessIptTracing(processhandle);
-end;
-
-
-function TDebuggerThread.getLastIPT(var log: pointer; var size: integer): boolean;
-//get a direct pointer to the debuggerthread's current log. (fetches the log if it hasn't done so yet)
-
-var
-  tracesize: dword;
-  h: PIPT_TRACE_HEADER;
-  last: qword;
-  i: integer;
-  loopcount: integer;
-begin
-  result:=false;
-
-  if usesipt=false then exit;
-
-  if fcurrentThread<>nil then
-  begin
-    if not fetchediptlog then
-    begin
-      loopcount:=0;
-      while not fetchediptlog do
-      begin
-        if GetProcessIptTraceSize(processhandle, tracesize)=false then
-        begin
-          initIntelPTTracing; //reinit. It may get a smaller size. perhaps next time more luck
-          exit;
-        end;
-
-
-        if (fulliptlog=nil) or (tracesize>fulliptlogsize) then
-        begin
-          if (fulliptlog<>nil) then
-            FreeMemAndNil(fulliptlog);
-
-          getmem(fulliptlog, tracesize);
-          if fulliptlog=nil then exit;
-
-          fulliptlogsize:=tracesize;
-        end;
-
-        fetchediptlog:=GetProcessIptTrace(processhandle, fulliptlog, tracesize);
-
-        if not fetchediptlog then
-        begin
-          inc(loopcount);
-          if loopcount>10 then exit; //fuck it, something is broken
-        end;
-      end;
-    end;
-
-    //parse the log for this thread
-    h:=@fulliptlog^.TraceData[0];
-    last:=ptruint(@fulliptlog^.TraceData[0])+fulliptlog^.TraceSize;
-
-    while ptruint(h)<last do
-    begin
-      if h^.ThreadId=fcurrentthread.ThreadId then
-      begin
-        if (log=nil) or (memsize(log)<h^.tracesize) then
-        begin
-          if log<>nil then
-            freemem(log);
-
-          getmem(log, h^.TraceSize);
-        end;
-
-        size:=h^.tracesize;
-        copymemory(log, @h^.Trace[h^.RingBufferOffset], size-h^.RingBufferOffset);
-        copymemory(log+(size-h^.RingBufferOffset), @h^.Trace[0], h^.RingBufferOffset);
-        exit(True);
-      end;
-
-      if h^.tracesize=0 then break;
-      h:=PIPT_TRACE_HEADER(ptruint(@h^.Trace[0])+h^.tracesize);
-    end;
-
-  end
-  else
-    exit;
-
-end;
-
- {$endif}
-
-procedure TDebuggerThread.startBranchMapper(tidlist: TList=nil);
-var
-  i,j: integer;
-  currentthread: TDebugThreadHandler;
-  tl: TList;
-  pid: dword;
-begin
-  debuggercs.enter;
-  try
-    if tidlist<>nil then
-    begin
-      for i := 0 to tidlist.Count - 1 do
-      begin
-        pid:=dword(tidlist.items[i]);
-        currentthread := getDebugThreadHanderFromThreadID(pid);
-        if currentthread<>nil then
-          currentthread.StartBranchMap;
-      end;
-    end
-    else
-    begin
-      for i:=0 to ThreadList.count-1 do
-        TDebugThreadHandler(threadlist[i]).StartBranchMap;
-    end;
-
-
-  finally
-    debuggercs.leave;
-  end;
-end;
-
-procedure TDebuggerThread.stopBranchMapper;
-var i: integer;
-begin
-  for i:=0 to ThreadList.count-1 do
-    TDebugThreadHandler(threadlist[i]).StopBranchMap;
-end;
-
-
-function TDebuggerThread.CodeFinderStop(codefinder: TFoundCodeDialog): boolean;
-var
-  i: integer;
-  bp: PBreakpoint;
-begin
-  Result := False;
-
-
-  debuggercs.enter;
-  try
-    for i := 0 to BreakpointList.Count - 1 do
-      if (not PBreakpoint(breakpointlist[i]).markedfordeletion) and (PBreakpoint(breakpointlist[i]).FoundcodeDialog = codefinder) then
-      begin
-        bp := PBreakpoint(breakpointlist[i]);
-
-        Result := True;
-        break;
-      end;
-
-    if Result then
-    begin
-      RemoveBreakpoint(bp); //unsets and removes all breakpoints that belong to this
-    end;
-
-  finally
-    debuggercs.leave;
-  end;
-end;
-
-
-function TDebuggerthread.FindWhatCodeAccessesStop(frmchangedaddresses: Tfrmchangedaddresses): boolean;
-var
-  i: integer;
-  bp: PBreakpoint;
-begin
-  if self=nil then exit;
-
-  Result := False;
-  debuggercs.enter;
-  try
-    for i := 0 to BreakpointList.Count - 1 do
-      if (not PBreakpoint(breakpointlist[i]).markedfordeletion) and (PBreakpoint(breakpointlist[i]).frmchangedaddresses = frmchangedaddresses) then
-      begin
-        bp := PBreakpoint(breakpointlist[i]);
-        Result := True;
-        break;
-      end;
-
-    if Result then
-      RemoveBreakpoint(bp); //unsets and removes all breakpoints that belong to this
-
-  finally
-    debuggercs.leave;
-  end;
-end;
-
-function TDebuggerthread.setChangeRegBreakpoint(regmod: PRegisterModificationBP): PBreakpoint;
-var
-  method: TBreakpointMethod;
-  useddebugregister: integer;
-  address: ptruint;
-  bp: pbreakpoint;
-begin
-  result:=nil;
-
-  address:=regmod^.address;
-  bp:=isBreakpoint(address);
-
-  if bp<>nil then
-    RemoveBreakpoint(bp);
-
-
-  if CurrentDebuggerInterface is TDBVMDebugInterface then
-    method:=bpmDBVMNative
-  else
-    method:=preferedBreakpointMethod;
-
-  usedDebugRegister:=-1;
-  if method=bpmDebugRegister then
-  begin
-    usedDebugRegister := GetUsableDebugRegister(bptExecute);
-    if usedDebugRegister = -1 then
-    begin
-      if MessageDlg(
-        rsAllDebugRegistersAreUsedUpDoYouWantToUseASoftwareBP, mtConfirmation, [
-          mbNo, mbYes], 0) = mrYes then
-        method := bpmInt3
-      else
-        exit;
-
-    end;
-  end;
-
-  //todo: Make this breakpoint show up in the memory view
-  result:=AddBreakpoint(nil, regmod.address, 1, bptExecute, method, bo_ChangeRegister, usedDebugRegister, nil, 0, nil,nil,0, regmod);
-
-
-end;
-
-procedure TDebuggerthread.setBreakAndTraceBreakpoint(frmTracer: TFrmTracer; address: ptrUint; BreakpointTrigger: TBreakpointTrigger; breakpointmethod: TBreakpointmethod; bpsize: integer; count: integer; startcondition:string=''; stopcondition:string=''; stepover: boolean=false; stepoverrep: boolean=false; nosystem: boolean=false; stayInsideModule: boolean=false);
-var
-  useddebugregister: integer;
-  bp,bpsecondary: PBreakpoint;
-  bplist: TBreakpointSplitArray;
-  i: integer;
-
-  mi: tmoduleinfo;
-  startModuleBase: ptruint;
-  startModuleSize: dword;
-begin
-  debuggercs.enter;
-  try
-    setlength(bplist,0);
-
-    if breakpointmethod=bpmDebugRegister then
-    begin
-      GetBreakpointList(address, bpsize, bplist);
-
-      address:=bplist[0].address;
-      bpsize:=bplist[0].size;
-
-
-      usedDebugRegister := GetUsableDebugRegister(breakpointtrigger);
-      if usedDebugRegister = -1 then
-      begin
-        if (BreakpointTrigger=bptExecute) then
-        begin
-          if MessageDlg(
-            rsAllDebugRegistersAreUsedUpDoYouWantToUseASoftwareBP,
-              mtConfirmation, [mbNo, mbYes], 0) = mrYes then
-            breakpointmethod := bpmInt3
-          else
-            exit;
-        end
-        else
-          messagedlg(rsAllDebugRegistersAreUsedUp, mtError, [mbok], 0);
-
-      end;
-    end;
-
-    if startcondition<>'' then
-    begin
-      {$ifdef darwin}
-      task_suspend(processhandle);
-      {$endif}
-      {$ifdef windows}
-      if assigned(ntSuspendProcess) then
-        ntSuspendProcess(processhandle);
-      {$endif}
-    end;
-
-    if stayInsideModule then
-    begin
-      if symhandler.getmodulebyaddress(address, mi) then
-      begin
-        startModuleBase:=mi.baseaddress;
-        startModuleSize:=mi.basesize;
-      end
-      else
-        stayInsideModule:=false;
-    end;
-
-    bp:=AddBreakpoint(nil, address, bpsize, BreakpointTrigger, breakpointmethod, bo_BreakAndTrace, usedDebugRegister,  nil, 0, nil,frmTracer,count);
-
-    if startcondition<>'' then
-    begin
-      if bp<>nil then
-        setbreakpointcondition(bp, true, startcondition);
-
-      {$ifdef darwin}
-      task_resume(processhandle);
-      {$endif}
-      {$ifdef windows}
-      if assigned(ntResumeProcess) then
-        ntResumeProcess(processhandle);
-      {$endif}
-    end;
-
-    if bp<>nil then
-    begin
-      bp^.traceendcondition:=strnew(pchar(stopcondition));
-      bp^.traceStepOver:=stepover;
-      bp^.traceStepOverRep:=stepoverrep;
-      bp^.traceNosystem:=nosystem;
-      bp^.traceStayInsideModule:=stayInsideModule;
-      if stayInsideModule then
-      begin
-        bp^.traceStartmodulebase:=startModuleBase;
-        bp^.traceStartmodulesize:=startModuleSize;
-      end;
-    end;
-
-
-    for i:=1 to length(bplist)-1 do
-    begin
-      useddebugregister:=GetUsableDebugRegister(breakpointtrigger);
-      if useddebugregister=-1 then exit;
-
-      bpsecondary:=AddBreakpoint(bp, bplist[i].address, bplist[i].size, BreakpointTrigger, breakpointmethod, bo_BreakAndTrace, usedDebugregister,  nil, 0, nil,frmTracer,count);
-      bpsecondary.traceendcondition:=strnew(pchar(stopcondition));
-      bpsecondary.traceStepOver:=stepover;
-      bpsecondary.traceNosystem:=nosystem;
-      bpsecondary.traceStayInsideModule:=stayInsideModule;
-      if stayInsideModule then
-      begin
-        bpsecondary.traceStartmodulebase:=startModuleBase;
-        bpsecondary.traceStartmodulesize:=startModuleSize;
-      end;
-    end;
-
-
-  finally
-    debuggercs.leave;
-  end;
-end;
-
-function TDebuggerthread.FindWhatCodeAccesses(address: uint_ptr; foundCodeDialog:TFoundCodeDialog=nil): tfrmChangedAddresses;
-var
-  method: TBreakpointMethod;
-  frmChangedAddresses: tfrmChangedAddresses;
-  useddebugregister: integer;
-  i: integer;
-  s: string;
-  tempaddress: ptruint;
-  bp: PBreakpoint;
-begin
-  result:=nil;
-  if foundCodeDialog<>nil then  //this is linked to a foundcode dialog
-    method:=bpmInt3
-  else
-    method:=preferedBreakpointMethod;
-
-  if CurrentDebuggerInterface is TDBVMDebugInterface then
-    method:=bpmDBVMNative;
-
-  usedDebugRegister:=-1;
-  if method=bpmDebugRegister then
-  begin
-    usedDebugRegister := GetUsableDebugRegister(bptExecute);
-    if usedDebugRegister = -1 then
-    begin
-      if MessageDlg(
-        rsAllDebugRegistersAreUsedUpDoYouWantToUseASoftwareBP, mtConfirmation, [
-          mbNo, mbYes], 0) = mrYes then
-        method := bpmInt3
-      else
-        exit;
-
-    end;
-  end;
-
-  frmchangedaddresses:=tfrmChangedAddresses.Create(application) ;
-  frmchangedaddresses.address:=address;
-
-  tempaddress:=address;
-  s:=disassemble(tempaddress); //tempaddress gets changed by this, so don't use the real one
-
-  if defaultDisassembler.LastDisassembleData.isfloat then
-    frmchangedaddresses.cbDisplayType.ItemIndex:=4
-  else
-  if defaultDisassembler.LastDisassembleData.isfloat64 then
-    frmchangedaddresses.cbDisplayType.ItemIndex:=5
-  else
-  begin
-    case defaultDisassembler.LastDisassembleData.datasize of
-      1: frmchangedaddresses.cbDisplayType.ItemIndex:=0;
-      2: frmchangedaddresses.cbDisplayType.ItemIndex:=1;
-      4: frmchangedaddresses.cbDisplayType.ItemIndex:=2;
-      8: frmchangedaddresses.cbDisplayType.ItemIndex:=3;
-    end;
-  end;
-
-
-
-  if (processhandler.SystemArchitecture=archX86) and (uppercase(defaultDisassembler.LastDisassembleData.opcode)='RET') then
-  begin
-    if processhandler.is64Bit then
-      s:='[RSP]'
-    else
-      s:='[ESP]';
-  end
-  else
-  begin
-    i:=pos('[',s)+1;
-    if i<>0 then
-      s:=copy(s,i,pos(']',s)-i)
-    else
-    begin
-      //no [   ] part
-      if processhandler.SystemArchitecture=archX86 then
-      begin
-        if processhandler.is64Bit then
-          s:='RDI'
-        else
-          s:='EDI';
-      end;
-    end;
-  end;
-
-  if processhandler.SystemArchitecture=archArm then
-  begin
-    //s is something like reg, #hexoffset  or reg, hexoffset or reg, reg
-    //strip the # and replace the , with a +
-    if pos('-',s)>0 then
-      s:=StringReplace(s,',','', [rfReplaceAll])
-    else
-      s:=StringReplace(s,',','+', [rfReplaceAll]);
-
-    s:=StringReplace(s,'#','', [rfReplaceAll]);
-  end;
-
-  frmchangedaddresses.equation:=s; //so no need to disassemble every single time...
-  frmchangedaddresses.FoundCodeDialog:=foundCodeDialog;
-
-  if foundcodedialog=nil then
-    frmchangedaddresses.show;
-
-  bp:=AddBreakpoint(nil, address, 1, bptExecute, method, bo_FindWhatCodeAccesses, usedDebugRegister, nil, 0, frmchangedaddresses);
-  if bp<>nil then
-  begin
-    inc(bp^.referencecount);  //so it doesn't get freed before the form is gone
-    frmChangedAddresses.breakpoint:=bp;
-  end;
-
-
-  result:=frmChangedAddresses;
-end;
-
-procedure TDebuggerthread.setbreakpointcondition(bp: PBreakpoint; easymode: boolean; script: string);
-begin
-  debuggercs.enter;
-
-  try
-    if bp^.conditonalbreakpoint.script<>nil then
-      StrDispose(bp^.conditonalbreakpoint.script);
-
-    bp^.conditonalbreakpoint.script:=strnew(pchar(script));
-    bp^.conditonalbreakpoint.easymode:=easymode;
-  finally
-    debuggercs.leave;
-  end;
-
-end;
-
-function TDebuggerthread.getbreakpointcondition(bp: PBreakpoint; var easymode: boolean):pchar;
-begin
-  debuggercs.enter;
-  result:=bp^.conditonalbreakpoint.script;
-  easymode:=bp^.conditonalbreakpoint.easymode;
-  debuggercs.leave;
-end;
-
-
-
-procedure TDebuggerThread.getBreakpointAddresses(var AddressList: TAddressArray);
-var i: integer;
-begin
-  setlength(AddressList,0);
-  debuggercs.enter;
-  setlength(addresslist, BreakpointList.count);
-  for i:=0 to BreakpointList.count-1 do
-    addresslist[i]:=PBreakpoint(BreakpointList[i])^.address;
-
-  debuggercs.leave;
-end;
-
-
-procedure TDebuggerthread.updatebplist(lv: TListview; showshadow: boolean);
-var
-  i: integer;
-  li: TListitem;
-  bp: PBreakpoint;
-  s: string;
-
-  showcount: integer;
-  selindex: integer;
-begin
-  if lv.Selected<>nil then
-    selindex:=lv.selected.index
-  else
-    selindex:=-1;
-
-  lv.items.Clear;
-
-  debuggercs.enter;
-
-
-  showcount:=0;
-  for i := 0 to BreakpointList.Count - 1 do
-  begin
-    bp:=PBreakpoint(BreakpointList[i]);
-
-    if bp^.active or showshadow then
-    begin
-      inc(showcount);
-
-      if i<lv.Items.Count then
-        li:=lv.items[i]
-      else
-        li:=lv.items.add;
-
-      li.data:=bp;
-      li.Caption:=inttohex(bp^.address,8);
-      li.SubItems.Clear;
-
-      li.SubItems.add(inttostr(bp^.size));
-      li.SubItems.Add(breakpointTriggerToString(bp^.breakpointTrigger));
-      s:=breakpointMethodToString(bp^.breakpointMethod);
-      if bp^.breakpointMethod=bpmDebugRegister then
-        s:=s+' ('+inttostr(bp^.debugRegister)+')';
-
-      li.SubItems.Add(s);
-
-
-      li.SubItems.Add(breakpointActionToString(bp^.breakpointAction));
-      li.SubItems.Add(BoolToStr(bp^.active, rsYes, rsNo));
-      if bp^.markedfordeletion then
-        li.SubItems.Add(rsYes+' ('+inttostr(bp^.deletecountdown)+')');
-    end;
-  end;
-            {
-  for i:=lv.items.count-1 downto showcount do
-    lv.items[i].Delete;    }
-
-  if selindex>=lv.items.count then
-    selindex:=lv.items.count-1;
-
-  if (selindex<>-1) then
-    lv.Selected:=lv.Items[selindex]
-  else
-    lv.selected:=nil;
-
-  if lv.selected<>nil then
-    lv.Selected.MakeVisible(false);
-
-
-  debuggercs.leave;
-end;
-
-procedure TDebuggerthread.SetEntryPointBreakpoint;
-{Only called from the main thread, or synchronize}
-var code,data: ptruint;
-  bp: PBreakpoint;
-  oldstate: TBreakpointMethod;
-begin
-  OutputDebugString('SetEntryPointBreakpoint called');
-  if fNeedsToSetEntryPointBreakpoint then
-  begin
-    fNeedsToSetEntryPointBreakpoint:=false;
-
-    OutputDebugString('Initializing symbol handler');
-    symhandler.reinitialize(true);
-
-    OutputDebugString('Waiting for symbols loaded');
-    symhandler.waitforsymbolsloaded(true);
-
-    OutputDebugString('Fetching entrypoint');
-    memorybrowser.GetEntryPointAndDataBase(code,data);
-
-    //set the breakpoint preference to int3 for this breakpoint
-    oldstate:=preferedBreakpointMethod;
-    preferedBreakpointMethod:=bpmInt3;
-
-    OutputDebugString('Going to toggle bp');
-
-    try
-      bp:=ToggleOnExecuteBreakpoint(code, bpmInt3);
-
-      if bp<>nil then
-        bp^.OneTimeOnly:=true;
-    finally
-      preferedBreakpointMethod:=oldstate;
-    end;
-
-  end;
-end;
-
-function TDebuggerthread.SetOnExecuteBreakpoint(address: ptrUint; askforsoftwarebp: boolean = false; tid: dword=0; OnBreakpoint: TBreakpointEvent=nil): PBreakpoint;
-begin
-  result:=SetOnExecuteBreakpoint(address, preferedBreakpointMethod, askforsoftwarebp, tid, OnBreakpoint);
-end;
-
-procedure TDebuggerThread.setDepPolicy;
-begin
-  LUA_DoScript('executeCodeEx(0,nil,''SetProcessDEPPolicy'',3)');
-  hasSetDEPPolicy:=true;
-end;
-
-function TDebuggerthread.SetOnExecuteBreakpoint(address: ptrUint; bpm: TBreakpointMethod; askforsoftwarebp: boolean = false; tid: dword=0; OnBreakpoint: TBreakpointEvent=nil): PBreakpoint;
-var
-  i: integer;
-  found: boolean;
-  originalbyte: byte;
-  oldprotect: dword;
-  bw, br: PtrUInt;
-
-  usableDebugReg: integer;
-
-  depflags: dword;
-  perm: BOOL;
-
-  timeout: qword;
-
-  ph: THandle;
-
-begin
-  if CurrentDebuggerInterface is TDBVMDebugInterface then
-    bpm:=bpmDBVMNative;
-
-  found := False;
-
-  result:=nil;
-  if bpm=bpmException then
-  begin
-    {$ifdef windows}
-    if not processhandler.is64Bit then
-    begin
-      //32 bit: check if it has noexecute support
-      if assigned(GetProcessDEPPolicy) and assigned(SetProcessDEPPolicy) then
-      begin
-        ph:=OpenProcess(ifthen<dword>(GetSystemType<=6,$1f0fff, process_all_access),false,processid);    //the debuggerhandle does not get this properly
-        try
-          if GetProcessDEPPolicy(ph, @depflags, @perm) then
-          begin
-            if (depflags and 1=0) then
-            begin
-              //dep is not on
-              if perm then raise exception.create(rsCantEnableDEP);
-              depflags:=depflags or 3;
-
-              if MessageDlg(rsAskToEnableNX, mtConfirmation, [mbYes, mbNo], 0)=mrno then exit;
-
-              hasSetDEPPolicy:=false;
-              ExecuteInThread(SetDEPPolicy);
-
-              timeout:=GetTickCount64+5000;
-              while (hasSetDEPPolicy=false) and (gettickcount64<timeout) do
-              begin
-                if GetCurrentThreadId=MainThreadID then
-                  CheckSynchronize(50)
-                else
-                  sleep(50);
-              end;
-
-              if (hasSetDEPPolicy=false) and (messagedlg(rsDepSettingTimeout, mtWarning, [mbyes, mbno], 0, mbno)=mrno) then exit;
-
-              if GetProcessDEPPolicy(ph, @depflags, @perm) then
-              begin
-                if (depflags and 1=0) then
-                begin
-                  if perm then
-                    raise exception.create(rsFailedDEPPermanently)
-                  else
-                    raise exception.create(rsFailedDEP);
-                end;
-              end
-              else raise exception.create(rsProcessSucksNoDEPSupport);
-            end;
-          end
-          else
-            raise exception.create(rsFailureGettingDEPInformation);
-
-        finally
-          if (ph<>0) and (ph<>INVALID_HANDLE_VALUE) then
-            closehandle(ph);
-        end;
-      end
-      else
-        raise exception.create(rsNoExecutePageExceptionsForYou);
-    end;
-    {$endif}
-  end;
-
-  debuggercs.enter;
-  try
-    //set the breakpoint
-
-
-    if bpm = bpmDebugRegister then
-    begin
-      usableDebugReg := GetUsableDebugRegister(bptExecute);
-
-      if usableDebugReg = -1 then
-      begin
-        if askforsoftwarebp then
-        begin
-          if not (dbcSoftwareBreakpoint in CurrentDebuggerInterface.DebuggerCapabilities) then
-          begin
-            MessageDlg(rsOutOfHWBreakpoints, mtError, [mbok], 0);
-            exit;
-          end
-          else
-          begin
-            if MessageDlg(
-              rsAllDebugRegistersAreUsedUpDoYouWantToUseASoftwareBP,
-                mtConfirmation, [mbNo, mbYes], 0) = mrYes then
-            begin
-              if readProcessMemory(processhandle, pointer(address), @originalbyte, 1, br) then
-                bpm := bpmInt3
-              else
-                raise Exception.Create(
-                  rsUnreadableMemoryUnableToSetSoftwareBreakpoint);
-            end
-            else
-              exit;
-          end
-
-        end
-        else
-        begin
-          if not (dbcSoftwareBreakpoint in CurrentDebuggerInterface.DebuggerCapabilities) then exit;
-          bpm := bpmInt3;
-        end;
-      end;
-    end;
-
-
-    result:=AddBreakpoint(nil, address, 1, bptExecute, bpm, bo_Break, usableDebugreg, nil, tid, nil, nil, 0, nil, OnBreakpoint);
-  finally
-    debuggercs.leave;
-  end;
-end;
-
-function TDebuggerthread.SetOnWriteBreakpoint(address: ptrUint; size: integer; tid: dword=0; OnBreakpoint: TBreakpointEvent=nil): PBreakpoint;
-begin
-  result:=SetOnWriteBreakpoint(address, size, preferedBreakpointMethod, tid, OnBreakpoint);
-end;
-
-function TDebuggerthread.SetOnWriteBreakpoint(address: ptrUint; size: integer; bpm: TBreakpointMethod; tid: dword=0; OnBreakpoint: TBreakpointEvent=nil): PBreakpoint;
-var
-  i: integer;
-  found: boolean;
-  originalbyte: byte;
-  oldprotect, bw, br: dword;
-
-  usableDebugReg: integer;
-  bplist: TBreakpointSplitArray;
-begin
-  if CurrentDebuggerInterface is TDBVMDebugInterface then
-    bpm:=bpmDBVMNative;
-
-  found := False;
-
-  result:=nil;
-
-  debuggercs.enter;
-  try
-    //set the breakpoint
-    if bpm=bpmInt3 then
-      bpm:=bpmDebugRegister; //stupid
-
-    if bpm=bpmDebugRegister then
-    begin
-      usableDebugReg := GetUsableDebugRegister(bptWrite);
-
-      if usableDebugReg = -1 then
-        raise Exception.Create(rsAllDebugRegistersAreUsedUp);
-
-      setlength(bplist,0);
-      GetBreakpointList(address, size, bplist);
-
-
-      result:=AddBreakpoint(nil, bplist[0].address, bplist[0].size, bptWrite, bpm, bo_Break, usableDebugreg,  nil, tid, nil, nil, 0, nil, OnBreakpoint);
-      for i:=1 to length(bplist)-1 do
-      begin
-        usableDebugReg:=GetUsableDebugRegister(bptwrite);
-        if usableDebugReg=-1 then exit;
-        AddBreakpoint(result, bplist[i].address, bplist[i].size, bptWrite, bpm, bo_Break, usableDebugreg,  nil, tid, nil,nil, 0, nil, OnBreakpoint);
-      end;
-    end
-    else
-      result:=AddBreakpoint(nil, address, size, bptWrite, bpm, bo_Break, -1, nil,0,nil,nil,0,nil, OnBreakpoint);
-
-
-  finally
-    debuggercs.leave;
-  end;
-
-end;
-
-function TDebuggerthread.SetOnAccessBreakpoint(address: ptrUint; size: integer; tid: dword=0; OnBreakpoint: TBreakpointEvent=nil): PBreakpoint;
-begin
-  result:=SetOnAccessBreakpoint(address, size, preferedBreakpointMethod, tid, OnBreakpoint);
-end;
-
-function TDebuggerthread.SetOnAccessBreakpoint(address: ptrUint; size: integer; bpm: TBreakpointMethod; tid: dword=0; OnBreakpoint: TBreakpointEvent=nil): PBreakpoint;
-var
-  i: integer;
-  found: boolean;
-  originalbyte: byte;
-  oldprotect, bw, br: dword;
-
-  usableDebugReg: integer;
-  bplist: TBreakpointSplitArray;
-begin
-  if CurrentDebuggerInterface is TDBVMDebugInterface then
-    bpm:=bpmDBVMNative;
-
-  found := False;
-
-  result:=nil;
-
-  debuggercs.enter;
-  try
-    //set the breakpoint
-    setlength(bplist,0);
-    if bpm=bpmInt3 then
-      bpm:=bpmDebugRegister; //stupid
-
-
-    if bpm=bpmDebugRegister then
-    begin
-      usableDebugReg := GetUsableDebugRegister(bptAccess);
-      if usableDebugReg = -1 then
-        raise Exception.Create(rsAllDebugRegistersAreUsedUp);
-
-      GetBreakpointList(address, size, bplist);
-
-      result:=AddBreakpoint(nil, bplist[0].address, bplist[0].size, bptAccess, bpmDebugRegister, bo_Break, usableDebugreg, nil, tid, nil, nil, 0, nil, OnBreakpoint);
-      for i:=1 to length(bplist)-1 do
-      begin
-        usableDebugReg:=GetUsableDebugRegister(bptAccess);
-        if usableDebugReg=-1 then exit;
-        AddBreakpoint(result, bplist[i].address,  bplist[i].size, bptAccess, bpmDebugRegister, bo_Break, usableDebugreg, nil, tid, nil, nil, 0, nil, OnBreakpoint);
-      end;
-    end
-    else
-      result:=AddBreakpoint(nil, address, size, bptAccess, bpm, bo_Break,-1,nil,0,nil,nil,0,nil,OnBreakpoint);
-
-  finally
-    debuggercs.leave;
-  end;
-
-end;
-
-
-
-
-function TDebuggerthread.ToggleOnExecuteBreakpoint(address: ptrUint; breakpointmethod: TBreakpointMethod; tid: dword=0): PBreakpoint;
-{Only called from the main thread}
-var
-  i: integer;
-  found: boolean;
-  originalbyte: byte;
-  oldprotect: dword;
-  bw, br: PtrUInt;
-
-  usableDebugReg: integer;
-  method: TBreakpointMethod;
-begin
-  if CurrentDebuggerInterface is TDBVMDebugInterface then
-    breakpointmethod:=bpmDBVMNative;
-
-  //find the breakpoint if it is already assigned and then remove it, else add the breakpoint
-  found := False;
-
-  result:=nil;
-
-  debuggercs.enter;
-  try
-    for i := 0 to BreakpointList.Count - 1 do
-      if (PBreakpoint(BreakpointList[i])^.address = address) and
-        (PBreakpoint(BreakpointList[i])^.breakpointTrigger = bptExecute) and
-        ((PBreakpoint(BreakpointList[i])^.breakpointAction = bo_break) or (PBreakpoint(BreakpointList[i])^.breakpointAction = bo_ChangeRegister) ) and
-        (PBreakpoint(BreakpointList[i])^.active) then
-      begin
-        found := True;
-        RemoveBreakpoint(PBreakpoint(BreakpointList[i]));
-        //remove breakpoint doesn't delete it, but only disables it and marks it for deletion, the debugger thread deletes it when it has nothing to do
-      end;
-
-    if not found then
-    begin
-      method := breakpointmethod;
-
-      if method = bpmDebugRegister then
-      begin
-        usableDebugReg := GetUsableDebugRegister(bptExecute);
-
-        if usableDebugReg = -1 then
-        begin
-
-          if not (dbcSoftwareBreakpoint in CurrentDebuggerInterface.DebuggerCapabilities) then
-          begin
-            MessageDlg(rsOutOfHWBreakpoints, mtError, [mbok],0);
-            exit;
-          end
-          else
-          begin
-            if MessageDlg(rsAllDebugRegistersAreUsedUpDoYouWantToUseASoftwareBP, mtConfirmation, [mbNo, mbYes], 0) = mrYes then
-            begin
-              if readProcessMemory(processhandle, pointer(address), @originalbyte, 1, br) then
-                method := bpmInt3
-              else
-                raise Exception.Create(rsUnreadableMemoryUnableToSetSoftwareBreakpoint);
-            end
-            else
-              exit;
-          end
-
-        end;
-      end;
-
-      result:=AddBreakpoint(nil, address, 1, bptExecute, method, bo_Break, usableDebugreg, nil, tid);
-    end;
-
-  finally
-    debuggercs.leave;
-  end;
-end;
-
-function TDebuggerthread.getrealbyte(address: ptrUint): byte;
-{
-Called when the byte is a $cc
-}
-var bp: PBreakpoint;
-begin
-  result:=$cc;
-
-  bp:=isBreakpoint(address);
-  if bp<>nil then
-  begin
-    if bp^.breakpointMethod=bpmInt3 then
-      result:=bp^.originalbyte;
-  end;
-end;
-
-function TDebuggerthread.isBreakpoint(address: uint_ptr; address2: uint_ptr=0; includeinactive: boolean=false): PBreakpoint;
-  {Checks if the given address has a breakpoint, and if so, return the breakpoint. Else return nil}
-var
-  i,j,k: integer;
-begin
-  Result := nil;
-
-  if address2=0 then
-    j:=0
-  else
-    j:=address2-address;
-
-  debuggercs.enter;
-  try
-    for i := 0 to BreakpointList.Count - 1 do
-    begin
-      if PBreakpoint(BreakpointList[i])^.markedfordeletion then continue;
-
-      for k:=0 to j do
-      begin
-        if (InRangeX(address+k, PBreakpoint(BreakpointList[i])^.address, PBreakpoint(BreakpointList[i])^.address + PBreakpoint(BreakpointList[i])^.size-1)) and
-           (includeinactive or (PBreakpoint(BreakpointList[i])^.active)) then
-        begin
-          Result := PBreakpoint(BreakpointList[i]);
-          exit;
-        end;
-
-      end;
-    end;
-  finally
-    debuggercs.leave;
-  end;
-end;
-
-procedure TDebuggerthread.ContinueDebugging(continueOption: TContinueOption; runtillAddress: ptrUint=0; handled: boolean=true);
-{
-Sets the way the debugger should continue, and triggers the sleeping thread to wait up and handle this changed event
-}
-var bp: PBreakpoint;
- ct: TDebugThreadHandler;
-begin
-
-  ct:=fcurrentThread;
-  if ct<>nil then
-  begin
-
-    if ct.isWaitingToContinue then
-    begin
-      fcurrentThread:=nil;
-
-      case continueOption of
-        co_run, co_stepinto, co_stepover: ct.continueDebugging(continueOption, handled);
-        co_runtill:
-        begin
-          //set a 1 time breakpoint for this thread at the runtilladdress
-          debuggercs.enter;
-          try
-            bp:=isBreakpoint(runtilladdress);
-            if bp<>nil then
-            begin
-              if bp^.breakpointTrigger=bptExecute then
-              begin
-                if (bp^.ThreadID<>0) and (bp^.ThreadID<>ct.ThreadId) then //it's a thread specific breakpoint, but not for this thread
-                  bp^.ThreadId:=0; //break on all, the user will have to change this himself
-              end
-              else
-                bp:=nil; //a useless breakpoint
-            end;
-
-            if bp=nil then
-            begin
-              bp:=SetOnExecuteBreakpoint(runTillAddress, false, ct.threadid);
-//              bp:=ToggleOnExecuteBreakpoint(runTillAddress,fcurrentThread.threadid);
-              if bp=nil then
-                exit; //error,failure setting the breakpoint so exit. don't continue
-
-              bp^.OneTimeOnly:=true;
-              bp^.StepOverBp:=true;
-            end;
-
-          finally
-            debuggercs.leave;
-
-          end;
-          ct.continueDebugging(co_run);
-        end;
-
-        else ct.continueDebugging(continueOption);
-      end;
-
-
-    end;
-  end;
-end;
-
-procedure TDebuggerthread.WaitTillAttachedOrError;
-//wait till the OnAttachEvent has been set
-//Because this routine runs in the main app thread do a CheckSynchronize (The debugger calls synchronize)
-var
-  i: integer;
-  Result: TWaitResult;
-  mresult: TModalResult;
-  starttime: qword;
-  currentloopstarttime: qword;
-  timeout: dword;
-
-  userWantsToAttach: boolean;
-
-  frmDebuggerAttachTimeout: TfrmDebuggerAttachTimeout;
-
-  seconds: dword;
-
-  currenttime: qword;
-begin
-
-
-
-  //if IsDebuggerPresent then //when debugging the debugger 10 seconds is too short
-  //  timeout:=5000000
-  //else
-  {$ifdef DEBUGDEBUGGER}
-    timeout:=$FFFFFFFF;
-  {$else}
-    timeout:=5000;
-  {$endif}
-
-
-
-  OutputDebugString('WaitTillAttachedOrError');
-  result:=wrTimeout;
-
-  userWantsToAttach:=true;
-  while userWantsToAttach do
-  begin
-    starttime:=GetTickCount64;
-
-    while (gettickcount64-starttime)<=timeout do
-    begin
-
-      currentloopstarttime:=GetTickCount64;
-      while CheckSynchronize and ((GetTickCount64-currentloopstarttime)<50) do
-      begin
-        OutputDebugString('After CheckSynchronize');
-        //synchronize for 50 milliseconds long
-      end;
-
-      Result := OnAttachEvent.WaitFor(50); //wait for 50 milliseconds for the OnAttachEvent
-
-
-      if result=wrSignaled then break;
-    end;
-
-    currenttime:=GetTickCount64;
-
-    if (currenttime-starttime)<timeout then
-    asm
-    nop
-    end;
-
-
-    if result<>wrSignaled then
-    begin
-      frmDebuggerAttachTimeout:=tfrmDebuggerAttachTimeout.Create(application);
-      frmDebuggerAttachTimeout.event:=OnAttachEvent;
-
-      mresult:=frmDebuggerAttachTimeout.ShowModal;
-      frmDebuggerAttachTimeout.free;
-
-      if mresult=mrAbort then
-        raise exception.create(rsDebuggerAttachAborted);
-
-      if mresult=mrok then break;
-
-      userWantsToAttach:=mresult<>mrCancel;
-    end
-    else
-      break;
-    //userWantsToAttach:=(result<>wrSignaled) and (MessageDlg(rsDebuggerAttachTimeout, rsTheDebuggerAttachHasTimedOut, mtConfirmation, [mbyes, mbNo],0 )=mryes);
-  end;
-
-  Result := OnAttachEvent.WaitFor(50);
-  if result<>wrSignaled then
-  begin
-    raise exception.create(rsDebuggerFailedToAttach)
-  end;
-
-
-  if delayAfterDebuggerAttach>0 then
-  begin
-    starttime:=gettickcount;
-    seconds:=starttime;
-    while gettickcount<starttime+delayAfterDebuggerAttach do
-    begin
-      CheckSynchronize(100);
-
-      if gettickcount>seconds+1000 then
-      begin
-        seconds:=seconds+1000;
-        beep;
-      end;
-    end;
-    beep;
-  end;
-
-  OutputDebugString(format('WaitTillAttachedOrError exit. Took %.2f seconds', [(gettickcount64-starttime)/1000]) );
-
-
-  {//wait just a little and wait for some threads
-  sleep(100);
-  i:=0;
-  while (ThreadList.Count=0) and (i<10) do
-  begin
-    CheckSynchronize;
-    sleep(100);
-
-    inc(i);
-  end; }
-
-
-  if terminated then
-  begin
-    OutputDebugString('debuggerthread was terminated. Reason: '+CurrentDebuggerInterface.errorstring);
-
-    if CurrentDebuggerInterface.errorstring='' then
-      raise exception.create(rsDebuggerFailedToAttach)
-    else
-      raise exception.create(CurrentDebuggerInterface.errorstring);
-
-
-  end;
-end;
-
-procedure TDebuggerThread.lockSettings;
-begin
-  formSettings.setNoteAboutDebuggerInterfaces;
-end;
-
-procedure TDebuggerthread.DBVMSteppingLost(sender: TObject);
-begin
-  //
-end;
-
-procedure TDebuggerthread.sync_FreeGUIObject;
-begin
-  GUIObjectToFree.Free;
-  GUIObjectToFree:=nil;
-end;
-
-procedure TDebuggerthread.vmwareRunningAskLaunch;
-begin
-  launchanyhow:=MessageDlg(rsVMWareIsRunningIPTBAD, mtWarning, [mbyes, mbno], 0)=mryes;
-end;
-
-procedure TDebuggerthread.defaultConstructorcode;
-begin
-  debuggerCS := TGuiSafeCriticalSection.Create;
-  OnAttachEvent := TEvent.Create(nil, True, False, '');
-  OnContinueEvent := Tevent.Create(nil, true, False, '');
-  threadlist := TList.Create;
-  BreakpointList := TList.Create;
-  eventhandler := TDebugEventHandler.Create(self, OnAttachEvent, OnContinueEvent, breakpointlist, threadlist, debuggerCS);
-
-
-  //get config parameters
-  handlebreakpoints := formsettings.cbHandleBreakpoints.Checked;
-  hidedebugger := formsettings.checkbox1.Checked;
-  canusedebugregs := formsettings.rbDebugAsBreakpoint.Checked;
-
-  //setup the used debugger
-  try
-    if getconnection<>nil then
-      CurrentDebuggerInterface:=TNetworkDebuggerInterface.create
-    else
-    begin
-      {$ifdef windows}
-      if formsettings.cbUseWindowsDebugger.checked then
-        CurrentDebuggerInterface:=TWindowsDebuggerInterface.create
-      else if formsettings.cbUseVEHDebugger.checked then
-        CurrentDebuggerInterface:=TVEHDebugInterface.create
-      else if formsettings.cbKDebug.checked then
-      begin
-        globalDebug:=formsettings.cbGlobalDebug.checked;
-        CurrentDebuggerInterface:=TKernelDebugInterface.create(globalDebug, formsettings.cbCanStepKernelcode.checked);
-      end
-      else if formsettings.cbUseDBVMDebugger.checked then
-      begin
-        CurrentDebuggerInterface:=TDBVMDebugInterface.create;
-        TDBVMDebugInterface(CurrentDebuggerInterface).OnSteppingthreadLoss:=DBVMSteppingLost;
-
-      end
-      {$endif}
-
-      {$ifdef darwin}
-      outputdebugstring('Setting the CurrentDebuggerInterface to the MacException Debug interface');
-      CurrentDebuggerInterface:=TMacExceptionDebugInterface.create;
-      {$endif}
-    end;
-  except
-    neverstarted:=true;
-    raise;
-  end;
-
-  if formdebugstrings = nil then
-    formdebugstrings := Tformdebugstrings.Create(application);
-
-  formdebugstrings.listbox1.Clear;
-end;
-
-
-constructor TDebuggerthread.MyCreate2(filename: string; parameters: string; breakonentry: boolean=true); overload;
-begin
-  inherited Create(true);
-  defaultconstructorcode;
-
-
-  if not (dbcBreakOnEntry in CurrentDebuggerInterface.DebuggerCapabilities) then
-  begin
-    MessageDlg(Format(rsThisDebuggerInterfaceDoesnTSupportBreakOnEntryYet, [CurrentDebuggerInterface.name]), mtError, [mbok], 0);
-    terminate;
-    start;
-    exit;
-  end;
-
-  fRunning:=true;
-
-
-  createProcess:=true;
-  self.filename:=filename;
-  self.parameters:=parameters;
-  self.fNeedsToSetEntryPointBreakpoint:=breakonentry;
-
-  start;
-  WaitTillAttachedOrError;
-
-  if not terminated then lockSettings;
-end;
-
-constructor TDebuggerthread.MyCreate2(processID: THandle);
-begin
-  pid:=processID;
-  defaultconstructorcode;
-
-  createProcess:=false;
-  fRunning:=true;
-  locksettings;
-
-  inherited Create(true);
-
-  Start; //will call DebugActiveProcess
-  WaitTillAttachedOrError;
-
-  if not terminated then lockSettings;
-end;
-
-destructor TDebuggerthread.Destroy;
-var i: integer;
-begin
-  if neverstarted=false then
-  begin
-    terminate;
-    waitfor;
-  end;
-
-
-  {$IFDEF WINDOWS}
-  if fulliptlog<>nil then
-    freememandnil(fulliptlog);
-  {$ENDIF}
-
-
-  if OnAttachEvent <> nil then
-  begin
-    OnAttachEvent.SetEvent;
-    FreeAndNil(OnAttachEvent);
-  end;
-
-  if threadlist <> nil then
-  begin
-    for i := 0 to threadlist.Count - 1 do
-      TDebugThreadHandler(threadlist.Items[i]).Free;
-    FreeAndNil(threadlist);
-  end;
-
-  if breakpointlist <> nil then
-  begin
-    for i := 0 to breakpointlist.Count - 1 do
-      freemem(breakpointlist.Items[i]);
-
-    FreeAndNil(breakpointlist);
-  end;
-
-  if debuggerCS <> nil then
-    FreeAndNil(debuggerCS);
-
-  if eventhandler <> nil then
-    FreeAndNil(eventhandler);
-
-
-
-  inherited Destroy;
-end;
-
-end.
-
+unit DebugHelper;
+
+{$mode DELPHI}
+
+interface
+
+uses
+  {$ifdef darwin}
+  macport,macexceptiondebuggerinterface, LCLIntf,LCLType,
+  {$endif}
+  {$ifdef windows}
+  Windows,  KernelDebuggerInterface, WindowsDebugger,
+  {$endif}
+  Classes, SysUtils, Controls, forms, syncobjs, guisafecriticalsection, Dialogs,
+  foundcodeunit, debugeventhandler, CEFuncProc, newkernelhandler, comctrls,
+  debuggertypedefinitions, formChangedAddresses, frmTracerUnit, VEHDebugger,
+  DebuggerInterfaceAPIWrapper, DebuggerInterface,symbolhandler,
+  fgl, disassembler, NetworkDebuggerInterface, Clipbrd, commonTypeDefs ,
+  BreakpointTypeDef,iptnative{$ifdef darwin},  macportdefines{$endif};
+
+{$warn 4056 off}
+
+
+type
+
+
+  TDebuggerthread = class(TThread)
+  private
+    eventhandler: TDebugEventHandler;
+    ThreadList: TList; //only the debugger thread can add or remove from this list
+    BreakpointList: TList;  //only the main thread can add or remove from this list
+
+    debuggerCS: TGuiSafeCriticalSection;
+    //breakpointCS: TGuiSafeCriticalSection;
+    //ThreadListCS: TGuiSafeCriticalSection; //must never be locked before breakpointCS
+
+
+    OnAttachEvent: Tevent; //event that gets set when a process has been created
+    OnContinueEvent: TEvent; //event that gets set by the user when he/she wants to continue from a break
+
+    //settings
+    handlebreakpoints: boolean;
+    hidedebugger: boolean;
+    canusedebugregs: boolean;
+
+    createProcess: boolean;
+
+    fNeedsToSetEntryPointBreakpoint: boolean;
+    filename,parameters: string;
+
+
+    fcurrentThread: TDebugThreadHandler;
+    hasfetchediptlog: boolean;
+
+
+    globalDebug: boolean; //kernelmode debugger only
+
+    fRunning: boolean;
+
+    ResumeProcessWhenIdleCounter: dword; //suspend counter to tell the cleanup handler to resume the process
+
+    hasSetDEPPolicy: boolean;
+
+    neverstarted: boolean;
+    pid: THandle;
+
+    GUIObjectToFree: TObject;
+
+    {$ifdef windows}
+    fetchediptlog: boolean;
+
+    fulliptlog: PIPT_TRACE_DATA;
+    fulliptlogsize: dword;
+    {$endif}
+
+
+    launchanyhow: boolean;
+    {$ifdef windows}
+    usesipt: boolean;
+    {$endif}
+    procedure sync_FreeGUIObject;
+    procedure vmwareRunningAskLaunch;
+
+
+    procedure DBVMSteppingLost(sender: TObject);
+    function getDebugThreadHanderFromThreadID(tid: dword): TDebugThreadHandler;
+
+    procedure GetBreakpointList(address: uint_ptr; size: integer; var bplist: TBreakpointSplitArray);
+    procedure defaultConstructorcode;
+    procedure lockSettings;
+    procedure WaitTillAttachedOrError;
+    procedure setCurrentThread(x: TDebugThreadHandler);
+    function getCurrentThread: TDebugThreadHandler;
+    procedure FindCodeByBP(address: uint_ptr; size: integer; bpt: TBreakpointTrigger; breakpointmethod: TBreakpointMethod); overload;
+    procedure FindCodeByBP(address: uint_ptr; size: integer; bpt: TBreakpointTrigger); overload;
+
+    function AddBreakpoint(owner: PBreakpoint; address: uint_ptr; size: integer; bpt: TBreakpointTrigger; bpm: TBreakpointMethod; bpa: TBreakpointAction; debugregister: integer=-1; foundcodedialog: Tfoundcodedialog=nil; threadID: dword=0; frmchangedaddresses: Tfrmchangedaddresses=nil; FrmTracer: TFrmTracer=nil; tcount: integer=0; changereg: pregistermodificationBP=nil; OnBreakpoint: TBreakpointEvent=nil): PBreakpoint;
+
+
+    function AdjustAccessRightsWithActiveBreakpoints(ar: TAccessRights; base: ptruint; size: integer): TAccessRights;
+    function getBestProtectionForExceptionBreakpoint(breakpointtrigger: TBreakpointTrigger; base: ptruint; size: integer): TaccessRights;
+    function getOriginalProtectForExceptionBreakpoint(base: ptruint; size: integer): TaccessRights;
+    procedure setDepPolicy;
+
+  public
+    InitialBreakpointTriggered: boolean; //set by a debugthread when the first unknown exception is dealth with causing all subsequent unexpected breakpoitns to become unhandled
+    temporaryDisabledExceptionBreakpoints: Tlist;
+
+    execlocation: integer; //debugging related to pinpoint problems
+    guiupdate: boolean; //set by a thread handler when it has updated the gui. (waitafterguiupdate uses this)
+
+
+    procedure cleanupDeletedBreakpoints(Idle: boolean=true; timeoutonly: boolean=true);
+
+    function SetBreakpoint(breakpoint: PBreakpoint; UpdateForOneThread: TDebugThreadHandler=nil): boolean;
+    procedure UnsetBreakpoint(breakpoint: PBreakpoint; specificContext: PContext=nil; threadid:integer=-1);
+
+    procedure LockDebugger;
+    procedure UnlockDebugger;
+
+    function lockThreadlist: TList;
+    procedure unlockThreadlist;
+
+    procedure lockbplist;
+    procedure unlockbplist;
+
+    procedure updatebplist(lv: TListview; showshadow: boolean);
+    procedure setbreakpointcondition(bp: PBreakpoint; easymode: boolean; script: string);
+    function getbreakpointcondition(bp: PBreakpoint; var easymode: boolean):pchar;
+
+
+    procedure getBreakpointAddresses(var AddressList: TAddressArray);
+    function  isBreakpoint(address: uint_ptr; address2: uint_ptr=0; includeinactive: boolean=false): PBreakpoint;
+    function  CodeFinderStop(codefinder: TFoundCodeDialog): boolean;
+    function  setChangeRegBreakpoint(regmod: PRegisterModificationBP): PBreakpoint;
+    procedure setBreakAndTraceBreakpoint(frmTracer: TFrmTracer; address: ptrUint; BreakpointTrigger: TBreakpointTrigger; breakpointmethod: TBReakpointmethod; bpsize: integer; count: integer; startcondition:string=''; stopcondition:string=''; stepover: boolean=false; stepoverrep: boolean=false; nosystem: boolean=false; stayInsideModule: boolean=false);
+    function  stopBreakAndTrace(frmTracer: TFrmTracer): boolean;
+    function FindWhatCodeAccesses(address: uint_ptr; FoundCodeDialog:TFoundCodeDialog=nil): tfrmChangedAddresses;
+    function  FindWhatCodeAccessesStop(frmchangedaddresses: Tfrmchangedaddresses): boolean;
+    procedure FindWhatAccesses(address: uint_ptr; size: integer; breakpointmethod: TBreakpointMethod); overload;
+    procedure FindWhatAccesses(address: uint_ptr; size: integer); overload;
+    procedure FindWhatWrites(address: uint_ptr; size: integer; breakpointmethod: TBreakpointMethod); overload;
+    procedure FindWhatWrites(address: uint_ptr; size: integer); overload;
+    function  SetOnWriteBreakpoint(address: ptrUint; size: integer; bpm: TBreakpointMethod; tid: dword=0; OnBreakpoint: TBreakpointEvent=nil): PBreakpoint; overload;
+    function  SetOnWriteBreakpoint(address: ptrUint; size: integer; tid: dword=0; OnBreakpoint: TBreakpointEvent=nil): PBreakpoint; overload;
+    function  SetOnAccessBreakpoint(address: ptrUint; size: integer; bpm: TBreakpointMethod; tid: dword=0; OnBreakpoint: TBreakpointEvent=nil): PBreakpoint; overload;
+    function  SetOnAccessBreakpoint(address: ptrUint; size: integer; tid: dword=0; OnBreakpoint: TBreakpointEvent=nil): PBreakpoint; overload;
+    function  SetOnExecuteBreakpoint(address: ptrUint; bpm: TBreakpointMethod; askforsoftwarebp: boolean = false; tid: dword=0; OnBreakpoint: TBreakpointEvent=nil): PBreakpoint; overload;
+    function  SetOnExecuteBreakpoint(address: ptrUint; askforsoftwarebp: boolean = false; tid: dword=0; OnBreakpoint: TBreakpointEvent=nil): PBreakpoint; overload;
+    function  ToggleOnExecuteBreakpoint(address: ptrUint; breakpointmethod: TBreakpointMethod; tid: dword=0): PBreakpoint;
+
+    procedure UpdateDebugRegisterBreakpointsForThread(t: TDebugThreadHandler);
+    procedure RemoveBreakpoint(breakpoint: PBreakpoint);
+    function GetUsableDebugRegister(breakpointTrigger: TBreakpointTrigger): integer;
+    function GetMaxBreakpointCountForThisType(breakpointTrigger: TBreakpointTrigger): integer;
+    function DoBreakpointTriggersUseSameDebugRegisterKind(bpt1: TBreakpointTrigger; bpt2: TBreakpointTrigger): boolean;
+
+    procedure ContinueDebugging(continueOption: TContinueOption; runtillAddress: ptrUint=0; handled: boolean=true);
+
+    procedure SetEntryPointBreakpoint;
+
+
+    constructor MyCreate2(filename: string; parameters: string; breakonentry: boolean=true); overload;
+    constructor MyCreate2(processID: THandle); overload;
+    destructor Destroy; override;
+
+    function isWaitingToContinue: boolean;
+
+    function getrealbyte(address: ptrUint): byte;
+
+    procedure startBranchMapper(tidlist: tlist=nil);
+    procedure stopBranchMapper;
+
+    {$ifdef windows}
+    function initIntelPTTracing: boolean;
+    procedure stopIntelPTTracing;
+
+    function getLastIPT(var log: pointer; var size: integer): boolean;
+    {$endif}
+    property CurrentThread: TDebugThreadHandler read getCurrentThread write setCurrentThread;
+    property NeedsToSetEntryPointBreakpoint: boolean read fNeedsToSetEntryPointBreakpoint;
+    property running: boolean read fRunning;
+
+    property usesGlobalDebug: boolean read globalDebug;
+    {$ifdef windows}
+    property usingIPT: boolean read usesipt;
+    {$endif}
+
+    procedure Terminate;
+    procedure Execute; override;
+  end;
+
+var
+  debuggerthread: TDebuggerthread = nil;
+
+  PreventDebuggerDetection: boolean=false;
+  preferedBreakpointMethod: TBreakpointMethod;
+  BPOverride: boolean=true;
+
+resourcestring
+  rsTheFollowingOpcodesAccessed = 'The following opcodes accessed %s';
+  rsTheFollowingOpcodesWriteTo = 'The following opcodes write to %s';
+  rsTheFollowingAddressesExecute = 'The following codes execute %s';
+
+
+
+implementation
+
+uses CEDebugger, KernelDebugger, formsettingsunit, FormDebugStringsUnit,
+     frmBreakpointlistunit, plugin, memorybrowserformunit, autoassembler,
+     pluginexports, networkInterfaceApi, ProcessHandlerUnit, Globals, LuaCaller,
+     vmxfunctions, LuaHandler, frmDebuggerAttachTimeoutUnit, DBVMDebuggerInterface,
+     symbolhandlerstructs;
+
+//-----------Inside thread code---------
+
+
+resourcestring
+  rsDebuggerCrash = 'Debugger Crash';
+  rsCreateProcessFailed = 'CreateProcess failed:%s';
+
+  rsOnlyTheDebuggerThreadIsAllowedToSetTheCurrentThread = 'Only the debugger '
+    +'thread is allowed to set the current thread';
+  rsUnreadableAddress = 'Unreadable address';
+  rsDebuggerInterfaceDoesNotSupportSoftwareBreakpoints = 'Debugger interface %s'
+    +' does not support software breakpoints';
+  rsDebuggerInterfaceDoesNotSupportDBVMBreakpoints = 'Debugger interface %s'
+    +' does not support DBVM breakpoints';
+  rsAddBreakpointAnInvalidDebugRegisterIsUsed = 'AddBreakpoint: An invalid '
+    +'debug register is used';
+  rsAll4DebugRegistersAreCurrentlyUsedUpFreeOneAndTryA = 'All debug '
+    +'registers are currently used up. Free one and try again';
+
+  rsAllDebugRegistersAreUsedUpDoYouWantToUseASoftwareBP = 'All debug '
+    +'registers are used up. Do you want to use a software breakpoint?';
+  rsAllDebugRegistersAreUsedUp = 'All debug registers are used up';
+  rsYes = 'Yes';
+  rsNo = 'No';
+  rsOutOfHWBreakpoints = 'All debug registers are used up and this debugger '
+    +'interface does not support software Breakpoints. Remove some and try '
+    +'again';
+  rsUnreadableMemoryUnableToSetSoftwareBreakpoint = 'Unreadable memory. '
+    +'Unable to set software breakpoint';
+  rsDebuggerFailedToAttach = 'Debugger failed to attach';
+  rsThisDebuggerInterfaceDoesnTSupportBreakOnEntryYet = 'This debugger '
+    +'interface :''%s'' doesn''t support Break On Entry yet';
+  rsLastLocation = ' (Last location:';
+  rsCalledFromMainThread = 'Called from main thread';
+  rsCalledFromDebuggerThread = 'Called from debugger thread';
+  rsCalledFromAnUnexpectedThread = 'Called from an unexpected thread';
+  rsDebuggerthreadIsAtPoint = 'debuggerthread is at point ';
+  rsBreakpointError = 'Breakpoint error:';
+  rsNoForm = 'No form';
+  rsDebuggerAttachTimeout = 'Debugger attach timeout';
+  rsTheDebuggerAttachHasTimedOut = 'The debugger attach is taking a while. This is normal when there are many symbols or the system is slow so please be patient. But if you don''t have the time to wait or the program has crashes to desktop, then you can cancel this wait. Beware though that you may have to restart the target process if you do wish to debug anyhow.'#13#10'Do you wish to wait longer?';
+  rsNoExecutePageExceptionsForYou = 'Execute page exception breakpoints are '
+    +'not possible on your system';
+  rsFailureGettingDEPInformation = 'Failure getting DEP information for this '
+    +'process. No Execute Breakpoint support';
+  rsCantEnableDEP = 'Data execution prevention is not enabled in this process '
+    +'and can not be enabled';
+  rsAskToEnableNX = 'For execute page exceptions the target process must '
+    +'support No-Execute page support. Currently this process doesn''t have '
+    +'this enabled, but if you think the process itself does support it you '
+    +'can enable it.'#13#10'Do you wish to enable No-Execute support for this process?';
+  rsProcessSucksNoDEPSupport = 'Ooops, looks like the process does not support'
+    +' No Execute';
+  rsFailedDEPPermanently = 'Failed enabling No Execute AND blocked it from '
+    +'every changing. Fuck';
+  rsFailedDEP = 'Failed enabling No Execute';
+  rsDepSettingTimeout = 'Timeout while trying to set DEP policy. Continue with'
+    +' the breakpoint?';
+  rsDebuggerAttachAborted = 'Debugger attach aborted';
+  rsVMWareIsRunningIPTBAD = 'VMWare seems to be running. It''s known that some'
+    +' versions of vmware will cause a BSOD in combination with intel IPT. Do '
+    +'you still want to use intel IPT?';
+
+procedure TDebuggerthread.Execute;
+var
+  debugEvent: _Debug_EVENT;
+  debugging: boolean;
+  currentprocesid: dword;
+  ContinueStatus: dword;
+  {$ifdef windows}
+  startupinfo: windows.STARTUPINFO;
+  processinfo: windows.PROCESS_INFORMATION;
+  {$endif}
+  dwCreationFlags: dword;
+  error: integer;
+
+  code,data: ptrUint;
+  s: tstringlist;
+  allocs: TCEAllocarray;
+
+begin
+  self.NameThreadForDebugging('Debugger thread', GetCurrentThreadId);
+
+  if terminated then exit;
+
+  execlocation:=0;
+
+  try
+    try
+      currentprocesid := 0;
+      {$ifdef windows}
+      DebugSetProcessKillOnExit(False); //do not kill the attached processes on exit
+      {$endif}
+
+
+
+      if createprocess then
+      begin
+        {$ifdef windows}
+        dwCreationFlags:=DEBUG_PROCESS or DEBUG_ONLY_THIS_PROCESS;
+
+        zeromemory(@startupinfo,sizeof(startupinfo));
+        zeromemory(@processinfo,sizeof(processinfo));
+
+        GetStartupInfo(@startupinfo);
+
+
+
+
+        if windows.CreateProcess(
+          pchar(filename),
+          pchar('"'+filename+'" '+parameters),
+          nil, //lpProcessAttributes
+          nil, //lpThreadAttributes
+          false, //bInheritHandles
+          dwCreationFlags,
+          nil, //lpEnvironment
+          pchar(extractfilepath(filename)), //lpCurrentDirectory
+          @startupinfo, //lpStartupInfo
+          @processinfo //lpProcessInformation
+        ) =false then
+        begin
+          error:=getlasterror;
+          MessageBox(0, pchar(Format(utf8toansi(rsCreateProcessFailed), [inttostr(error)])
+            ), pchar(utf8toansi(rsDebuggerCrash)), MB_ICONERROR or mb_ok);
+          exit;
+        end;
+
+
+        processhandler.processid:=processinfo.dwProcessId;
+        Open_Process;
+        symhandler.reinitialize(true);
+
+        closehandle(processinfo.hProcess);
+        {$else}
+        raise exception.create('Process creation with debugger is not yet supported');
+        {$endif}
+
+      end else
+      begin
+        fNeedsToSetEntryPointBreakpoint:=false; //just be sure
+        if not DebugActiveProcess(pid) then
+        begin
+          OutputDebugString('DebugActiveProcess failed');
+          exit;
+        end;
+      end;
+
+      currentprocesid := processid;
+
+      debugging := True;
+
+      {$IFDEF WINDOWS}
+      if systemSupportsIntelPT and useintelptfordebug then
+        initIntelPTTracing;
+      {$ENDIF}
+
+
+      while (not terminated) and debugging do
+      begin
+
+        execlocation:=1;
+
+        if CurrentDebuggerInterface.needsToAttach=false then
+          OnAttachEvent.SetEvent; //no need to wait if the debuggerinterface does not need to wait
+
+        {$IFDEF WINDOWS}
+        fetchediptlog:=false;
+        {$ENDIF}
+
+
+        if WaitForDebugEvent(debugEvent, 100) then
+        begin
+          ContinueStatus:=DBG_CONTINUE;
+          execlocation:=2;
+
+          if (pluginhandler<>nil) and (pluginhandler.handledebuggerplugins(@debugEvent)=1) then continue;
+
+          debugging := eventhandler.HandleDebugEvent(debugEvent, ContinueStatus);
+
+          if debugging then
+          begin
+            execlocation:=4;
+            if ContinueStatus=DBG_EXCEPTION_NOT_HANDLED then //this can happen when the game itself is constantly raising exceptions
+              cleanupDeletedBreakpoints(true, true); //only decrease the delete count if it's timed out (4 seconds in total)
+
+            ContinueDebugEvent(debugEvent.dwProcessId, debugevent.dwThreadId, ContinueStatus);
+          end;
+
+          if waitafterguiupdate and guiupdate then
+          begin
+            guiupdate:=false;
+            sleep(1);
+          end;
+        end
+        else
+        begin
+          {
+          no event has happened, for 100 miliseconds
+          Do some maintenance in here
+          }
+          //remove the breakpoints that have been unset and are marked for deletion
+          execlocation:=5;
+          cleanupDeletedBreakpoints;
+        end;
+
+
+      end;
+
+    except
+      on e: exception do
+        messagebox(0, pchar(utf8toansi(rsDebuggerCrash)+':'+e.message+rsLastLocation+inttostr(execlocation)+')'), '', 0);
+    end;
+
+  finally
+    outputdebugstring('End of debugger');
+
+    {$IFDEF WINDOWS}
+    if usesipt then
+      StopProcessIptTracing(processhandle);
+    {$ENDIF}
+
+    if currentprocesid <> 0 then
+      debuggerinterfaceAPIWrapper.DebugActiveProcessStop(currentprocesid);
+
+    terminate;
+    OnAttachEvent.SetEvent;
+  end;
+
+  //end of the routine has been reached (only possingle on terminate, one of debug or exception)
+
+end;
+
+//-----------(mostly) Out of thread code---------
+
+procedure TDebuggerThread.terminate;
+var i: integer;
+begin
+  //remove all breakpoints
+  for i:=0 to BreakpointList.Count-1 do
+    RemoveBreakpoint(PBreakpoint(BreakpointList[i]));
+
+
+  //tell all events to stop waiting and continue the debug loop. (that now has no breakpoints set)
+  ContinueDebugging(co_run);
+
+  fRunning:=false;
+  inherited terminate; //and the normal terminate telling the thread to stop
+
+
+end;
+
+procedure TDebuggerThread.cleanupDeletedBreakpoints(Idle: boolean=true; timeoutonly: boolean=true);
+{
+remove the breakpoints that have been unset and are marked for deletion
+that can be done safely since this routine is only called when no debug event has
+happened, and the breakpoints have already been disabled
+
+idle can be false if called from a thread that needed to clear it's breakpoint from an deleted breakpoint
+}
+var
+  i,j: integer;
+  bp: PBreakpoint;
+  deleted: boolean;
+  updated: boolean;
+begin
+  execlocation:=500;
+  i:=0;
+  updated:=false;
+  debuggercs.enter;
+  try
+    execlocation:=501;
+    while i<Breakpointlist.Count do
+    begin
+      execlocation:=502;
+      deleted:=false;
+
+
+      bp:=PBreakpoint(breakpointlist[i]);
+      if bp^.markedfordeletion then
+      begin
+        if bp^.referencecount=0 then
+        begin
+          if not bp^.active then
+          begin
+            if (bp^.deletecountdown=0) or ((CurrentThread<>nil) and (currentthread.ThreadId=bp^.threadid)) then  //if countdown is 0, of it's a threadspecific bp and it's comming from the current threadid
+            begin
+              outputdebugstring('cleanupDeletedBreakpoints: deleting bp');
+              breakpointlist.Delete(i);
+
+              if (bp^.owner=nil) then
+              begin
+                if (bp^.FoundcodeDialog<>nil) then
+                begin
+                  //the foundcode dialog was closed(refcount=0), so can be deleted now
+                  GUIObjectToFree:=bp^.FoundcodeDialog;
+                  Synchronize(sync_FreeGUIObject);
+
+                  bp^.FoundcodeDialog:=nil;
+                end;
+
+                if (bp^.frmchangedaddresses<>nil) then
+                begin
+                  GUIObjectToFree:=bp^.frmchangedaddresses;
+                  Synchronize(sync_FreeGUIObject);
+                  bp^.frmchangedaddresses:=nil;
+                end;
+              end;
+
+
+
+
+              if bp^.conditonalbreakpoint.script<>nil then
+                StrDispose(bp^.conditonalbreakpoint.script);
+
+              if bp^.traceendcondition<>nil then
+                Strdispose(bp^.traceendcondition);
+
+              if assigned(bp^.OnBreakpoint) then
+                LuaCaller.CleanupLuaCall(TMethod(bp^.OnBreakpoint));
+
+              freememandnil(bp);
+
+              deleted:=true;
+              updated:=true;
+            end
+            else
+            begin
+              if idle then
+              begin
+                if (not timeoutonly) or (gettickcount>(bp^.deletetickcount+3000)) then
+                  dec(bp^.deletecountdown);
+              end;
+            end;
+          end
+          else
+          begin
+            //Some douche forgot to disable it first, waste of processing cycle  (or windows 7+ default windows debugger)
+
+            UnsetBreakpoint(bp);
+
+            bp^.deletecountdown:=10;
+
+
+          end;
+        end;
+      end;
+
+      if not deleted then inc(i);
+
+    end;
+  finally
+    debuggercs.leave;
+  end;
+
+  if idle and updated and (frmBreakpointlist<>nil) then
+    queue(tthread.CurrentThread, frmBreakpointlist.updatebplist); //tell the breakpointlist that there's been an update
+end;
+
+
+
+
+procedure TDebuggerThread.setCurrentThread(x: TDebugThreadHandler);
+begin
+  //no critical sections for the set and getcurrenthread.
+  //routines that call this only call it when the debugger is already paused
+  if GetCurrentThreadId <> self.ThreadID then
+    raise Exception.Create(
+      rsOnlyTheDebuggerThreadIsAllowedToSetTheCurrentThread);
+
+  fCurrentthread := x;
+end;
+
+function TDebuggerThread.getCurrentThread: TDebugThreadHandler;
+begin
+  Result := fcurrentThread;
+end;
+
+function TDebuggerThread.isWaitingToContinue: boolean;
+begin
+  result:=(CurrentThread<>nil) and (currentthread.isWaitingToContinue);
+end;
+
+procedure TDebuggerThread.lockBPList;
+begin
+  LockDebugger
+end;
+
+procedure TDebuggerThread.unlockBPList;
+begin
+  UnlockDebugger
+end;
+
+
+function TDebuggerThread.lockThreadlist: TList;
+//called from main thread
+begin
+  LockDebugger;
+  result:=threadlist;
+end;
+
+procedure TDebuggerThread.unlockThreadlist;
+begin
+  UnlockDebugger
+end;
+
+procedure TDebuggerThread.LockDebugger;
+begin
+  debuggercs.enter;
+end;
+
+procedure TDebuggerThread.UnlockDebugger;
+begin
+  debuggercs.leave;
+end;
+
+function TDebuggerThread.getDebugThreadHanderFromThreadID(tid: dword): TDebugThreadHandler;
+var
+  i: integer;
+begin
+  result:=nil;
+  debuggercs.Enter;
+  try
+    for i := 0 to threadlist.Count - 1 do
+      if TDebugThreadHandler(threadlist.items[i]).ThreadId = tid then
+      begin
+        Result := TDebugThreadHandler(threadlist.items[i]);
+        break;
+      end;
+
+  finally
+    debuggercs.Leave;
+  end;
+end;
+
+procedure TDebuggerThread.UpdateDebugRegisterBreakpointsForThread(t: TDebugThreadHandler);
+var i: integer;
+begin
+  debuggercs.enter;
+  try
+    t.fillcontext;
+
+    for i:=0 to BreakpointList.count-1 do
+      if (PBreakpoint(breakpointlist[i])^.active) and (PBreakpoint(breakpointlist[i])^.breakpointMethod=bpmDebugRegister) then
+        SetBreakpoint(PBreakpoint(breakpointlist[i]), t);
+  finally
+    debuggercs.Leave;
+  end;
+end;
+
+function TDebuggerThread.getOriginalProtectForExceptionBreakpoint(base: ptruint; size: integer): TaccessRights;
+//gets the protection of the given page  (Range is in case of overlap and the first page is read only and second page read/write. Make it read/Write then)
+var
+  bp: PBreakpoint;
+  a: ptruint;
+
+  pbase: ptruint;
+  totalsize: integer;
+
+  pbase2: ptruint;
+  totalsize2: integer;
+  mbi: TMEMORYBASICINFORMATION;
+  i: integer;
+begin
+  pbase:=GetPageBase(base);
+  totalsize:=(GetPageBase(base+size)-pbase)+$fff;
+
+  //first get the current protection. If a breakpoint is set, it's access rights are less than what is required
+  a:=pbase;
+  result:=[];
+  while (a<pbase+totalsize) and (VirtualQueryEx(processhandle, pointer(a), mbi, sizeof(mbi))=sizeof(mbi)) do
+  begin
+    result:=result+AllocationProtectToAccessRights(mbi.Protect);
+    inc(a, mbi.RegionSize);
+  end;
+
+  //now check the breakpointlist
+  debuggercs.enter;
+  try
+    for i:=0 to BreakpointList.Count-1 do
+    begin
+      bp:=PBreakpoint(breakpointlist[i]);
+      if (bp^.active) and (bp^.breakpointMethod=bpmException) then
+      begin
+        //check if this address falls into this breakpoint range
+        pbase2:=getPageBase(bp^.address);
+        totalsize2:=(GetPageBase(bp^.address+size)-pbase)+$fff;
+        if InRangeX(pbase, pbase2, pbase2+totalsize2) or
+           InRangeX(pbase+totalsize2, pbase2, pbase2+totalsize2) then //it's overlapping
+          result:=result+bp^.originalaccessrights;
+      end;
+
+    end;
+  finally
+    debuggercs.leave;
+  end;
+end;
+
+function TDebuggerThread.AdjustAccessRightsWithActiveBreakpoints(ar: TAccessRights; base: ptruint; size: integer): TAccessRights;
+var
+  i: integer;
+  bp:PBreakpoint;
+  pbase: ptruint;
+  totalsize: integer;
+
+  pbase2: ptruint;
+  totalsize2: integer;
+begin
+  pbase:=GetPageBase(base);
+  totalsize:=(GetPageBase(base+size)-pbase)+$fff;
+  result:=ar;
+
+  debuggercs.enter;
+  try
+    for i:=0 to BreakpointList.Count-1 do
+    begin
+      bp:=PBreakpoint(breakpointlist[i]);
+      if (bp^.active) and (bp^.breakpointMethod=bpmException) then
+      begin
+        //check if this address falls into this breakpoint range
+        pbase2:=getPageBase(bp^.address);
+        totalsize2:=(GetPageBase(bp^.address+size)-pbase)+$fff;
+        if InRangeX(pbase, pbase2, pbase2+totalsize2) or
+           InRangeX(pbase+totalsize2, pbase2, pbase2+totalsize2) then //it's overlapping
+        begin
+          case bp^.breakpointtrigger of
+            bptExecute: result:=result-[arExecute];
+            bptWrite: result:=result-[arWrite];
+            bptAccess:
+            begin
+              result:=[];
+              exit;
+            end;
+          end;
+        end;
+      end;
+
+    end;
+
+
+  finally
+    debuggercs.leave;
+  end;
+end;
+
+function TDebuggerThread.getBestProtectionForExceptionBreakpoint(breakpointtrigger: TBreakpointTrigger; base: ptruint; size: integer): TaccessRights;
+//gets the protection required to cause an exception on this page for the wanted access
+begin
+  result:=[arExecute, arWrite, arRead];
+
+  case breakpointtrigger of
+    bptExecute: result:=result-[arExecute];
+    bptWrite: result:=result-[arWrite];
+    bptAccess:
+    begin
+      result:=[]; //no need to check, this means nothing can access it
+      exit;
+    end;
+  end;
+
+  //now check if other breakpoints overlap on these pages, and if so, adjust the protection to the one with the least rights (e.g one for execute and one for write leaves only read)
+  result:=AdjustAccessRightsWithActiveBreakpoints(result, base, size);
+end;
+
+
+
+
+function TDebuggerThread.SetBreakpoint(breakpoint: PBreakpoint; UpdateForOneThread: TDebugThreadHandler=nil): boolean;
+{
+Will set the breakpoint.
+either by setting the appropriate byte in the code to $cc, or setting the appropriate debug registers the thread(s)
+}
+var
+  Debugregistermask: dword;
+  {$ifdef darwin}
+  wcr: parm_watchpoint_control_register64_t;
+  wvr: pqword;
+  bcr: parm_breakpoint_control_register64_t;
+  bvr: pqword;
+  {$endif}
+  ClearMask: dword; //mask used to whipe the original bits from DR7
+  newprotect, oldprotect: dword;
+  bw: ptruint;
+  currentthread: TDebugThreadHandler;
+  i: integer;
+  AllThreadsAreSet: boolean;
+
+  tid, bptype: integer;
+  vpe: boolean;
+
+  PA: qword;
+
+  newdr7: qword;
+  old: byte;
+
+procedure displayDebugInfo(reason: string);
+var debuginfo:tstringlist;
+begin
+  beep;
+  debuginfo:=tstringlist.create;
+
+  if GetCurrentThreadId=MainThreadID then
+    debuginfo.Add(rsCalledFromMainThread);
+
+  if getCurrentThreadId=debuggerthread.ThreadID then
+    debuginfo.Add(rsCalledFromDebuggerThread);
+
+  if getCurrentThreadId=debuggerthread.ThreadID then
+    debuginfo.Add(rsCalledFromAnUnexpectedThread);
+
+  debuginfo.add('action='+breakpointActionToString(breakpoint.breakpointAction));
+  debuginfo.add('method='+breakpointMethodToString(breakpoint.breakpointMethod));
+  debuginfo.add('trigger='+breakpointTriggerToString(breakpoint.breakpointTrigger));
+  debuginfo.add('debugreg='+inttostr(breakpoint.debugRegister));
+
+  debuginfo.add(rsDebuggerthreadIsAtPoint+inttostr(debuggerthread.execlocation));
+
+  Clipboard.AsText:=debuginfo.text;
+
+  MessageBox(0,pchar(rsBreakpointError+reason), pchar(debuginfo.text), MB_OK);
+
+  debuginfo.free;
+end;
+
+begin
+  //issue: If a breakpoint is being handled and this is called, dr6 gets reset to 0 in windows 7, making it impossible to figure out what caused the breakpoint
+
+  if breakpoint^.markedfordeletion then exit;
+
+  if CurrentDebuggerInterface is TDBVMDebugInterface then
+    breakpoint^.breakpointMethod:=bpmDBVMNative;
+
+  AllThreadsAreSet:=true;
+
+  //debug code to find out why this one gets reactivated
+  if (breakpoint^.breakpointAction=bo_FindCode) and (breakpoint^.FoundcodeDialog=nil) then
+  begin
+    DisplayDebugInfo(rsNoForm);
+    result:=false;
+    exit;
+  end;
+
+  if (breakpoint^.breakpointAction=bo_FindWhatCodeAccesses) and (breakpoint^.frmchangedaddresses=nil) then
+  begin
+    DisplayDebugInfo(rsNoForm);
+    result:=false;
+    exit;
+  end;
+
+
+  case breakpoint^.breakpointMethod of
+    bpmDebugRegister:
+    begin
+      //Debug registers
+      if CurrentDebuggerInterface is TNetworkDebuggerInterface then
+      begin
+        //network
+        if UpdateForOneThread=nil then
+          tid:=-1
+        else
+          tid:=UpdateForOneThread.ThreadId;
+
+        case breakpoint.breakpointTrigger of
+          bptExecute: bptype:=0;
+          bptWrite: bptype:=1;
+          bptAccess: bptype:=3;
+        end;
+
+        result:=networkSetBreakpoint(processhandle, tid, breakpoint.debugRegister, breakpoint.address, bptype, breakpoint.size );
+        if result then
+          breakpoint^.active := True;
+        exit;
+      end;
+
+      {$ifdef darwin}
+      if processhandler.SystemArchitecture=archArm then
+      begin
+        debuggercs.enter;
+        breakpoint^.active := True;
+        try
+          for i := 0 to ThreadList.Count - 1 do
+          begin
+            currentthread := threadlist.items[i];
+
+            if (breakpoint^.ThreadID <> 0) and (currentthread.ThreadId<>breakpoint^.ThreadID) then continue;
+            if (UpdateForOneThread<>nil) and (currentthread<>UpdateForOneThread) then continue;
+
+            currentthread.suspend;
+            currentthread.fillContext;
+
+            //todo: check if the bp is in use
+
+            //todo2: move to seperate unit and do arm64_setbreakpoint(address, type, debugreg) and optionally return a different debugreg if inuse
+
+            case breakpoint.breakpointTrigger of
+              bptExecute: //bcr
+              begin
+
+                bcr:=@PARM64CONTEXT(currentthread.context)^.debugstate.bcr[breakpoint^.debugRegister];
+                bvr:=@PARM64CONTEXT(currentthread.context)^.debugstate.bvr[breakpoint^.debugRegister];
+
+                bvr^:=breakpoint^.address;
+                bcr^.bits.enabled:=1; // 0..1;    //0 - 0=off, 1=on
+                bcr^.bits.privilege_access_control:=2;  // 0..3; //2:1 - 0=User, system and supervisor. 1=privileged, 2=usermode, 3=any
+                bcr^.bits.reserved:=0; //0..3; //4:3
+                bcr^.bits.byte_address_select:=15;// //0..15; //8:5 - 0: iva mismatch, 15: iva match
+                bcr^.bits.reserved2:=0; //0..31;    //13:9 -  should be 0
+                bcr^.bits.secure_world_control:=0; //0..3; //15:14 - 0: Both secure and nonsecure (default, use this)  1: only nonsecure world, 2: only secure world, 3: reserved
+                bcr^.bits.linked_BRP_number:=0; //0..15; //19:16 - BRP index
+                bcr^.bits.BVR_Meaning:=0; //0..7; //22:20 - 0: unlinked, 1: linked, 2: unlinked contextid match, 3: linked contextid match 4: unlinked virtual address mismatch , 5:linked instruction virtual address mismatch
+                bcr^.bits.reserved3:=0; //0..7; //23 - reserved, sbz
+                bcr^.bits.address_mask:=0; //0..31; //28:24 - mask. 0=no mask, 1,2=reserded, 3=0x7, 4=0xf, 5=0x1f, ..., 31=0x7fffffff
+              end;
+
+              bptAccess, bptWrite:  //wcr
+              begin
+                wcr:=@PARM64CONTEXT(currentthread.context)^.debugstate.wcr[breakpoint^.debugRegister];
+                wvr:=@PARM64CONTEXT(currentthread.context)^.debugstate.wvr[breakpoint^.debugRegister];
+
+                wvr^:=breakpoint^.address;
+                wcr^.bits.enabled:=1;
+                wcr^.bits.privilege_access_control:=2;// 0..3; //2:1 - 0=reserved. 1=privileged, 2=usermode, 3=both (usually go for 2, can't even set the priv bit)
+
+                if breakpoint^.breakpointTrigger=bptAccess then   // 0..3; //4:3 - 0=reserved, 1=load, 2=store, 3=load and store
+                  wcr^.bits.loadstore_access_control:=3
+                else
+                  wcr^.bits.loadstore_access_control:=2;
+
+
+                case breakpoint.size of
+                  1: wcr^.bits.watchSize:=ARM_WATCHSIZE_1;
+                  2: wcr^.bits.watchSize:=ARM_WATCHSIZE_2;
+                  4: wcr^.bits.watchSize:=ARM_WATCHSIZE_4;
+                  8: wcr^.bits.watchSize:=ARM_WATCHSIZE_8;
+                  else
+                     wcr^.bits.watchSize:=ARM_WATCHSIZE_4;
+                end;
+                wcr^.bits.reserved:=0;// 0..1;    //13 -  should be 0
+                wcr^.bits.secure_world_control:=0;// 0..3; //15:14 - 0: Both secure and nonsecure (default, use this)  1: only nonsecure world, 2: only secure world, 3: reserved
+                wcr^.bits.linked_BRP_number:=0;// 0..15; //19:16 - BRP index
+                wcr^.bits.enable_BP_linking:=0;// 0..1; //20 - 0=no linking, 1=enable linking
+                wcr^.bits.reserved2:=0;// 0..7; //23:21 - reserved, sbz
+                wcr^.bits.address_mask:=0;// 0..31; //28:24 - mask. 0=no mask, 1,2=reserded, 3=0x7, 4=0xf, 5=0x1f, ..., 31=0x7fffffff
+              end;
+            end;
+
+            currentthread.setContext(cfDebug);
+            currentthread.resume;
+
+          end;
+        finally
+          debuggercs.leave;
+        end;
+      end
+      else {$endif}
+      begin
+        Debugregistermask := 0;
+        outputdebugstring(PChar('1:Debugregistermask=' + inttohex(Debugregistermask, 8)));
+
+        case breakpoint.breakpointTrigger of
+          bptWrite: Debugregistermask := $1 or Debugregistermask;
+          bptAccess: Debugregistermask := $3 or Debugregistermask;
+        end;
+
+
+        case breakpoint.size of
+          2: Debugregistermask := $4 or Debugregistermask;
+          4: Debugregistermask := $c or Debugregistermask;
+          8: Debugregistermask := $8 or Debugregistermask; //10 is defined as 8 byte
+        end;
+
+
+        outputdebugstring(PChar('2:Debugregistermask=' + inttohex(Debugregistermask, 8)));
+
+        Debugregistermask := (Debugregistermask shl (16 + 4 * breakpoint.debugRegister));
+        //set the RWx amd LENx to the proper position
+        Debugregistermask := Debugregistermask or (1 shl (breakpoint.debugregister * 2));
+        //and set the Lx bit
+        Debugregistermask := Debugregistermask or (1 shl 10); //and set bit 10 to 1
+
+        clearmask := (($F shl (16 + 4 * breakpoint.debugRegister)) or (1 shl (breakpoint.debugregister * 2))) xor $FFFFFFFF;
+        //create a mask that can be used to undo the old settings
+
+        outputdebugstring(PChar('3:Debugregistermask=' + inttohex(Debugregistermask, 8)));
+        outputdebugstring(PChar('clearmask=' + inttohex(clearmask, 8)));
+
+        breakpoint^.active := True;
+
+        {$ifdef windows}
+        if (CurrentDebuggerInterface is TKernelDebugInterface) and globaldebug then
+        begin
+          //set the breakpoint using globaldebug
+          DBKDebug_GD_SetBreakpoint(true, breakpoint.debugregister, breakpoint.address, BreakPointTriggerToBreakType(breakpoint.breakpointTrigger), SizeToBreakLength(breakpoint.size));
+        end
+        else
+        {$endif}
+        begin
+          if (breakpoint.ThreadID <> 0) or (UpdateForOneThread<>nil) then
+          begin
+            //only one thread
+            if updateForOneThread=nil then
+              currentthread := getDebugThreadHanderFromThreadID(breakpoint.ThreadID)
+            else
+              currentthread:=updateForOneThread;
+
+            if currentthread = nil then //thread has been destroyed
+              exit;
+
+
+
+            currentthread.suspend;
+            currentthread.fillContext;
+
+            {$ifdef windows}
+            if CurrentDebuggerInterface is TWindowsDebuggerInterface then
+            begin
+              if (currentthread.context.Dr6<>0) and (word(currentthread.context.dr6)<>$0ff0) then
+              begin
+                //the breakpoint in this thread can not be touched yet. Leave it activated
+                //(touching the DR registers with setthreadcontext clears DR6 in win7 )
+                currentthread.needstocleanup:=true;
+                currentthread.resume;
+                //currentthread.needstosetbp:=true;
+                exit;
+              end;
+            end;
+            {$endif}
+
+            if BPOverride or ((byte(currentthread.context.Dr7) and byte(Debugregistermask))=0) then
+            begin
+              case breakpoint.debugregister of
+                0: currentthread.context.Dr0 := breakpoint.address;
+                1: currentthread.context.Dr1 := breakpoint.address;
+                2: currentthread.context.Dr2 := breakpoint.address;
+                3: currentthread.context.Dr3 := breakpoint.address;
+              end;
+              currentthread.DebugRegistersUsedByCE:=currentthread.DebugRegistersUsedByCE or (1 shl breakpoint.debugregister);
+              currentthread.context.Dr7 :=(currentthread.context.Dr7 and clearmask) or Debugregistermask;
+              currentthread.setContext(cfDebug);
+            end
+            else
+              AllThreadsAreSet:=false;
+
+
+            currentthread.resume;
+          end
+          else
+          begin
+            //update all threads with the new debug register data
+
+            debuggercs.enter;
+            try
+              for i := 0 to ThreadList.Count - 1 do
+              begin
+                currentthread := threadlist.items[i];
+                currentthread.suspend;
+                currentthread.fillContext;
+
+                {$ifdef windows}
+                if CurrentDebuggerInterface is TWindowsDebuggerInterface then
+                begin
+                  if (currentthread.context.Dr6<>0) and (word(currentthread.context.dr6)<>$0ff0) then
+                  begin
+                    //the breakpoint in this thread can not be touched yet. Leave it activated
+                    currentthread.needstocleanup:=true;
+                    currentthread.resume;
+    //                currentthread.needstosetbp:=true;
+                    continue;
+
+                  end;
+                end;
+                {$endif}
+
+
+                if BPOverride or ((byte(currentthread.context.Dr7) and byte(Debugregistermask))=0) then
+                begin
+                  //make sure this bp spot bp is not used
+                  case breakpoint.debugregister of
+                    0: currentthread.context.Dr0 := breakpoint.address;
+                    1: currentthread.context.Dr1 := breakpoint.address;
+                    2: currentthread.context.Dr2 := breakpoint.address;
+                    3: currentthread.context.Dr3 := breakpoint.address;
+                  end;
+
+                  currentthread.DebugRegistersUsedByCE:=currentthread.DebugRegistersUsedByCE or (1 shl breakpoint.debugregister);
+                  newdr7:= (currentthread.context.Dr7 and clearmask) or Debugregistermask;     ;
+
+                  currentthread.context.Dr7 := newdr7;
+                  currentthread.setContext(cfDebug);
+                  currentthread.fillContext;
+                  if currentthread.context.Dr7<>newdr7 then
+                  begin
+                    asm
+                    nop
+                    end;
+                  end;
+                end
+                else
+                  AllThreadsAreSet:=false;
+
+                currentthread.resume;
+              end;
+
+            finally
+              debuggercs.leave;
+            end;
+
+          end;
+
+        end;
+      end;
+    end;
+
+    bpmInt3:
+    begin
+      //int3 bp
+      breakpoint^.active := True;
+      vpe:=(SkipVirtualProtectEx=false) and VirtualProtectEx(processhandle, pointer(breakpoint.address), 1, PAGE_EXECUTE_READWRITE, oldprotect);
+      WriteProcessMemory(processhandle, pointer(breakpoint.address), @int3byte, 1, bw);
+      if vpe then
+        VirtualProtectEx(processhandle, pointer(breakpoint.address), 1, oldprotect, oldprotect);
+    end;
+
+    bpmException:
+    begin
+      //exception bp (slow)
+      {$ifdef darwin}
+      task_suspend(processhandle);
+      {$endif}
+      {$ifdef windows}
+      if assigned(ntsuspendprocess) then
+        ntSuspendProcess(processhandle);
+      {$endif}
+
+
+
+      //Make the page(s) unreadable/unwritable based on the option and if other breakpoints are present
+
+
+      breakpoint^.originalaccessrights:=getOriginalProtectForExceptionBreakpoint(breakpoint.address, breakpoint.size);
+      newProtect:=AccessRightsToAllocationProtect(getBestProtectionForExceptionBreakpoint(breakpoint.breakpointTrigger, breakpoint.address, breakpoint.size));
+
+      breakpoint^.active:=true;
+
+      VirtualProtectEx(processhandle, pointer(breakpoint.address), breakpoint.size,newprotect, oldprotect); //throw oldprotect away
+
+      {$ifdef darwin}
+      task_resume(processhandle);
+      {$endif}
+
+      {$ifdef windows}
+      if assigned(ntResumeProcess) then //Q: omg, but what if ntResumeProcess isn't available on the os but suspendprocess is? A:Then buy a new os
+        ntResumeProcess(processhandle);
+      {$endif}
+    end;
+
+    bpmDBVM:
+    begin
+      Log('Setting DBVM Watch Breakpoint');
+      {$ifdef windows}
+      loaddbvmifneeded;
+
+      if GetPhysicalAddress(processhandle,pointer(breakpoint^.address),pa) then
+      begin
+        case breakpoint^.breakpointTrigger of
+          bptExecute: breakpoint^.dbvmwatchid:=dbvm_watch_executes(PA,1,EPTO_INTERRUPT,0);
+          bptAccess: breakpoint^.dbvmwatchid:=dbvm_watch_reads(PA,1,EPTO_INTERRUPT,0);
+          bptWrite: breakpoint^.dbvmwatchid:=dbvm_watch_writes(PA,1,EPTO_INTERRUPT,0);
+        end;
+
+        if breakpoint^.dbvmwatchid=-1 then
+          raise exception.create('Failure setting a memory watch')
+        else
+          breakpoint^.active:=true;
+      end
+      else
+        raise exception.create(format('Failure obtaining physical address for %8x',[breakpoint^.address]));
+      {$endif}
+    end;
+
+    bpmDBVMNAtive:
+    begin
+      Log('Setting DBVM Native Breakpoint');
+      if not (CurrentDebuggerInterface is TDBVMDebugInterface) then raise exception.create('Only the DBVM debugger can set DBVMNative breakpoints');
+
+      {$ifdef windows}
+      loaddbvmifneeded;
+
+      if dbvmbp_options.TriggerCOW and (breakpoint^.breakpointTrigger=bptExecute) then
+      begin
+        //trigger COW before placing the bp
+        if ReadProcessMemory(processhandle, pointer(breakpoint^.address), @old,1,bw) then
+        begin
+          vpe:=(SkipVirtualProtectEx=false) and VirtualProtectEx(processhandle, pointer(breakpoint.address), 1, PAGE_EXECUTE_READWRITE, oldprotect);
+          WriteProcessMemoryActual(processhandle, pointer(breakpoint.address), @old, 1, bw); //skip the DBVM version and use the native kernelmode/winapi one
+          if vpe then
+            VirtualProtectEx(processhandle, pointer(breakpoint.address), 1, oldprotect, oldprotect);
+        end;
+      end;
+
+      if GetPhysicalAddress(processhandle,pointer(breakpoint^.address),pa) then
+      begin
+        DBVMWatchBPActive:=true;
+
+        case breakpoint^.breakpointTrigger of
+          bptExecute:breakpoint^.dbvmwatchid:=dbvm_watch_executes(PA,breakpoint^.size,EPTO_DBVMBP,0, TDBVMDebugInterface(currentdebuggerinterface).usermodeloopint3, TDBVMDebugInterface(currentdebuggerinterface).kernelmodeloopint3);
+          bptAccess: breakpoint^.dbvmwatchid:=dbvm_watch_reads(PA,breakpoint^.size,EPTO_DBVMBP,0, TDBVMDebugInterface(currentdebuggerinterface).usermodeloopint3, TDBVMDebugInterface(currentdebuggerinterface).kernelmodeloopint3);
+          bptWrite: breakpoint^.dbvmwatchid:=dbvm_watch_writes(PA,breakpoint^.size,EPTO_DBVMBP,0, TDBVMDebugInterface(currentdebuggerinterface).usermodeloopint3, TDBVMDebugInterface(currentdebuggerinterface).kernelmodeloopint3);
+        end;
+
+        if breakpoint^.dbvmwatchid=-1 then
+          raise exception.create('Failure setting a memory watch')
+        else
+          breakpoint^.active:=true;
+      end
+      else
+        raise exception.create(format('Failure obtaining physical address for %8x',[breakpoint^.address]));
+      {$endif}
+    end;
+  end;
+
+  result:=AllThreadsAreSet;
+
+end;
+
+procedure TDebuggerThread.UnsetBreakpoint(breakpoint: PBreakpoint; specificContext: PContext=nil; threadid: integer=-1);
+var
+  Debugregistermask: dword;
+  oldprotect: dword;
+  bw: PtrUInt;
+  ClearMask: dword; //mask used to whipe the original bits from DR7
+  currentthread: TDebugThreadHandler;
+  i: integer;
+
+  hasoldbp: boolean;
+
+  ar: TAccessRights;
+
+  tid: integer;
+  vpe: boolean;
+begin
+
+  if breakpoint^.breakpointMethod = bpmDebugRegister then
+  begin
+    //debug registers
+    if CurrentDebuggerInterface is TNetworkDebuggerInterface then
+    begin
+      //network
+      NetworkRemoveBreakpoint(processhandle, threadid, breakpoint.debugRegister, BreakPointTriggerIsWatchpoint(breakpoint.breakpointTrigger));
+      if threadid=-1 then
+        breakpoint.active:=false;
+
+      exit;
+    end;
+
+
+
+
+
+    Debugregistermask := $F shl (16 + 4 * breakpoint.debugRegister) + (3 shl (breakpoint.debugregister * 2));
+    Debugregistermask := not Debugregistermask; //inverse the bits
+
+
+    {$ifdef windows}
+    if (CurrentDebuggerInterface is TKernelDebugInterface) and globaldebug then
+    begin
+      DBKDebug_GD_SetBreakpoint(false, breakpoint.debugregister, breakpoint.address, BreakPointTriggerToBreakType(breakpoint.breakpointTrigger), SizeToBreakLength(breakpoint.size));
+    end
+    else
+    {$endif}
+    begin
+      if (specificContext<>nil) then
+      begin
+
+
+        case breakpoint.debugregister of
+          0: specificContext.Dr0 := 0;
+          1: specificContext.Dr1 := 0;
+          2: specificContext.Dr2 := 0;
+          3: specificContext.Dr3 := 0;
+        end;
+        specificContext.Dr7 := (specificContext.Dr7 and Debugregistermask);
+      end
+      else
+      if breakpoint.ThreadID <> 0 then
+      begin
+        //only one thread
+        breakpoint.active:=false;
+
+        currentthread := getDebugThreadHanderFromThreadID(breakpoint.ThreadID);
+        if currentthread = nil then //it's gone
+          exit;
+
+        currentthread.suspend;
+        currentthread.fillContext;
+
+        {$ifdef windows}
+        if CurrentDebuggerInterface is TWindowsDebuggerInterface then
+        begin
+          if (currentthread.context.Dr6<>0) and (word(currentthread.context.dr6)<>$0ff0) then
+          begin
+            //the breakpoint in this thread can not be deactivated yet. Leave it activated
+            //(touching the DR registers with setthreadcontext clears DR6 in win7 )
+            currentthread.needstocleanup:=true;
+            currentthread.resume;
+
+
+            exit;
+          end;
+        end;
+        {$endif}
+
+        {$ifdef darwin}
+        if (processhandler.SystemArchitecture=archArm) then
+        begin
+          if processhandler.is64Bit then
+          begin
+            case breakpoint.breakpointTrigger of
+              bptExecute: PARM64CONTEXT(currentthread.context)^.debugstate.bcr[breakpoint^.debugRegister].bits.enabled:=0;
+              bptAccess, bptWrite: PARM64CONTEXT(currentthread.context)^.debugstate.wcr[breakpoint^.debugRegister].bits.enabled:=0;
+            end;
+          end;
+          currentthread.setContext(cfDebug);
+        end
+        else
+        {$endif}
+        begin
+          //check if this breakpoint was set in this thread
+          if (BPOverride) or ((currentthread.DebugRegistersUsedByCE and (1 shl breakpoint.debugregister))>0) then
+          begin
+            currentthread.DebugRegistersUsedByCE:=currentthread.DebugRegistersUsedByCE and (not (1 shl breakpoint.debugregister));
+
+            case breakpoint.debugregister of
+              0: currentthread.context.Dr0 := 0;
+              1: currentthread.context.Dr1 := 0;
+              2: currentthread.context.Dr2 := 0;
+              3: currentthread.context.Dr3 := 0;
+            end;
+            currentthread.context.Dr7 := (currentthread.context.Dr7 and Debugregistermask);
+            currentthread.setContext(cfDebug);
+          end;
+        end;
+        currentthread.resume;
+      end
+      else
+      begin
+        //do all threads
+        begin
+          for i := 0 to ThreadList.Count - 1 do
+          begin
+            currentthread := threadlist.items[i];
+            currentthread.suspend;
+            currentthread.fillContext;
+
+            {$ifdef windows}
+            if CurrentDebuggerInterface is TWindowsDebuggerInterface then
+            begin
+              if (currentthread.context.Dr6<>0) and (word(currentthread.context.dr6)<>$0ff0) then
+              begin
+                //the breakpoint in this thread can not be deactivated yet. Leave it activated
+                //(touching the DR registers with setthreadcontext clears DR6 in win7 )
+                currentthread.needstocleanup:=true;
+                currentthread.resume;
+                continue;
+
+              end;
+            end;
+            {$endif}
+
+            {$ifdef darwin}
+            if (processhandler.SystemArchitecture=archArm) then
+            begin
+              if processhandler.is64Bit then
+              begin
+                case breakpoint.breakpointTrigger of
+                  bptExecute: PARM64CONTEXT(currentthread.context)^.debugstate.bcr[breakpoint^.debugRegister].bits.enabled:=0;
+                  bptAccess, bptWrite: PARM64CONTEXT(currentthread.context)^.debugstate.wcr[breakpoint^.debugRegister].bits.enabled:=0;
+                end;
+              end;
+              currentthread.setContext(cfDebug);
+            end;
+
+            {$endif}
+
+
+            if processhandler.SystemArchitecture=archX86 then
+            begin
+              hasoldbp:=false; //now check if this thread actually has the breakpoint set (and not replaced or never even set)
+
+              if (BPOverride) or ((currentthread.DebugRegistersUsedByCE and (1 shl breakpoint.debugregister))>0) then
+              begin
+                currentthread.DebugRegistersUsedByCE:=currentthread.DebugRegistersUsedByCE and (not (1 shl breakpoint.debugregister));
+
+                case breakpoint.debugregister of
+                  0:
+                  begin
+                    hasoldbp:=currentthread.context.Dr0=breakpoint.address;
+                    if hasoldbp then
+                      currentthread.context.Dr0 := 0;
+                  end;
+
+                  1:
+                  begin
+                    hasoldbp:=currentthread.context.Dr1=breakpoint.address;
+                    if hasoldbp then
+                      currentthread.context.Dr1 := 0;
+                  end;
+
+                  2:
+                  begin
+                    hasoldbp:=currentthread.context.Dr2=breakpoint.address;
+                    if hasoldbp then
+                      currentthread.context.Dr2 := 0;
+                  end;
+
+                  3:
+                  begin
+                    hasoldbp:=currentthread.context.Dr3=breakpoint.address;
+                    if hasoldbp then
+                      currentthread.context.Dr3 := 0;
+                  end;
+                end;
+
+                if hasoldbp then
+                begin
+                  currentthread.context.Dr7 := (currentthread.context.Dr7 and Debugregistermask);
+                  currentthread.setcontext(cfDebug);
+                end;
+
+
+              end;
+            end;
+            currentthread.resume;
+          end;
+
+        end;
+      end;
+
+    end;
+
+  end
+  else
+  if breakpoint^.breakpointMethod=bpmInt3 then
+  begin
+    vpe:=(SkipVirtualProtectEx=false) and VirtualProtectEx(processhandle, pointer(breakpoint.address), 1, PAGE_EXECUTE_READWRITE, oldprotect);
+    WriteProcessMemory(processhandle, pointer(breakpoint.address), @breakpoint.originalbyte, 1, bw);
+    if vpe then
+      VirtualProtectEx(processhandle, pointer(breakpoint.address), 1, oldprotect, oldprotect);
+  end
+  else
+  if breakpoint^.breakpointMethod=bpmException then
+  begin
+    //check if there are other exception breakpoints
+    {$ifdef darwin}
+    task_suspend(processhandle);
+    {$endif}
+    {$ifdef windows}
+    if assigned(ntsuspendProcess) then
+      ntSuspendProcess(ProcessHandle);
+    {$endif}
+
+    breakpoint^.active := False;
+
+    ar:=[arExecute, arRead, arWrite];
+    ar:=AdjustAccessRightsWithActiveBreakpoints(ar, breakpoint^.address, breakpoint^.size);
+    if ar=[arExecute, arRead, arWrite] then
+      ar:=breakpoint^.originalaccessrights;
+
+    VirtualProtectEx(processhandle, pointer(breakpoint^.address), breakpoint^.size, AccessRightsToAllocationProtect(ar), oldprotect);
+
+
+    {$ifdef darwin}
+    task_resume(processhandle);
+    {$endif}
+    {$ifdef windows}
+    if assigned(ntResumeProcess) then
+      ntResumeProcess(ProcessHandle);
+    {$endif}
+
+
+  end
+  else
+  if (breakpoint^.breakpointMethod=bpmDBVM) or (breakpoint^.breakpointMethod=bpmDBVMNative) then
+    dbvm_watch_delete(breakpoint^.dbvmwatchid);
+
+  breakpoint^.active := false;
+
+end;
+
+procedure TDebuggerThread.RemoveBreakpoint(breakpoint: PBreakpoint);
+var
+  i,j: integer;
+  bp: PBreakpoint;
+  state: boolean;
+begin
+  debuggercs.enter;
+  try
+    outputdebugstring('RemoveBreakpoint');
+    outputdebugstring(PChar('breakpointlist.Count=' + IntToStr(breakpointlist.Count)));
+
+    while breakpoint.owner <> nil do //it's a child, but we need the owner
+      breakpoint := breakpoint.owner;
+
+
+
+    //clean up all it's children
+    for j:=0 to breakpointlist.Count-1 do
+    begin
+      BP := breakpointlist.items[j];
+      if bp^.owner = breakpoint then
+      begin
+        UnsetBreakpoint(bp);
+        bp^.deletecountdown:=10; //10*100=1000=1 second
+        bp^.markedfordeletion := True; //set this flag so it gets deleted on next no-event
+        bp^.deletetickcount:=GetTickCount;
+
+        bp^.FoundcodeDialog:=nil;
+        bp^.frmTracer:=nil;
+        bp^.frmchangedaddresses:=nil;
+
+      end
+    end;
+
+    //and finally itself
+    //set this flag so it gets deleted on next no-event
+    UnsetBreakpoint(breakpoint);
+
+
+    breakpoint^.deletecountdown:=10;
+    breakpoint^.markedfordeletion := True;
+    breakpoint^.deletetickcount:=GetTickCount;
+
+
+    state:=false;
+    for j:=0 to breakpointlist.Count-1 do
+    begin
+      BP := breakpointlist.items[j];
+      if bp^.active and (bp^.breakpointMethod=bpmDBVMNative) then
+      begin
+        state:=true;
+        break;
+      end;
+    end;
+
+    DBVMWatchBPActive:=state;
+
+
+
+    OutputDebugString('Disabled the breakpoint');
+  finally
+    debuggercs.leave;
+  end;
+
+  if frmBreakpointlist<>nil then
+    queue(tthread.CurrentThread, frmBreakpointlist.updatebplist);
+end;
+
+function TDebuggerThread.AddBreakpoint(owner: PBreakpoint; address: uint_ptr; size: integer; bpt: TBreakpointTrigger; bpm: TBreakpointMethod; bpa: TBreakpointAction; debugregister: integer=-1; foundcodedialog: Tfoundcodedialog=nil; threadID: dword=0; frmchangedaddresses: Tfrmchangedaddresses=nil; FrmTracer: TFrmTracer=nil; tcount: integer=0; changereg: pregistermodificationBP=nil; OnBreakpoint: TBreakpointEvent=nil): PBreakpoint;
+var
+  newbp: PBreakpoint;
+  originalbyte: byte;
+  x: PtrUInt;
+  i: integer;
+  count: integer;
+begin
+  if CurrentDebuggerInterface is TDBVMDebugInterface then
+    bpm:=bpmDBVMNative;
+
+
+  if bpm=bpmInt3 then
+  begin
+    if dbcSoftwareBreakpoint in CurrentDebuggerInterface.DebuggerCapabilities then
+    begin
+      if not ReadProcessMemory(processhandle, pointer(address), @originalbyte,
+        1, x) then raise exception.create(rsUnreadableAddress);
+    end else raise exception.create(Format(
+      rsDebuggerInterfaceDoesNotSupportSoftwareBreakpoints, [
+      CurrentDebuggerInterface.name]));
+
+  end
+  else
+  if bpm=bpmDebugRegister then
+  begin
+
+    if (debugregister<0) or (debugregister>=GetMaxBreakpointCountForThisType(bpt)) then raise exception.create(rsAddBreakpointAnInvalidDebugRegisterIsUsed);
+  end
+  else
+  if bpm=bpmDBVM then
+  begin
+    if dbcDBVMBreakpoint in CurrentDebuggerInterface.DebuggerCapabilities then //only kernelmode debugger (perhaps the other ones in the future, for execute only as it's just an unexpected single step)
+    begin
+      if not ReadProcessMemory(processhandle, pointer(address), @originalbyte,
+        1, x) then raise exception.create(rsUnreadableAddress);
+    end else raise exception.create(Format(
+      rsDebuggerInterfaceDoesNotSupportDBVMBreakpoints, [
+      CurrentDebuggerInterface.name]));
+
+  end;
+
+  getmem(newbp, sizeof(TBreakPoint));
+  ZeroMemory(newbp, sizeof(TBreakPoint));
+  newbp^.owner := owner;
+  newbp^.address := address;
+  newbp^.size := size;
+  newbp^.originalbyte := originalbyte;
+  newbp^.breakpointTrigger := bpt;
+  newbp^.breakpointMethod := bpm;
+  newbp^.breakpointAction := bpa;
+  newbp^.debugRegister := debugregister;
+
+  newbp^.foundcodedialog := foundcodedialog;
+  newbp^.ThreadID := threadID;
+  newbp^.frmchangedaddresses := frmchangedaddresses;
+  newbp^.frmTracer:=frmtracer;
+  newbp^.tracecount:=tcount;
+  newbp^.OnBreakpoint:=OnBreakpoint;
+  if changereg<>nil then
+    newbp^.changereg:=changereg^;
+
+
+  debuggercs.enter;
+  try
+    //add to the bp list
+    BreakpointList.Add(newbp);
+    //apply this breakpoint
+
+    SetBreakpoint(newbp);
+  finally
+    debuggercs.leave;
+  end;
+
+
+
+  Result := newbp;
+
+  if frmBreakpointlist<>nil then
+    queue(tthread.CurrentThread, frmBreakpointlist.updatebplist);
+end;
+
+procedure TDebuggerThread.GetBreakpointList(address: uint_ptr; size: integer; var bplist: TBreakpointSplitArray);
+{
+splits up the given address and size into a list of debug register safe breakpoints (alligned)
+Do not confuse this with a function that returns all breakpoints urrently set
+}
+var
+  i: integer;
+begin
+  while size > 0 do
+  begin
+    if (processhandler.is64bit) and (size >= 8) then
+    begin
+      if (address mod 8) = 0 then
+      begin
+        setlength(bplist, length(bplist) + 1);
+        bplist[length(bplist) - 1].address := address;
+        bplist[length(bplist) - 1].size := 8;
+        Inc(address, 8);
+        Dec(size, 8);
+      end
+      else
+      if (address mod 4) = 0 then
+      begin
+        setlength(bplist, length(bplist) + 1);
+        bplist[length(bplist) - 1].address := address;
+        bplist[length(bplist) - 1].size := 4;
+        Inc(address, 4);
+        Dec(size, 4);
+      end
+      else
+      if (address mod 2) = 0 then
+      begin
+        setlength(bplist, length(bplist) + 1);
+        bplist[length(bplist) - 1].address := address;
+        bplist[length(bplist) - 1].size := 2;
+        Inc(address, 2);
+        Dec(size, 2);
+      end
+      else
+      begin
+        setlength(bplist, length(bplist) + 1);
+        bplist[length(bplist) - 1].address := address;
+        bplist[length(bplist) - 1].size := 1;
+        Inc(address);
+        Dec(size);
+      end;
+
+    end
+    else
+    if size >= 4 then //smaller than 8 bytes or not a 64-bit process
+    begin
+      if (address mod 4) = 0 then
+      begin
+        setlength(bplist, length(bplist) + 1);
+        bplist[length(bplist) - 1].address := address;
+        bplist[length(bplist) - 1].size := 4;
+        Inc(address, 4);
+        Dec(size, 4);
+      end
+      else    //not aligned on a 4 byte boundary
+      if (address mod 2) = 0 then
+      begin
+        setlength(bplist, length(bplist) + 1);
+        bplist[length(bplist) - 1].address := address;
+        bplist[length(bplist) - 1].size := 2;
+        Inc(address, 2);
+        Dec(size, 2);
+      end
+      else
+      begin
+        //also not aligned on a 2 byte boundary, so use a 1 byte bp
+        setlength(bplist, length(bplist) + 1);
+        bplist[length(bplist) - 1].address := address;
+        bplist[length(bplist) - 1].size := 1;
+        Inc(address);
+        Dec(size);
+      end;
+    end
+    else
+    if size >= 2 then
+    begin
+      if (address mod 2) = 0 then
+      begin
+        setlength(bplist, length(bplist) + 1);
+        bplist[length(bplist) - 1].address := address;
+        bplist[length(bplist) - 1].size := 2;
+        Inc(address, 2);
+        Dec(size, 2);
+      end
+      else
+      begin
+        //not aligned on a 2 byte boundary, so use a 1 byte bp
+        setlength(bplist, length(bplist) + 1);
+        bplist[length(bplist) - 1].address := address;
+        bplist[length(bplist) - 1].size := 1;
+        Inc(address);
+        Dec(size);
+      end;
+    end
+    else
+    if size >= 1 then
+    begin
+      setlength(bplist, length(bplist) + 1);
+      bplist[length(bplist) - 1].address := address;
+      bplist[length(bplist) - 1].size := 1;
+      Inc(address);
+      Dec(size);
+    end;
+  end;
+end;
+
+function TDebuggerThread.DoBreakpointTriggersUseSameDebugRegisterKind(bpt1: TBreakpointTrigger; bpt2: TBreakpointTrigger): boolean;
+{
+Check if the two breakpoint triggers would make use of the same kind of debug register
+}
+begin
+  if CurrentDebuggerInterface.maxSharedBreakpointCount>0 then //breakpoint resources are shared, so yes
+    result:=true
+  else //not shared but split. Check if it's a watchpoint or instruction
+    result:=BreakPointTriggerIsWatchpoint(bpt1)=BreakPointTriggerIsWatchpoint(bpt2);  //false=false returs true:true=true returns true:true=false returns false:false=true resturns false
+end;
+
+function TDebuggerThread.GetMaxBreakpointCountForThisType(breakpointTrigger: TBreakpointTrigger): integer;
+{
+Returns the number of breakpoints the current debuiggerinterface can handle for the given breakpoint trigger
+}
+begin
+  if CurrentDebuggerInterface.maxSharedBreakpointCount>0 then
+    result:=CurrentDebuggerInterface.maxSharedBreakpointCount
+  else
+  begin
+    if breakpointTrigger=bptExecute then
+      result:=CurrentDebuggerInterface.maxInstructionBreakpointCount
+    else
+      result:=CurrentDebuggerInterface.maxWatchpointBreakpointCount;
+  end;
+end;
+
+function TDebuggerThread.GetUsableDebugRegister(breakpointTrigger: TBreakpointTrigger): integer;
+{
+will scan the current breakpoint list and see which debug register is unused.
+if all are used up, return -1
+}
+var
+  i: integer;
+  available: array of boolean;
+
+  maxBreakpointCountForThisType: integer;
+begin
+  Result := -1;
+  maxBreakpointCountForThisType:=GetMaxBreakpointCountForThisType(breakpointtrigger);
+  if maxBreakpointCountForThisType<=0 then
+    exit;
+
+  setlength(available, maxBreakpointCountForThisType);
+  for i := 0 to maxBreakpointCountForThisType-1 do
+    available[i] := True;
+
+
+  debuggercs.enter;
+  try
+    for i := 0 to breakpointlist.Count - 1 do
+    begin
+      if (pbreakpoint(breakpointlist.Items[i])^.breakpointMethod = bpmDebugRegister) and //debug register bp
+        (pbreakpoint(breakpointlist.Items[i])^.active) and //active
+        (pbreakpoint(breakpointlist.Items[i])^.ThreadID=0) and //not a thread specific bp
+        (DoBreakpointTriggersUseSameDebugRegisterKind(pbreakpoint(breakpointlist.Items[i])^.breakpointTrigger, breakpointtrigger)) //same breakpoint pool as used here
+      then
+        available[pbreakpoint(breakpointlist.Items[i])^.debugRegister] := False;
+
+    end;
+
+    for i := 0 to maxBreakpointCountForThisType-1 do
+      if available[i] then
+      begin
+        Result := i;
+        break;
+      end;
+
+  finally
+    debuggercs.leave;
+  end;
+
+end;
+
+procedure TDebuggerthread.FindWhatWrites(address: uint_ptr; size: integer; breakpointmethod: TBreakpointMethod);
+begin
+  if size>0 then
+    FindCodeByBP(address, size, bptWrite, breakpointmethod);
+end;
+
+
+procedure TDebuggerthread.FindWhatWrites(address: uint_ptr; size: integer);
+begin
+  if size>0 then
+    FindCodeByBP(address, size, bptWrite, preferedBreakpointMethod);
+end;
+
+procedure TDebuggerthread.FindWhatAccesses(address: uint_ptr; size: integer; breakpointmethod: TBreakpointMethod);
+begin
+  if size>0 then
+    FindCodeByBP(address, size, bptAccess, breakpointmethod);
+end;
+
+procedure TDebuggerthread.FindWhatAccesses(address: uint_ptr; size: integer);
+begin
+  if size>0 then
+    FindCodeByBP(address, size, bptAccess, preferedBreakpointMethod);
+end;
+
+procedure TDebuggerthread.FindCodeByBP(address: uint_ptr; size: integer; bpt: TBreakpointTrigger; breakpointmethod: TBreakpointmethod);
+var
+  usedDebugRegister: integer;
+  bplist: array of TBreakpointSplit;
+  newbp: PBreakpoint;
+  i: integer;
+
+  foundcodedialog: TFoundcodeDialog;
+begin
+  if size=0 then exit;
+
+  if CurrentDebuggerInterface is TDBVMDebugInterface then
+    breakpointmethod:=bpmDBVMNative;  //memory watch bp's all the way
+
+
+
+  if breakpointmethod=bpmint3 then //not possible for this
+    breakpointmethod:=bpmDebugRegister;
+
+  //split up address and size into memory alligned sections
+
+  setlength(bplist, 0);
+  usedDebugRegister:=-1;
+  if breakpointmethod=bpmDebugRegister then
+  begin
+    GetBreakpointList(address, size, bplist);
+
+    usedDebugRegister := GetUsableDebugRegister(bpt);
+    outputdebugstring('picked debug register '+usedDebugRegister.ToString);
+    if usedDebugRegister = -1 then
+      raise Exception.Create(
+        rsAll4DebugRegistersAreCurrentlyUsedUpFreeOneAndTryA);
+
+    address:=bplist[0].address;
+    size:=bplist[0].size;
+  end;
+
+  //still here
+  //create a foundcodedialog and add the breakpoint
+  foundcodedialog := Tfoundcodedialog.Create(application);
+  case bpt of
+    bptAccess : foundcodedialog.Caption:=Format(rsTheFollowingOpcodesAccessed, [inttohex(address, 8)]);
+    bptWrite : foundcodedialog.Caption:=Format(rsTheFollowingOpcodesWriteTo, [inttohex(address, 8)]);
+  end;
+  foundcodedialog.addresswatched:=address;
+  foundcodedialog.Show;
+
+  newbp := AddBreakpoint(nil, address, size, bpt, breakpointmethod,
+    bo_FindCode, usedDebugRegister,  foundcodedialog, 0);
+
+
+  foundcodedialog.breakpoint:=newbp;
+  inc(newbp.referencecount);
+
+
+  if length(bplist) > 1 then
+  begin
+    for i := 1 to length(bplist) - 1 do
+    begin
+      usedDebugRegister := GetUsableDebugRegister(bpt);
+      if usedDebugRegister = -1 then
+        exit; //at least one has been set, so be happy...
+
+      AddBreakpoint(newbp, bplist[i].address, bplist[i].size, bpt, breakpointmethod, bo_FindCode, usedDebugRegister, foundcodedialog, 0);
+    end;
+  end;
+end;
+
+procedure TDebuggerthread.FindCodeByBP(address: uint_ptr; size: integer; bpt: TBreakpointTrigger);
+var method: TBreakpointMethod;
+begin
+  method:=preferedBreakpointMethod;
+
+
+  FindCodeByBP(address,size,bpt,method);
+end;
+
+function TDebuggerThread.stopBreakAndTrace(frmTracer: TFrmTracer): boolean;
+var
+  i: integer;
+  bp: PBreakpoint;
+begin
+  Result := False;
+  debuggercs.enter;
+  try
+    for i := 0 to BreakpointList.Count - 1 do
+      if (not PBreakpoint(breakpointlist[i]).markedfordeletion) and (PBreakpoint(breakpointlist[i]).frmTracer = frmTracer) then
+      begin
+        bp := PBreakpoint(breakpointlist[i]);
+        Result := True;
+        break;
+      end;
+
+    if Result then
+      RemoveBreakpoint(bp); //unsets and removes all breakpoints that belong to this
+
+    for i := 0 to BreakpointList.Count - 1 do
+      if (not PBreakpoint(breakpointlist[i]).markedfordeletion) and (PBreakpoint(breakpointlist[i]).isTracerStepOver) then
+        RemoveBreakpoint(PBreakpoint(breakpointlist[i]));
+
+    for i:=0 to ThreadList.Count-1 do
+      TDebugThreadHandler(ThreadList[i]).TracerQuit;
+
+  finally
+    debuggercs.leave;
+  end;
+
+  //it doesn't really matter if it returns false, that would just mean the breakpoint got and it's tracing or has finished tracing
+end;
+
+{$ifdef windows}
+function TDebuggerThread.initIntelPTTracing: boolean;
+var
+  options: IPT_OPTIONS;
+  size: dword;
+  sizeadjust: integer;
+begin
+  result:=false;
+  if hideiptcapability then exit;
+
+  if useintelptfordebug then
+  begin
+
+    if ce_getProcessIDFromProcessName('vmware-vmx.exe')<>0 then
+    begin
+      launchanyhow:=false;
+      if MainThreadID=GetCurrentThreadId then
+        vmwareRunningAskLaunch
+      else
+        synchronize(vmwareRunningAskLaunch);
+
+      if not launchanyhow then exit;
+    end;
+
+    sizeadjust:=0;
+
+    options.AsUlongLong:=0;
+    options.flags.OptionVersion:=1;
+
+    repeat
+      StopProcessIptTracing(processhandle);
+      options.flags.TopaPagesPow2:=maxiptconfigsize-sizeadjust;
+      if StartProcessIptTracing(processhandle, options) then
+      begin
+        if GetProcessIptTraceSize(processhandle, size) then
+        begin
+          usesipt:=true;
+          exit(true);
+        end;
+
+        inc(sizeadjust);
+
+      end
+      else exit(false); //failure activating
+    until (sizeadjust>maxiptconfigsize);
+  end;
+end;
+
+procedure TDebuggerThread.stopIntelPTTracing;
+begin
+  StopProcessIptTracing(processhandle);
+end;
+
+
+function TDebuggerThread.getLastIPT(var log: pointer; var size: integer): boolean;
+//get a direct pointer to the debuggerthread's current log. (fetches the log if it hasn't done so yet)
+
+var
+  tracesize: dword;
+  h: PIPT_TRACE_HEADER;
+  last: qword;
+  i: integer;
+  loopcount: integer;
+begin
+  result:=false;
+
+  if usesipt=false then exit;
+
+  if fcurrentThread<>nil then
+  begin
+    if not fetchediptlog then
+    begin
+      loopcount:=0;
+      while not fetchediptlog do
+      begin
+        if GetProcessIptTraceSize(processhandle, tracesize)=false then
+        begin
+          initIntelPTTracing; //reinit. It may get a smaller size. perhaps next time more luck
+          exit;
+        end;
+
+
+        if (fulliptlog=nil) or (tracesize>fulliptlogsize) then
+        begin
+          if (fulliptlog<>nil) then
+            FreeMemAndNil(fulliptlog);
+
+          getmem(fulliptlog, tracesize);
+          if fulliptlog=nil then exit;
+
+          fulliptlogsize:=tracesize;
+        end;
+
+        fetchediptlog:=GetProcessIptTrace(processhandle, fulliptlog, tracesize);
+
+        if not fetchediptlog then
+        begin
+          inc(loopcount);
+          if loopcount>10 then exit; //fuck it, something is broken
+        end;
+      end;
+    end;
+
+    //parse the log for this thread
+    h:=@fulliptlog^.TraceData[0];
+    last:=ptruint(@fulliptlog^.TraceData[0])+fulliptlog^.TraceSize;
+
+    while ptruint(h)<last do
+    begin
+      if h^.ThreadId=fcurrentthread.ThreadId then
+      begin
+        if (log=nil) or (memsize(log)<h^.tracesize) then
+        begin
+          if log<>nil then
+            freemem(log);
+
+          getmem(log, h^.TraceSize);
+        end;
+
+        size:=h^.tracesize;
+        copymemory(log, @h^.Trace[h^.RingBufferOffset], size-h^.RingBufferOffset);
+        copymemory(log+(size-h^.RingBufferOffset), @h^.Trace[0], h^.RingBufferOffset);
+        exit(True);
+      end;
+
+      if h^.tracesize=0 then break;
+      h:=PIPT_TRACE_HEADER(ptruint(@h^.Trace[0])+h^.tracesize);
+    end;
+
+  end
+  else
+    exit;
+
+end;
+
+ {$endif}
+
+procedure TDebuggerThread.startBranchMapper(tidlist: TList=nil);
+var
+  i,j: integer;
+  currentthread: TDebugThreadHandler;
+  tl: TList;
+  pid: dword;
+begin
+  debuggercs.enter;
+  try
+    if tidlist<>nil then
+    begin
+      for i := 0 to tidlist.Count - 1 do
+      begin
+        pid:=dword(tidlist.items[i]);
+        currentthread := getDebugThreadHanderFromThreadID(pid);
+        if currentthread<>nil then
+          currentthread.StartBranchMap;
+      end;
+    end
+    else
+    begin
+      for i:=0 to ThreadList.count-1 do
+        TDebugThreadHandler(threadlist[i]).StartBranchMap;
+    end;
+
+
+  finally
+    debuggercs.leave;
+  end;
+end;
+
+procedure TDebuggerThread.stopBranchMapper;
+var i: integer;
+begin
+  for i:=0 to ThreadList.count-1 do
+    TDebugThreadHandler(threadlist[i]).StopBranchMap;
+end;
+
+
+function TDebuggerThread.CodeFinderStop(codefinder: TFoundCodeDialog): boolean;
+var
+  i: integer;
+  bp: PBreakpoint;
+begin
+  Result := False;
+
+
+  debuggercs.enter;
+  try
+    for i := 0 to BreakpointList.Count - 1 do
+      if (not PBreakpoint(breakpointlist[i]).markedfordeletion) and (PBreakpoint(breakpointlist[i]).FoundcodeDialog = codefinder) then
+      begin
+        bp := PBreakpoint(breakpointlist[i]);
+
+        Result := True;
+        break;
+      end;
+
+    if Result then
+    begin
+      RemoveBreakpoint(bp); //unsets and removes all breakpoints that belong to this
+    end;
+
+  finally
+    debuggercs.leave;
+  end;
+end;
+
+
+function TDebuggerthread.FindWhatCodeAccessesStop(frmchangedaddresses: Tfrmchangedaddresses): boolean;
+var
+  i: integer;
+  bp: PBreakpoint;
+begin
+  if self=nil then exit;
+
+  Result := False;
+  debuggercs.enter;
+  try
+    for i := 0 to BreakpointList.Count - 1 do
+      if (not PBreakpoint(breakpointlist[i]).markedfordeletion) and (PBreakpoint(breakpointlist[i]).frmchangedaddresses = frmchangedaddresses) then
+      begin
+        bp := PBreakpoint(breakpointlist[i]);
+        Result := True;
+        break;
+      end;
+
+    if Result then
+      RemoveBreakpoint(bp); //unsets and removes all breakpoints that belong to this
+
+  finally
+    debuggercs.leave;
+  end;
+end;
+
+function TDebuggerthread.setChangeRegBreakpoint(regmod: PRegisterModificationBP): PBreakpoint;
+var
+  method: TBreakpointMethod;
+  useddebugregister: integer;
+  address: ptruint;
+  bp: pbreakpoint;
+begin
+  result:=nil;
+
+  address:=regmod^.address;
+  bp:=isBreakpoint(address);
+
+  if bp<>nil then
+    RemoveBreakpoint(bp);
+
+
+  if CurrentDebuggerInterface is TDBVMDebugInterface then
+    method:=bpmDBVMNative
+  else
+    method:=preferedBreakpointMethod;
+
+  usedDebugRegister:=-1;
+  if method=bpmDebugRegister then
+  begin
+    usedDebugRegister := GetUsableDebugRegister(bptExecute);
+    if usedDebugRegister = -1 then
+    begin
+      if MessageDlg(
+        rsAllDebugRegistersAreUsedUpDoYouWantToUseASoftwareBP, mtConfirmation, [
+          mbNo, mbYes], 0) = mrYes then
+        method := bpmInt3
+      else
+        exit;
+
+    end;
+  end;
+
+  //todo: Make this breakpoint show up in the memory view
+  result:=AddBreakpoint(nil, regmod.address, 1, bptExecute, method, bo_ChangeRegister, usedDebugRegister, nil, 0, nil,nil,0, regmod);
+
+
+end;
+
+procedure TDebuggerthread.setBreakAndTraceBreakpoint(frmTracer: TFrmTracer; address: ptrUint; BreakpointTrigger: TBreakpointTrigger; breakpointmethod: TBreakpointmethod; bpsize: integer; count: integer; startcondition:string=''; stopcondition:string=''; stepover: boolean=false; stepoverrep: boolean=false; nosystem: boolean=false; stayInsideModule: boolean=false);
+var
+  useddebugregister: integer;
+  bp,bpsecondary: PBreakpoint;
+  bplist: TBreakpointSplitArray;
+  i: integer;
+
+  mi: tmoduleinfo;
+  startModuleBase: ptruint;
+  startModuleSize: dword;
+begin
+  debuggercs.enter;
+  try
+    setlength(bplist,0);
+
+    if breakpointmethod=bpmDebugRegister then
+    begin
+      GetBreakpointList(address, bpsize, bplist);
+
+      address:=bplist[0].address;
+      bpsize:=bplist[0].size;
+
+
+      usedDebugRegister := GetUsableDebugRegister(breakpointtrigger);
+      if usedDebugRegister = -1 then
+      begin
+        if (BreakpointTrigger=bptExecute) then
+        begin
+          if MessageDlg(
+            rsAllDebugRegistersAreUsedUpDoYouWantToUseASoftwareBP,
+              mtConfirmation, [mbNo, mbYes], 0) = mrYes then
+            breakpointmethod := bpmInt3
+          else
+            exit;
+        end
+        else
+          messagedlg(rsAllDebugRegistersAreUsedUp, mtError, [mbok], 0);
+
+      end;
+    end;
+
+    if startcondition<>'' then
+    begin
+      {$ifdef darwin}
+      task_suspend(processhandle);
+      {$endif}
+      {$ifdef windows}
+      if assigned(ntSuspendProcess) then
+        ntSuspendProcess(processhandle);
+      {$endif}
+    end;
+
+    if stayInsideModule then
+    begin
+      if symhandler.getmodulebyaddress(address, mi) then
+      begin
+        startModuleBase:=mi.baseaddress;
+        startModuleSize:=mi.basesize;
+      end
+      else
+        stayInsideModule:=false;
+    end;
+
+    bp:=AddBreakpoint(nil, address, bpsize, BreakpointTrigger, breakpointmethod, bo_BreakAndTrace, usedDebugRegister,  nil, 0, nil,frmTracer,count);
+
+    if startcondition<>'' then
+    begin
+      if bp<>nil then
+        setbreakpointcondition(bp, true, startcondition);
+
+      {$ifdef darwin}
+      task_resume(processhandle);
+      {$endif}
+      {$ifdef windows}
+      if assigned(ntResumeProcess) then
+        ntResumeProcess(processhandle);
+      {$endif}
+    end;
+
+    if bp<>nil then
+    begin
+      bp^.traceendcondition:=strnew(pchar(stopcondition));
+      bp^.traceStepOver:=stepover;
+      bp^.traceStepOverRep:=stepoverrep;
+      bp^.traceNosystem:=nosystem;
+      bp^.traceStayInsideModule:=stayInsideModule;
+      if stayInsideModule then
+      begin
+        bp^.traceStartmodulebase:=startModuleBase;
+        bp^.traceStartmodulesize:=startModuleSize;
+      end;
+    end;
+
+
+    for i:=1 to length(bplist)-1 do
+    begin
+      useddebugregister:=GetUsableDebugRegister(breakpointtrigger);
+      if useddebugregister=-1 then exit;
+
+      bpsecondary:=AddBreakpoint(bp, bplist[i].address, bplist[i].size, BreakpointTrigger, breakpointmethod, bo_BreakAndTrace, usedDebugregister,  nil, 0, nil,frmTracer,count);
+      bpsecondary.traceendcondition:=strnew(pchar(stopcondition));
+      bpsecondary.traceStepOver:=stepover;
+      bpsecondary.traceNosystem:=nosystem;
+      bpsecondary.traceStayInsideModule:=stayInsideModule;
+      if stayInsideModule then
+      begin
+        bpsecondary.traceStartmodulebase:=startModuleBase;
+        bpsecondary.traceStartmodulesize:=startModuleSize;
+      end;
+    end;
+
+
+  finally
+    debuggercs.leave;
+  end;
+end;
+
+function TDebuggerthread.FindWhatCodeAccesses(address: uint_ptr; foundCodeDialog:TFoundCodeDialog=nil): tfrmChangedAddresses;
+var
+  method: TBreakpointMethod;
+  frmChangedAddresses: tfrmChangedAddresses;
+  useddebugregister: integer;
+  i: integer;
+  s: string;
+  tempaddress: ptruint;
+  bp: PBreakpoint;
+begin
+  result:=nil;
+  if foundCodeDialog<>nil then  //this is linked to a foundcode dialog
+    method:=bpmInt3
+  else
+    method:=preferedBreakpointMethod;
+
+  if CurrentDebuggerInterface is TDBVMDebugInterface then
+    method:=bpmDBVMNative;
+
+  usedDebugRegister:=-1;
+  if method=bpmDebugRegister then
+  begin
+    usedDebugRegister := GetUsableDebugRegister(bptExecute);
+    if usedDebugRegister = -1 then
+    begin
+      if MessageDlg(
+        rsAllDebugRegistersAreUsedUpDoYouWantToUseASoftwareBP, mtConfirmation, [
+          mbNo, mbYes], 0) = mrYes then
+        method := bpmInt3
+      else
+        exit;
+
+    end;
+  end;
+
+  frmchangedaddresses:=tfrmChangedAddresses.Create(application) ;
+  frmchangedaddresses.address:=address;
+
+  tempaddress:=address;
+  s:=disassemble(tempaddress); //tempaddress gets changed by this, so don't use the real one
+
+  if defaultDisassembler.LastDisassembleData.isfloat then
+    frmchangedaddresses.cbDisplayType.ItemIndex:=4
+  else
+  if defaultDisassembler.LastDisassembleData.isfloat64 then
+    frmchangedaddresses.cbDisplayType.ItemIndex:=5
+  else
+  begin
+    case defaultDisassembler.LastDisassembleData.datasize of
+      1: frmchangedaddresses.cbDisplayType.ItemIndex:=0;
+      2: frmchangedaddresses.cbDisplayType.ItemIndex:=1;
+      4: frmchangedaddresses.cbDisplayType.ItemIndex:=2;
+      8: frmchangedaddresses.cbDisplayType.ItemIndex:=3;
+    end;
+  end;
+
+
+
+  if (processhandler.SystemArchitecture=archX86) and (uppercase(defaultDisassembler.LastDisassembleData.opcode)='RET') then
+  begin
+    if processhandler.is64Bit then
+      s:='[RSP]'
+    else
+      s:='[ESP]';
+  end
+  else
+  begin
+    i:=pos('[',s)+1;
+    if i<>0 then
+      s:=copy(s,i,pos(']',s)-i)
+    else
+    begin
+      //no [   ] part
+      if processhandler.SystemArchitecture=archX86 then
+      begin
+        if processhandler.is64Bit then
+          s:='RDI'
+        else
+          s:='EDI';
+      end;
+    end;
+  end;
+
+  if processhandler.SystemArchitecture=archArm then
+  begin
+    //s is something like reg, #hexoffset  or reg, hexoffset or reg, reg
+    //strip the # and replace the , with a +
+    if pos('-',s)>0 then
+      s:=StringReplace(s,',','', [rfReplaceAll])
+    else
+      s:=StringReplace(s,',','+', [rfReplaceAll]);
+
+    s:=StringReplace(s,'#','', [rfReplaceAll]);
+  end;
+
+  frmchangedaddresses.equation:=s; //so no need to disassemble every single time...
+  frmchangedaddresses.FoundCodeDialog:=foundCodeDialog;
+
+  if foundcodedialog=nil then
+    frmchangedaddresses.show;
+
+  bp:=AddBreakpoint(nil, address, 1, bptExecute, method, bo_FindWhatCodeAccesses, usedDebugRegister, nil, 0, frmchangedaddresses);
+  if bp<>nil then
+  begin
+    inc(bp^.referencecount);  //so it doesn't get freed before the form is gone
+    frmChangedAddresses.breakpoint:=bp;
+  end;
+
+
+  result:=frmChangedAddresses;
+end;
+
+procedure TDebuggerthread.setbreakpointcondition(bp: PBreakpoint; easymode: boolean; script: string);
+begin
+  debuggercs.enter;
+
+  try
+    if bp^.conditonalbreakpoint.script<>nil then
+      StrDispose(bp^.conditonalbreakpoint.script);
+
+    bp^.conditonalbreakpoint.script:=strnew(pchar(script));
+    bp^.conditonalbreakpoint.easymode:=easymode;
+  finally
+    debuggercs.leave;
+  end;
+
+end;
+
+function TDebuggerthread.getbreakpointcondition(bp: PBreakpoint; var easymode: boolean):pchar;
+begin
+  debuggercs.enter;
+  result:=bp^.conditonalbreakpoint.script;
+  easymode:=bp^.conditonalbreakpoint.easymode;
+  debuggercs.leave;
+end;
+
+
+
+procedure TDebuggerThread.getBreakpointAddresses(var AddressList: TAddressArray);
+var i: integer;
+begin
+  setlength(AddressList,0);
+  debuggercs.enter;
+  setlength(addresslist, BreakpointList.count);
+  for i:=0 to BreakpointList.count-1 do
+    addresslist[i]:=PBreakpoint(BreakpointList[i])^.address;
+
+  debuggercs.leave;
+end;
+
+
+procedure TDebuggerthread.updatebplist(lv: TListview; showshadow: boolean);
+var
+  i: integer;
+  li: TListitem;
+  bp: PBreakpoint;
+  s: string;
+
+  showcount: integer;
+  selindex: integer;
+begin
+  if lv.Selected<>nil then
+    selindex:=lv.selected.index
+  else
+    selindex:=-1;
+
+  lv.items.Clear;
+
+  debuggercs.enter;
+
+
+  showcount:=0;
+  for i := 0 to BreakpointList.Count - 1 do
+  begin
+    bp:=PBreakpoint(BreakpointList[i]);
+
+    if bp^.active or showshadow then
+    begin
+      inc(showcount);
+
+      if i<lv.Items.Count then
+        li:=lv.items[i]
+      else
+        li:=lv.items.add;
+
+      li.data:=bp;
+      li.Caption:=inttohex(bp^.address,8);
+      li.SubItems.Clear;
+
+      li.SubItems.add(inttostr(bp^.size));
+      li.SubItems.Add(breakpointTriggerToString(bp^.breakpointTrigger));
+      s:=breakpointMethodToString(bp^.breakpointMethod);
+      if bp^.breakpointMethod=bpmDebugRegister then
+        s:=s+' ('+inttostr(bp^.debugRegister)+')';
+
+      li.SubItems.Add(s);
+
+
+      li.SubItems.Add(breakpointActionToString(bp^.breakpointAction));
+      li.SubItems.Add(BoolToStr(bp^.active, rsYes, rsNo));
+      if bp^.markedfordeletion then
+        li.SubItems.Add(rsYes+' ('+inttostr(bp^.deletecountdown)+')');
+    end;
+  end;
+            {
+  for i:=lv.items.count-1 downto showcount do
+    lv.items[i].Delete;    }
+
+  if selindex>=lv.items.count then
+    selindex:=lv.items.count-1;
+
+  if (selindex<>-1) then
+    lv.Selected:=lv.Items[selindex]
+  else
+    lv.selected:=nil;
+
+  if lv.selected<>nil then
+    lv.Selected.MakeVisible(false);
+
+
+  debuggercs.leave;
+end;
+
+procedure TDebuggerthread.SetEntryPointBreakpoint;
+{Only called from the main thread, or synchronize}
+var code,data: ptruint;
+  bp: PBreakpoint;
+  oldstate: TBreakpointMethod;
+begin
+  OutputDebugString('SetEntryPointBreakpoint called');
+  if fNeedsToSetEntryPointBreakpoint then
+  begin
+    fNeedsToSetEntryPointBreakpoint:=false;
+
+    OutputDebugString('Initializing symbol handler');
+    symhandler.reinitialize(true);
+
+    OutputDebugString('Waiting for symbols loaded');
+    symhandler.waitforsymbolsloaded(true);
+
+    OutputDebugString('Fetching entrypoint');
+    memorybrowser.GetEntryPointAndDataBase(code,data);
+
+    //set the breakpoint preference to int3 for this breakpoint
+    oldstate:=preferedBreakpointMethod;
+    preferedBreakpointMethod:=bpmInt3;
+
+    OutputDebugString('Going to toggle bp');
+
+    try
+      bp:=ToggleOnExecuteBreakpoint(code, bpmInt3);
+
+      if bp<>nil then
+        bp^.OneTimeOnly:=true;
+    finally
+      preferedBreakpointMethod:=oldstate;
+    end;
+
+  end;
+end;
+
+function TDebuggerthread.SetOnExecuteBreakpoint(address: ptrUint; askforsoftwarebp: boolean = false; tid: dword=0; OnBreakpoint: TBreakpointEvent=nil): PBreakpoint;
+begin
+  result:=SetOnExecuteBreakpoint(address, preferedBreakpointMethod, askforsoftwarebp, tid, OnBreakpoint);
+end;
+
+procedure TDebuggerThread.setDepPolicy;
+begin
+  LUA_DoScript('executeCodeEx(0,nil,''SetProcessDEPPolicy'',3)');
+  hasSetDEPPolicy:=true;
+end;
+
+function TDebuggerthread.SetOnExecuteBreakpoint(address: ptrUint; bpm: TBreakpointMethod; askforsoftwarebp: boolean = false; tid: dword=0; OnBreakpoint: TBreakpointEvent=nil): PBreakpoint;
+var
+  i: integer;
+  found: boolean;
+  originalbyte: byte;
+  oldprotect: dword;
+  bw, br: PtrUInt;
+
+  usableDebugReg: integer;
+
+  depflags: dword;
+  perm: BOOL;
+
+  timeout: qword;
+
+  ph: THandle;
+
+begin
+  if CurrentDebuggerInterface is TDBVMDebugInterface then
+    bpm:=bpmDBVMNative;
+
+  found := False;
+
+  result:=nil;
+  if bpm=bpmException then
+  begin
+    {$ifdef windows}
+    if not processhandler.is64Bit then
+    begin
+      //32 bit: check if it has noexecute support
+      if assigned(GetProcessDEPPolicy) and assigned(SetProcessDEPPolicy) then
+      begin
+        ph:=OpenProcess(ifthen<dword>(GetSystemType<=6,$1f0fff, process_all_access),false,processid);    //the debuggerhandle does not get this properly
+        try
+          if GetProcessDEPPolicy(ph, @depflags, @perm) then
+          begin
+            if (depflags and 1=0) then
+            begin
+              //dep is not on
+              if perm then raise exception.create(rsCantEnableDEP);
+              depflags:=depflags or 3;
+
+              if MessageDlg(rsAskToEnableNX, mtConfirmation, [mbYes, mbNo], 0)=mrno then exit;
+
+              hasSetDEPPolicy:=false;
+              ExecuteInThread(SetDEPPolicy);
+
+              timeout:=GetTickCount64+5000;
+              while (hasSetDEPPolicy=false) and (gettickcount64<timeout) do
+              begin
+                if GetCurrentThreadId=MainThreadID then
+                  CheckSynchronize(50)
+                else
+                  sleep(50);
+              end;
+
+              if (hasSetDEPPolicy=false) and (messagedlg(rsDepSettingTimeout, mtWarning, [mbyes, mbno], 0, mbno)=mrno) then exit;
+
+              if GetProcessDEPPolicy(ph, @depflags, @perm) then
+              begin
+                if (depflags and 1=0) then
+                begin
+                  if perm then
+                    raise exception.create(rsFailedDEPPermanently)
+                  else
+                    raise exception.create(rsFailedDEP);
+                end;
+              end
+              else raise exception.create(rsProcessSucksNoDEPSupport);
+            end;
+          end
+          else
+            raise exception.create(rsFailureGettingDEPInformation);
+
+        finally
+          if (ph<>0) and (ph<>INVALID_HANDLE_VALUE) then
+            closehandle(ph);
+        end;
+      end
+      else
+        raise exception.create(rsNoExecutePageExceptionsForYou);
+    end;
+    {$endif}
+  end;
+
+  debuggercs.enter;
+  try
+    //set the breakpoint
+
+
+    if bpm = bpmDebugRegister then
+    begin
+      usableDebugReg := GetUsableDebugRegister(bptExecute);
+
+      if usableDebugReg = -1 then
+      begin
+        if askforsoftwarebp then
+        begin
+          if not (dbcSoftwareBreakpoint in CurrentDebuggerInterface.DebuggerCapabilities) then
+          begin
+            MessageDlg(rsOutOfHWBreakpoints, mtError, [mbok], 0);
+            exit;
+          end
+          else
+          begin
+            if MessageDlg(
+              rsAllDebugRegistersAreUsedUpDoYouWantToUseASoftwareBP,
+                mtConfirmation, [mbNo, mbYes], 0) = mrYes then
+            begin
+              if readProcessMemory(processhandle, pointer(address), @originalbyte, 1, br) then
+                bpm := bpmInt3
+              else
+                raise Exception.Create(
+                  rsUnreadableMemoryUnableToSetSoftwareBreakpoint);
+            end
+            else
+              exit;
+          end
+
+        end
+        else
+        begin
+          if not (dbcSoftwareBreakpoint in CurrentDebuggerInterface.DebuggerCapabilities) then exit;
+          bpm := bpmInt3;
+        end;
+      end;
+    end;
+
+
+    result:=AddBreakpoint(nil, address, 1, bptExecute, bpm, bo_Break, usableDebugreg, nil, tid, nil, nil, 0, nil, OnBreakpoint);
+  finally
+    debuggercs.leave;
+  end;
+end;
+
+function TDebuggerthread.SetOnWriteBreakpoint(address: ptrUint; size: integer; tid: dword=0; OnBreakpoint: TBreakpointEvent=nil): PBreakpoint;
+begin
+  result:=SetOnWriteBreakpoint(address, size, preferedBreakpointMethod, tid, OnBreakpoint);
+end;
+
+function TDebuggerthread.SetOnWriteBreakpoint(address: ptrUint; size: integer; bpm: TBreakpointMethod; tid: dword=0; OnBreakpoint: TBreakpointEvent=nil): PBreakpoint;
+var
+  i: integer;
+  found: boolean;
+  originalbyte: byte;
+  oldprotect, bw, br: dword;
+
+  usableDebugReg: integer;
+  bplist: TBreakpointSplitArray;
+begin
+  if CurrentDebuggerInterface is TDBVMDebugInterface then
+    bpm:=bpmDBVMNative;
+
+  found := False;
+
+  result:=nil;
+
+  debuggercs.enter;
+  try
+    //set the breakpoint
+    if bpm=bpmInt3 then
+      bpm:=bpmDebugRegister; //stupid
+
+    if bpm=bpmDebugRegister then
+    begin
+      usableDebugReg := GetUsableDebugRegister(bptWrite);
+
+      if usableDebugReg = -1 then
+        raise Exception.Create(rsAllDebugRegistersAreUsedUp);
+
+      setlength(bplist,0);
+      GetBreakpointList(address, size, bplist);
+
+
+      result:=AddBreakpoint(nil, bplist[0].address, bplist[0].size, bptWrite, bpm, bo_Break, usableDebugreg,  nil, tid, nil, nil, 0, nil, OnBreakpoint);
+      for i:=1 to length(bplist)-1 do
+      begin
+        usableDebugReg:=GetUsableDebugRegister(bptwrite);
+        if usableDebugReg=-1 then exit;
+        AddBreakpoint(result, bplist[i].address, bplist[i].size, bptWrite, bpm, bo_Break, usableDebugreg,  nil, tid, nil,nil, 0, nil, OnBreakpoint);
+      end;
+    end
+    else
+      result:=AddBreakpoint(nil, address, size, bptWrite, bpm, bo_Break, -1, nil,0,nil,nil,0,nil, OnBreakpoint);
+
+
+  finally
+    debuggercs.leave;
+  end;
+
+end;
+
+function TDebuggerthread.SetOnAccessBreakpoint(address: ptrUint; size: integer; tid: dword=0; OnBreakpoint: TBreakpointEvent=nil): PBreakpoint;
+begin
+  result:=SetOnAccessBreakpoint(address, size, preferedBreakpointMethod, tid, OnBreakpoint);
+end;
+
+function TDebuggerthread.SetOnAccessBreakpoint(address: ptrUint; size: integer; bpm: TBreakpointMethod; tid: dword=0; OnBreakpoint: TBreakpointEvent=nil): PBreakpoint;
+var
+  i: integer;
+  found: boolean;
+  originalbyte: byte;
+  oldprotect, bw, br: dword;
+
+  usableDebugReg: integer;
+  bplist: TBreakpointSplitArray;
+begin
+  if CurrentDebuggerInterface is TDBVMDebugInterface then
+    bpm:=bpmDBVMNative;
+
+  found := False;
+
+  result:=nil;
+
+  debuggercs.enter;
+  try
+    //set the breakpoint
+    setlength(bplist,0);
+    if bpm=bpmInt3 then
+      bpm:=bpmDebugRegister; //stupid
+
+
+    if bpm=bpmDebugRegister then
+    begin
+      usableDebugReg := GetUsableDebugRegister(bptAccess);
+      if usableDebugReg = -1 then
+        raise Exception.Create(rsAllDebugRegistersAreUsedUp);
+
+      GetBreakpointList(address, size, bplist);
+
+      result:=AddBreakpoint(nil, bplist[0].address, bplist[0].size, bptAccess, bpmDebugRegister, bo_Break, usableDebugreg, nil, tid, nil, nil, 0, nil, OnBreakpoint);
+      for i:=1 to length(bplist)-1 do
+      begin
+        usableDebugReg:=GetUsableDebugRegister(bptAccess);
+        if usableDebugReg=-1 then exit;
+        AddBreakpoint(result, bplist[i].address,  bplist[i].size, bptAccess, bpmDebugRegister, bo_Break, usableDebugreg, nil, tid, nil, nil, 0, nil, OnBreakpoint);
+      end;
+    end
+    else
+      result:=AddBreakpoint(nil, address, size, bptAccess, bpm, bo_Break,-1,nil,0,nil,nil,0,nil,OnBreakpoint);
+
+  finally
+    debuggercs.leave;
+  end;
+
+end;
+
+
+
+
+function TDebuggerthread.ToggleOnExecuteBreakpoint(address: ptrUint; breakpointmethod: TBreakpointMethod; tid: dword=0): PBreakpoint;
+{Only called from the main thread}
+var
+  i: integer;
+  found: boolean;
+  originalbyte: byte;
+  oldprotect: dword;
+  bw, br: PtrUInt;
+
+  usableDebugReg: integer;
+  method: TBreakpointMethod;
+begin
+  if CurrentDebuggerInterface is TDBVMDebugInterface then
+    breakpointmethod:=bpmDBVMNative;
+
+  //find the breakpoint if it is already assigned and then remove it, else add the breakpoint
+  found := False;
+
+  result:=nil;
+
+  debuggercs.enter;
+  try
+    for i := 0 to BreakpointList.Count - 1 do
+      if (PBreakpoint(BreakpointList[i])^.address = address) and
+        (PBreakpoint(BreakpointList[i])^.breakpointTrigger = bptExecute) and
+        ((PBreakpoint(BreakpointList[i])^.breakpointAction = bo_break) or (PBreakpoint(BreakpointList[i])^.breakpointAction = bo_ChangeRegister) ) and
+        (PBreakpoint(BreakpointList[i])^.active) then
+      begin
+        found := True;
+        RemoveBreakpoint(PBreakpoint(BreakpointList[i]));
+        //remove breakpoint doesn't delete it, but only disables it and marks it for deletion, the debugger thread deletes it when it has nothing to do
+      end;
+
+    if not found then
+    begin
+      method := breakpointmethod;
+
+      if method = bpmDebugRegister then
+      begin
+        usableDebugReg := GetUsableDebugRegister(bptExecute);
+
+        if usableDebugReg = -1 then
+        begin
+
+          if not (dbcSoftwareBreakpoint in CurrentDebuggerInterface.DebuggerCapabilities) then
+          begin
+            MessageDlg(rsOutOfHWBreakpoints, mtError, [mbok],0);
+            exit;
+          end
+          else
+          begin
+            if MessageDlg(rsAllDebugRegistersAreUsedUpDoYouWantToUseASoftwareBP, mtConfirmation, [mbNo, mbYes], 0) = mrYes then
+            begin
+              if readProcessMemory(processhandle, pointer(address), @originalbyte, 1, br) then
+                method := bpmInt3
+              else
+                raise Exception.Create(rsUnreadableMemoryUnableToSetSoftwareBreakpoint);
+            end
+            else
+              exit;
+          end
+
+        end;
+      end;
+
+      result:=AddBreakpoint(nil, address, 1, bptExecute, method, bo_Break, usableDebugreg, nil, tid);
+    end;
+
+  finally
+    debuggercs.leave;
+  end;
+end;
+
+function TDebuggerthread.getrealbyte(address: ptrUint): byte;
+{
+Called when the byte is a $cc
+}
+var bp: PBreakpoint;
+begin
+  result:=$cc;
+
+  bp:=isBreakpoint(address);
+  if bp<>nil then
+  begin
+    if bp^.breakpointMethod=bpmInt3 then
+      result:=bp^.originalbyte;
+  end;
+end;
+
+function TDebuggerthread.isBreakpoint(address: uint_ptr; address2: uint_ptr=0; includeinactive: boolean=false): PBreakpoint;
+  {Checks if the given address has a breakpoint, and if so, return the breakpoint. Else return nil}
+var
+  i,j,k: integer;
+begin
+  Result := nil;
+
+  if address2=0 then
+    j:=0
+  else
+    j:=address2-address;
+
+  debuggercs.enter;
+  try
+    for i := 0 to BreakpointList.Count - 1 do
+    begin
+      if PBreakpoint(BreakpointList[i])^.markedfordeletion then continue;
+
+      for k:=0 to j do
+      begin
+        if (InRangeX(address+k, PBreakpoint(BreakpointList[i])^.address, PBreakpoint(BreakpointList[i])^.address + PBreakpoint(BreakpointList[i])^.size-1)) and
+           (includeinactive or (PBreakpoint(BreakpointList[i])^.active)) then
+        begin
+          Result := PBreakpoint(BreakpointList[i]);
+          exit;
+        end;
+
+      end;
+    end;
+  finally
+    debuggercs.leave;
+  end;
+end;
+
+procedure TDebuggerthread.ContinueDebugging(continueOption: TContinueOption; runtillAddress: ptrUint=0; handled: boolean=true);
+{
+Sets the way the debugger should continue, and triggers the sleeping thread to wait up and handle this changed event
+}
+var bp: PBreakpoint;
+ ct: TDebugThreadHandler;
+begin
+
+  ct:=fcurrentThread;
+  if ct<>nil then
+  begin
+
+    if ct.isWaitingToContinue then
+    begin
+      fcurrentThread:=nil;
+
+      case continueOption of
+        co_run, co_stepinto, co_stepover: ct.continueDebugging(continueOption, handled);
+        co_runtill:
+        begin
+          //set a 1 time breakpoint for this thread at the runtilladdress
+          debuggercs.enter;
+          try
+            bp:=isBreakpoint(runtilladdress);
+            if bp<>nil then
+            begin
+              if bp^.breakpointTrigger=bptExecute then
+              begin
+                if (bp^.ThreadID<>0) and (bp^.ThreadID<>ct.ThreadId) then //it's a thread specific breakpoint, but not for this thread
+                  bp^.ThreadId:=0; //break on all, the user will have to change this himself
+              end
+              else
+                bp:=nil; //a useless breakpoint
+            end;
+
+            if bp=nil then
+            begin
+              bp:=SetOnExecuteBreakpoint(runTillAddress, false, ct.threadid);
+//              bp:=ToggleOnExecuteBreakpoint(runTillAddress,fcurrentThread.threadid);
+              if bp=nil then
+                exit; //error,failure setting the breakpoint so exit. don't continue
+
+              bp^.OneTimeOnly:=true;
+              bp^.StepOverBp:=true;
+            end;
+
+          finally
+            debuggercs.leave;
+
+          end;
+          ct.continueDebugging(co_run);
+        end;
+
+        else ct.continueDebugging(continueOption);
+      end;
+
+
+    end;
+  end;
+end;
+
+procedure TDebuggerthread.WaitTillAttachedOrError;
+//wait till the OnAttachEvent has been set
+//Because this routine runs in the main app thread do a CheckSynchronize (The debugger calls synchronize)
+var
+  i: integer;
+  Result: TWaitResult;
+  mresult: TModalResult;
+  starttime: qword;
+  currentloopstarttime: qword;
+  timeout: dword;
+
+  userWantsToAttach: boolean;
+
+  frmDebuggerAttachTimeout: TfrmDebuggerAttachTimeout;
+
+  seconds: dword;
+
+  currenttime: qword;
+begin
+
+
+
+  //if IsDebuggerPresent then //when debugging the debugger 10 seconds is too short
+  //  timeout:=5000000
+  //else
+  {$ifdef DEBUGDEBUGGER}
+    timeout:=$FFFFFFFF;
+  {$else}
+    timeout:=5000;
+  {$endif}
+
+
+
+  OutputDebugString('WaitTillAttachedOrError');
+  result:=wrTimeout;
+
+  userWantsToAttach:=true;
+  while userWantsToAttach do
+  begin
+    starttime:=GetTickCount64;
+
+    while (gettickcount64-starttime)<=timeout do
+    begin
+
+      currentloopstarttime:=GetTickCount64;
+      while CheckSynchronize and ((GetTickCount64-currentloopstarttime)<50) do
+      begin
+        OutputDebugString('After CheckSynchronize');
+        //synchronize for 50 milliseconds long
+      end;
+
+      Result := OnAttachEvent.WaitFor(50); //wait for 50 milliseconds for the OnAttachEvent
+
+
+      if result=wrSignaled then break;
+    end;
+
+    currenttime:=GetTickCount64;
+
+    if (currenttime-starttime)<timeout then
+    asm
+    nop
+    end;
+
+
+    if result<>wrSignaled then
+    begin
+      frmDebuggerAttachTimeout:=tfrmDebuggerAttachTimeout.Create(application);
+      frmDebuggerAttachTimeout.event:=OnAttachEvent;
+
+      mresult:=frmDebuggerAttachTimeout.ShowModal;
+      frmDebuggerAttachTimeout.free;
+
+      if mresult=mrAbort then
+        raise exception.create(rsDebuggerAttachAborted);
+
+      if mresult=mrok then break;
+
+      userWantsToAttach:=mresult<>mrCancel;
+    end
+    else
+      break;
+    //userWantsToAttach:=(result<>wrSignaled) and (MessageDlg(rsDebuggerAttachTimeout, rsTheDebuggerAttachHasTimedOut, mtConfirmation, [mbyes, mbNo],0 )=mryes);
+  end;
+
+  Result := OnAttachEvent.WaitFor(50);
+  if result<>wrSignaled then
+  begin
+    raise exception.create(rsDebuggerFailedToAttach)
+  end;
+
+
+  if delayAfterDebuggerAttach>0 then
+  begin
+    starttime:=gettickcount;
+    seconds:=starttime;
+    while gettickcount<starttime+delayAfterDebuggerAttach do
+    begin
+      CheckSynchronize(100);
+
+      if gettickcount>seconds+1000 then
+      begin
+        seconds:=seconds+1000;
+        beep;
+      end;
+    end;
+    beep;
+  end;
+
+  OutputDebugString(format('WaitTillAttachedOrError exit. Took %.2f seconds', [(gettickcount64-starttime)/1000]) );
+
+
+  {//wait just a little and wait for some threads
+  sleep(100);
+  i:=0;
+  while (ThreadList.Count=0) and (i<10) do
+  begin
+    CheckSynchronize;
+    sleep(100);
+
+    inc(i);
+  end; }
+
+
+  if terminated then
+  begin
+    OutputDebugString('debuggerthread was terminated. Reason: '+CurrentDebuggerInterface.errorstring);
+
+    if CurrentDebuggerInterface.errorstring='' then
+      raise exception.create(rsDebuggerFailedToAttach)
+    else
+      raise exception.create(CurrentDebuggerInterface.errorstring);
+
+
+  end;
+end;
+
+procedure TDebuggerThread.lockSettings;
+begin
+  formSettings.setNoteAboutDebuggerInterfaces;
+end;
+
+procedure TDebuggerthread.DBVMSteppingLost(sender: TObject);
+begin
+  //
+end;
+
+procedure TDebuggerthread.sync_FreeGUIObject;
+begin
+  GUIObjectToFree.Free;
+  GUIObjectToFree:=nil;
+end;
+
+procedure TDebuggerthread.vmwareRunningAskLaunch;
+begin
+  launchanyhow:=MessageDlg(rsVMWareIsRunningIPTBAD, mtWarning, [mbyes, mbno], 0)=mryes;
+end;
+
+procedure TDebuggerthread.defaultConstructorcode;
+begin
+  debuggerCS := TGuiSafeCriticalSection.Create;
+  OnAttachEvent := TEvent.Create(nil, True, False, '');
+  OnContinueEvent := Tevent.Create(nil, true, False, '');
+  threadlist := TList.Create;
+  BreakpointList := TList.Create;
+  eventhandler := TDebugEventHandler.Create(self, OnAttachEvent, OnContinueEvent, breakpointlist, threadlist, debuggerCS);
+
+
+  //get config parameters
+  handlebreakpoints := formsettings.cbHandleBreakpoints.Checked;
+  hidedebugger := formsettings.checkbox1.Checked;
+  canusedebugregs := formsettings.rbDebugAsBreakpoint.Checked;
+
+  //setup the used debugger
+  try
+    if getconnection<>nil then
+      CurrentDebuggerInterface:=TNetworkDebuggerInterface.create
+    else
+    begin
+      {$ifdef windows}
+      if formsettings.cbUseWindowsDebugger.checked then
+        CurrentDebuggerInterface:=TWindowsDebuggerInterface.create
+      else if formsettings.cbUseVEHDebugger.checked then
+        CurrentDebuggerInterface:=TVEHDebugInterface.create
+      else if formsettings.cbKDebug.checked then
+      begin
+        globalDebug:=formsettings.cbGlobalDebug.checked;
+        CurrentDebuggerInterface:=TKernelDebugInterface.create(globalDebug, formsettings.cbCanStepKernelcode.checked);
+      end
+      else if formsettings.cbUseDBVMDebugger.checked then
+      begin
+        CurrentDebuggerInterface:=TDBVMDebugInterface.create;
+        TDBVMDebugInterface(CurrentDebuggerInterface).OnSteppingthreadLoss:=DBVMSteppingLost;
+
+      end
+      {$endif}
+
+      {$ifdef darwin}
+      outputdebugstring('Setting the CurrentDebuggerInterface to the MacException Debug interface');
+      CurrentDebuggerInterface:=TMacExceptionDebugInterface.create;
+      {$endif}
+    end;
+  except
+    neverstarted:=true;
+    raise;
+  end;
+
+  if formdebugstrings = nil then
+    formdebugstrings := Tformdebugstrings.Create(application);
+
+  formdebugstrings.listbox1.Clear;
+end;
+
+
+constructor TDebuggerthread.MyCreate2(filename: string; parameters: string; breakonentry: boolean=true); overload;
+begin
+  inherited Create(true);
+  defaultconstructorcode;
+
+
+  if not (dbcBreakOnEntry in CurrentDebuggerInterface.DebuggerCapabilities) then
+  begin
+    MessageDlg(Format(rsThisDebuggerInterfaceDoesnTSupportBreakOnEntryYet, [CurrentDebuggerInterface.name]), mtError, [mbok], 0);
+    terminate;
+    start;
+    exit;
+  end;
+
+  fRunning:=true;
+
+
+  createProcess:=true;
+  self.filename:=filename;
+  self.parameters:=parameters;
+  self.fNeedsToSetEntryPointBreakpoint:=breakonentry;
+
+  start;
+  WaitTillAttachedOrError;
+
+  if not terminated then lockSettings;
+end;
+
+constructor TDebuggerthread.MyCreate2(processID: THandle);
+begin
+  pid:=processID;
+  defaultconstructorcode;
+
+  createProcess:=false;
+  fRunning:=true;
+  locksettings;
+
+  inherited Create(true);
+
+  Start; //will call DebugActiveProcess
+  WaitTillAttachedOrError;
+
+  if not terminated then lockSettings;
+end;
+
+destructor TDebuggerthread.Destroy;
+var i: integer;
+begin
+  if neverstarted=false then
+  begin
+    terminate;
+    waitfor;
+  end;
+
+
+  {$IFDEF WINDOWS}
+  if fulliptlog<>nil then
+    freememandnil(fulliptlog);
+  {$ENDIF}
+
+
+  if OnAttachEvent <> nil then
+  begin
+    OnAttachEvent.SetEvent;
+    FreeAndNil(OnAttachEvent);
+  end;
+
+  if threadlist <> nil then
+  begin
+    for i := 0 to threadlist.Count - 1 do
+      TDebugThreadHandler(threadlist.Items[i]).Free;
+    FreeAndNil(threadlist);
+  end;
+
+  if breakpointlist <> nil then
+  begin
+    for i := 0 to breakpointlist.Count - 1 do
+      freemem(breakpointlist.Items[i]);
+
+    FreeAndNil(breakpointlist);
+  end;
+
+  if debuggerCS <> nil then
+    FreeAndNil(debuggerCS);
+
+  if eventhandler <> nil then
+    FreeAndNil(eventhandler);
+
+
+
+  inherited Destroy;
+end;
+
+end.
+