--- conflicted
+++ resolved
@@ -1,12982 +1,12968 @@
-unit LuaHandler;
-
-
-
-{todo: Split up into smaller units. 9255 lines is becomming too big}
-{todo2: dll injecting lua into a target process}
-
-
-{Note:
-Assume all strings passed between lua are in UTF8 format
-}
-
-{$mode delphi}
-
-interface
-
-uses
-  {$ifdef darwin}
-  mactypes, macport, LCLIntf, LCLType, macCreateRemoteThread, dynlibs,
-  {$endif}
-  {$ifdef windows}
-  jwawindows, windows, ShellApi,
-  {$endif}
-  vmxfunctions, Classes, dialogs, SysUtils, lua, lualib,
-  lauxlib, syncobjs, CEFuncProc, newkernelhandler, Graphics,
-  controls, LuaCaller, forms, ExtCtrls, StdCtrls, comctrls, ceguicomponents,
-  genericHotkey, luafile, xmplayer_server, ExtraTrainerComponents, customtimer,
-  menus, XMLRead, XMLWrite, DOM, Clipbrd, typinfo, PEInfoFunctions,
-  LCLProc, strutils, registry, md5, commonTypeDefs, LResources, Translations,
-  variants, LazUTF8, zstream, MemoryQuery, LCLVersion;
-
-
-const MAXTABLERECURSIONLOOKUP=2;
-
-var
-  _LuaVM: Plua_State;  //Global lua state (generally not used by anything except creating threads)
-  _LuaCS: Tcriticalsection; //critical section for the _LuaVM state
-
-threadvar
-  Thread_LuaVM: PLua_State;
-  Thread_LuaRef: integer;
-
-function lua_strtofloat(s: string): double;
-function lua_strtoint(s: string): integer;
-
-procedure lua_register(L: Plua_State; const n: PChar; f: lua_CFunction);
-function lua_pcall(L: Plua_State; nargs, nresults, errf: Integer): Integer; cdecl;
-function lua_dostring(L: Plua_State; const str: PChar): Integer;
-
-function luaL_ref(L: Plua_State; t: Integer): Integer; cdecl;
-procedure luaL_unref(L: Plua_State; t, ref: Integer); cdecl;
-
-
-procedure Lua_RegisterObject(name: string; o: TObject);
-function CheckIfConditionIsMetContext(threadid: dword; context: PContext; script: string): boolean;
-procedure LUA_DoScript(s: string);
-function LUA_functioncall(routinetocall: string; parameters: array of const): integer;
-procedure LUA_memrec_callback(memrec: pointer; routine: string);
-procedure LUA_SetCurrentContextState(tid: dword; context: PContext; extraregs: boolean=false);
-procedure LUa_GetNewContextState(context: PContext; extraregs: boolean=false);
-
-function LUA_onBreakpoint(threadid: dword; context: PContext; functionAlreadyPushed: boolean=false): boolean;
-procedure LUA_onNotify(functionid: integer; sender: tobject);
-function Lua_ToString(L: Plua_State; i: Integer): string;
-function lua_ToCEUserData(L: PLua_state; i: integer): pointer;
-function lua_tovariant(L: PLua_state; i: integer): variant;
-procedure lua_pushvariant(L: PLua_state; v: variant);
-procedure lua_pushrect(L: PLua_state; r: TRect);
-procedure lua_pushpoint(L: PLua_state; r: TPoint);
-function lua_toRect(L: PLua_State; index: integer): TRect;
-function lua_toPoint(L: PLua_State; index: integer): TPoint;
-function lua_toaddress(L: PLua_state; i: integer; self: boolean=false): ptruint;
-procedure lua_pushcontext(L: PLua_state; context: PContext);
-procedure InitializeLuaScripts(noautorun: boolean=false);
-procedure InitializeLua;
-
-
-function LuaValueToDescription(L: PLua_state; i: integer; recursivetablecount: integer=0): string;
-
-function GetLuaState: PLUA_State; inline;
-function LuaVM: PLUA_State; inline;
-
-
-
-function lua_oldprintoutput:TStrings;
-procedure lua_setPrintOutput(output: TStrings);
-
-resourcestring
-  rsPluginAddress = 'Plugin Address';
-  rsThisTypeIsNotSupportedHere='This type is not supported here';
-  rsIncorrectNumberOfParameters='Incorrect number of parameters';
-
-implementation
-
-uses autoassembler, mainunit, MainUnit2, LuaClass, frmluaengineunit, plugin, pluginexports,
-  formsettingsunit, MemoryRecordUnit, debuggertypedefinitions, symbolhandler,
-  symbolhandlerstructs,
-  frmautoinjectunit, simpleaobscanner, addresslist, memscan, foundlisthelper,
-  cesupport, DBK32functions, sharedMemory, disassemblerComments, disassembler,
-  LuaCanvas, LuaPen, LuaFont, LuaBrush, LuaPicture, LuaMenu, LuaDebug, LuaThread,
-  LuaGraphic, LuaProgressBar, LuaOldD3DHook, LuaWinControl, LuaMemoryRecord,
-  LuaForm, MemoryBrowserFormUnit, disassemblerviewunit, hexviewunit,
-  CustomTypeHandler, LuaStructure, LuaRegion, LuaXMPlayer, LuaMemscan, LuaFoundlist,
-  LuaRadioGroup, LuaRasterImage, LuaCheatComponent, LuaAddresslist, byteinterpreter,
-  OpenSave, CEDebugger, DebugHelper, StructuresFrm2, Assemblerunit, LuaObject,
-  LuaComponent, LuaControl, LuaStrings, LuaStringlist, LuaCustomControl,
-  LuaGraphicControl, LuaPanel, LuaImage, LuaButton, LuaCheckbox, LuaGroupbox,
-  LuaListbox, LuaCombobox, LuaTrackbar, LuaListcolumn, LuaEdit, LuaMemo, LuaCollection,
-  LuaListColumns, LuaListItem, LuaListItems, LuaTimer, LuaListview, LuaGenericHotkey,
-  LuaTableFile, LuaMemoryRecordHotkey, LuaMemoryView, LuaD3DHook, LuaDisassembler,
-  LuaDissectCode, LuaByteTable, LuaBinary, lua_server, HotkeyHandler, LuaPipeClient,
-  LuaPipeServer, LuaTreeview, LuaTreeNodes, LuaTreeNode, LuaCalendar, LuaSymbolListHandler,
-  LuaCommonDialog, LuaFindDialog, LuaSettings, LuaPageControl, LuaStructureFrm,
-  LuaInternet, SymbolListHandler, ProcessHandlerUnit, processlist,
-  DebuggerInterface, WindowsDebugger, VEHDebugger, KernelDebuggerInterface,
-  DebuggerInterfaceAPIWrapper, Globals, math, speedhack2, CETranslator, binutils,
-  xinput, winsapi, frmExeTrainerGeneratorUnit, CustomBase85, FileUtil, networkConfig,
-  LuaCustomType, Filehandler, LuaSQL, frmSelectionlistunit, cpuidUnit, LuaRemoteThread,
-  LuaManualModuleLoader, pointervaluelist, frmEditHistoryUnit, LuaCheckListBox,
-  LuaDiagram, frmUltimap2Unit, frmcodefilterunit, BreakpointTypeDef, LuaSyntax,
-<<<<<<< HEAD
-  LazLogger, LuaSynedit, LuaRipRelativeScanner, ColorBox;
-=======
-  LazLogger, LuaSynedit, LuaRipRelativeScanner, frmColorPickerUnit;
->>>>>>> 836744ce
-
-  {$warn 5044 off}
-
-resourcestring
-  rsLUA_DoScriptWasNotCalledRomTheMainThread = 'LUA_DoScript was not called '
-    +'from the main thread';
-  rsUndefinedLuaError = 'Undefined lua error';
-  rsCheatengineIsBeingAFag = 'Cheatengine is being a fag';
-
-  rsInvalidFloat = 'Invalid floating point string:%s';
-  rsInvalidInt = 'Invalid integer:%s';
-  rsError = 'Error:';
-  rsConditionalBreakpointError = 'Conditional breakpoint error';
-  rsNonMainthreadLuaError = 'Lua error in a secondary thread';
-  rsMainLuaError = 'main.lua error:';
-  rsMainLuaError2 = 'main.lua error';
-  rsError2 = ' error:';
-  rsError3 = ' error';
-  rsLUAPanic = 'LUA panic!';
-  rsDebugsetBreakpointNeedsAtLeastAnAddress = 'debug_setBreakpoint needs at least an address';
-  rsCreateMemScanNeedsAProgressbarOrNil = 'createMemScan needs a progressbar or nil. ';
-  rsIsNotAProgressbar = ' is not a progressbar';
-  rsDeallocateSharedMemoryIsNotImplemented = 'deallocateSharedMemory is not implemented (It''s not even in the list of available functions)';
-  rsGetProcessListTheProvidedListObjectIsNotValid = 'getProcessList: the provided List object is not valid';
-  rsGetThreadlistTheProvidedListObjectIsNotValid = 'getThreadlist: the provided List object is not valid';
-  rsPlaySoundTheParameterMustBeATableFileOrAMemoryStream = 'playSound: The parameter must be a table file or a memory stream. Nothing else';
-  rsNumberRequired = 'Number required';
-  rsScriptCorruptedVar = '%s has corrupted the global %s variable. Many scripts will fail to load now';
-
-var
-  printoutput: TStrings;
-
-  waitforsymbols: boolean=true;
-
-function lua_oldprintoutput:TStrings;
-begin
-  result:=printoutput;
-end;
-
-procedure lua_setPrintOutput(output: TStrings);
-begin
-  printoutput:=output;
-end;
-
-
-function GetLuaState: PLUA_State; inline;
-begin
-  if Thread_LuaVM=nil then
-  begin
-    _luacs.Enter;
-    try
-      Thread_LuaVM:=lua_newthread(_luavm);
-      Thread_LuaRef:=luaL_ref(_luavm, LUA_REGISTRYINDEX);
-    finally
-      _luacs.leave;
-    end;
-  end;
-
-  result:=Thread_LuaVM;
-end;
-
-function LuaVM: PLUA_State; inline;
-begin
-  result:=GetLuaState;
-end;
-
-
-
-procedure lua_register(L: Plua_State; const n: PChar; f: lua_CFunction);
-//overriding the original lua_register to add both a lower and uppercase start
-var s: string;
-begin
-  if luasyntaxStringHashList<>nil then
-    luasyntaxStringHashList.Add(n);
-
-  lua.lua_register(L, n, f);
-  s:=n;
-  s[1]:=chr(ord(s[1]) xor $20); //switch from uppercase to lowercase and lowercase to uppercase
-
-  lua.lua_register(L, pchar(s), f);
-
-  if luasyntaxStringHashList<>nil then
-    luasyntaxStringHashList.Add(s);
-end;
-
-var luarefcs: TCriticalSection;
-function luaL_ref(L: Plua_State; t: Integer): Integer; cdecl;
-begin
-  luarefcs.Enter;
-  result:=lauxlib.luaL_ref(l, t);
-  luarefcs.leave;
-end;
-
-procedure luaL_unref(L: Plua_State; t, ref: Integer); cdecl;
-begin
-  luarefcs.enter;
-  lauxlib.luaL_unref(l, t, ref);
-  luarefcs.leave;
-end;
-
-//todo: let the user define a default error function
-function lua_pcall(L: Plua_State; nargs, nresults, errf: Integer): Integer; cdecl;
-var
-  error: string;
-  usesluaengineform: boolean;
-begin
-  try
-    if lua_isfunction(L, (-nargs)-1)=false then
-    begin
-      lua_pop(L,nargs+1);
-
-      outputdebugstring(pchar('lua_pcall with invalid parameter'));
-      //MessageBoxA(0, pchar('lua_pcall with invalid parameter'), pchar('Lua: Not a function'), MB_OK);
-      exit(LUA_ERRRUN);
-    end;
-
-    result:=lua.lua_pcall(L, nargs, nresults, errf);
-  except
-    on e: exception do
-    begin
-      lua_pop(L, lua_gettop(L));
-      result:=LUA_ERRRUN;
-      lua_pushstring(l, e.Message);
-
-      if (GetCurrentThreadId=MainThreadID) and (e.Message='Access Violation') and mainform.miEnableLCLDebug.checked then
-      begin
-        DebugLn('Lua Exception: '+e.Message);
-        lazlogger.DumpExceptionBackTrace;
-      end;
-    end;
-  end;
-
-  if (result=LUA_ERRRUN) and (errf=0) then //an error occured and no error handler was specified
-  begin
-    if GetCurrentThreadId=MainThreadID then
-    begin
-
-
-      //lua_Debug
-      error:=Lua_ToString(l, -1);
-      if (error<>'') then
-      begin
-        usesluaengineform:=false;
-        if printoutput=nil then
-        begin
-          if frmLuaEngine=nil then
-            frmLuaEngine:=TfrmLuaEngine.Create(application);
-
-          printoutput:=frmLuaEngine.mOutput.Lines;
-          usesluaengineform:=true;
-        end;
-
-        printoutput.add(rsError+error);
-
-        if (frmLuaEngine<>nil) and usesluaengineform and (frmLuaEngine.cbShowOnPrint.checked) then
-          frmLuaEngine.show;
-
-        if usesluaengineform then
-          printoutput:=nil;
-
-        lua_pop(L, lua_gettop(L));
-      end;
-    end
-    else
-    begin
-      //MessageBoxA(0, pchar(Lua_ToString(l, -1)), pchar(rsNonMainthreadLuaError), MB_OK);
-    end;
-  end;
-end;
-
-function lua_dostring(L: Plua_State; const str: PChar): Integer;
-begin
-  Result := luaL_loadstring(L, str);
-  if Result = 0 then
-    Result := lua_pcall(L, 0, LUA_MULTRET, 0);
-end;
-
-function lua_isstring(L: PLua_state; i: integer): boolean;
-begin
-  result := lua_type(L,i)=LUA_TSTRING;
-end;
-
-function Lua_ToString(L: Plua_State; i: Integer): string;
-var r: pchar;
-begin
-  if lua_islightuserdata(L, i) then
-    Result := inttohex(ptruint(lua_touserdata(L, i)),1)
-  else
-  begin
-    r := lua.lua_tostring(l,i);
-    if r<>nil then
-      result:=r
-    else
-      result:='';
-  end;
-
-
-//unclear should there be a result:=Utf8ToAnsi(s); ?
-end;
-
-function lua_toRect(L: PLua_State; index: integer): TRect;
-var i: integer;
-begin
-  ZeroMemory(@result,sizeof(trect));
-
-  i:=lua_absindex(L,index);
-
-  if lua_istable(L, i) then
-  begin
-    lua_pushstring(L,'Left');
-    lua_gettable(L, i);
-    result.Left:=lua_tointeger(L,-1);
-    lua_pop(L,1);
-
-    lua_pushstring(L,'Top');
-    lua_gettable(L, i);
-    result.Top:=lua_tointeger(L,-1);
-    lua_pop(L,1);
-
-    lua_pushstring(L,'Right');
-    lua_gettable(L, i);
-    result.Right:=lua_tointeger(L,-1);
-    lua_pop(L,1);
-
-    lua_pushstring(L,'Bottom');
-    lua_gettable(L, i);
-    result.Bottom:=lua_tointeger(L,-1);
-    lua_pop(L,1);
-  end;
-
-end;
-
-procedure lua_pushrect(L: PLua_state; r: TRect);
-begin
-  lua_createtable(L, 0,4);
-  lua_pushstring(L, 'Left');
-  lua_pushinteger(L, r.left);
-  lua_settable(L, -3);
-
-  lua_pushstring(L, 'Top');
-  lua_pushinteger(L, r.top);
-  lua_settable(L, -3);
-
-  lua_pushstring(L, 'Right');
-  lua_pushinteger(L, r.right);
-  lua_settable(L, -3);
-
-  lua_pushstring(L, 'Bottom');
-  lua_pushinteger(L, r.bottom);
-  lua_settable(L, -3);
-end;
-
-
-function lua_toPoint(L: PLua_State; index: integer): TPoint;
-var i: integer;
-begin
-  result.x:=0;
-  result.y:=0;
-
-  i:=lua_absindex(L,index);
-  if lua_istable(L, i) then
-  begin
-    lua_pushstring(L,'x');
-    lua_gettable(L,i);
-
-    if lua_isnil(L,-1) then
-    begin
-      lua_pop(L,1);
-      lua_pushinteger(L,1);
-      lua_gettable(L,i);
-    end;
-
-    result.x:=lua_tointeger(L,-1);
-    lua_pop(L,1);
-
-    lua_pushstring(L,'y');
-    lua_gettable(L,i);
-    if lua_isnil(L,-1) then
-    begin
-      lua_pop(L,1);
-      lua_pushinteger(L,1);
-      lua_gettable(L,i);
-    end;
-
-    result.y:=lua_tointeger(L,-1);
-    lua_pop(L,1);
-  end;
-end;
-
-procedure lua_pushpoint(L: PLua_state; r: TPoint);
-begin
-  lua_createtable(L, 0,2);
-  lua_pushstring(L,'x');
-  lua_pushinteger(L,r.x);
-  lua_settable(L, -3);
-
-  lua_pushstring(L,'y');
-  lua_pushinteger(L,r.y);
-  lua_settable(L, -3);
-end;
-
-procedure lua_pushvariant(L: PLua_state; v: variant);
-begin
-  case (tvardata(v).vtype and vartypemask) of
-    varempty: lua_pushnil(L);
-    varnull: lua_pushnil(L);
-    varsmallint, varinteger, vardecimal, varshortint, varbyte, varword, varlongword, varint64, varqword: lua_pushinteger(L, v);
-    varsingle, vardouble: lua_pushnumber(L, v);
-    varboolean: lua_pushboolean(L, v);
-    varstring, varustring: lua_pushstring(L, v);
-    else
-      lua_pushstring(L, v);
-  end;
-end;
-
-function lua_tovariant(L: PLua_state; i: integer): variant;
-begin
-  case lua_type(L, i) of
-    LUA_TNONE          : result:=nil;
-    LUA_TNIL           : result:=nil;
-    LUA_TBOOLEAN       : result:=lua_toboolean(L, i);
-    LUA_TNUMBER        : result:=lua_tonumber(L, i);
-    LUA_TSTRING        : result:=Lua_ToString(L, i);
-    else
-      raise exception.create(rsThisTypeIsNotSupportedHere);
-
-  end;
-end;
-
-function lua_ToCEUserData(L: PLua_state; i: integer): pointer;
-//Cheat Engine implements two types of userdata. the legacy LightUserData used in 6.2- and the Heavy UserData in 6.3+
-//Heavy UserData is a pointer with a pointer to the real object, while lightuserdata is just a pointer to the object
-begin
-  result:=lua_touserdata(L,i);
-
-  if (result<>nil) and (lua_isheavyuserdata(L, i)) then   //once the conversion is done this if check if it's userdata can go as it will always be userdata
-    result:=ppointer(result)^;
-end;
-
-
-function lua_toaddress(L: PLua_state; i: integer; self: boolean=false): ptruint; inline;
-begin
-  if lua_type(L,i)=LUA_TSTRING then
-  begin
-    if self then
-      result:=selfsymhandler.getAddressFromNameL(lua_tostring(L,i),waitforsymbols)
-    else
-      result:=symhandler.getAddressFromNameL(lua_tostring(L,i),waitforsymbols)
-  end
-  else
-    result:=lua_tointeger(L,i);
-end;
-
-function LuaValueToDescription(L: PLua_state; i: integer; recursivetablecount: integer=0): string;
-var index, count: integer;
-  fieldname: string;
-  valuedesc: string;
-  o: tobject;
-
-  tablepad: string;
-
-  stackstart: integer;
-begin
-  result:='';
-
-
-  if not lua_isnil(L, i) then
-  begin
-    if lua_isuserdata(L, i) then
-    begin
-      stackstart:=lua_gettop(L);
-
-      o:=lua_ToCEUserData(L, i);
-
-      try
-        if o is TObject then
-        begin
-          result:='Object of type '+o.ClassName;
-          if o is TControl then
-            result:=result+#13#10+tcontrol(o).Name;
-        end;
-      except
-      end;
-
-      index:=lua_gettop(l);
-      lua_settop(l, stackstart);
-    end
-    else
-    if lua_iscfunction(L, i) then
-      result:='native function'
-    else
-    if lua_isfunction(L, i) then
-      result:='function'
-    else
-    if lua_istable(L, i) then
-    begin
-      result:='table';
-
-      if recursivetablecount<MAXTABLERECURSIONLOOKUP then
-      begin
-        tablepad:=DupeString('   ',recursivetablecount);
-
-        stackstart:=lua_gettop(l);
-
-
-        result:=result+#13#10+tablepad+'['+#13#10;;
-        count:=10;
-        lua_pushvalue(L, i);
-        index:=lua_gettop(L);
-        lua_pushnil(L);  //first key (nil)
-        while lua_next(L, index)<>0 do
-        begin
-          count:=count-1;
-          if count<0 then
-          begin
-
-            result:=result+tablepad+'...'+#13#10;;
-            break;
-          end;
-
-          if lua_type(L,-2)=LUA_TSTRING then
-            fieldname:=Lua_ToString(L, -2)
-          else
-            fieldname:=inttostr(lua_tointeger(L, -2));
-
-
-          valuedesc:=LuaValueToDescription(L, -1, recursivetablecount+1);
-
-          result:=result+tablepad+'   '+fieldname+' = '+valuedesc+#13#10;
-
-
-          lua_pop(L, 1); //pop the value, keep the key
-        end;
-
-//        lua_pop(L,1); //pop the pushvalue from before
-
-
-
-        lua_settop(l, stackstart);
-
-        result:=result+tablepad+']';
-      end;
-    end
-    else
-    if lua_isboolean(L, i) then
-      result:=BoolToStr(lua_toboolean(L,i),'true','false')
-    else
-      result:=Lua_ToString(L, i);
-  end
-  else
-    result:='nil';
-end;
-
-procedure InitializeLuaScripts(noautorun: boolean=false);
-var f: string;
-  i,r: integer;
-  pc: pchar;
-  DirInfo: TSearchRec;
-  mainformwasset: boolean=true;
-  addresslistwasset: boolean=true;
-begin
-  lua_getglobal(LuaVM,'MainForm');
-  if lua_isnil(LuaVM,-1) then
-  begin
-    MessageDlg('MainForm is undefined. Invalid CE Build', mtError, [mbok],0);
-    mainformwasset:=false;
-  end;
-  lua_pop(LuaVM,1);
-
-  lua_getglobal(LuaVM,'AddressList');
-  if lua_isnil(LuaVM,-1) then
-  begin
-    MessageDlg('AddressList is undefined. Invalid CE Build', mtError, [mbok],0);
-    addresslistwasset:=false;
-  end;
-  lua_pop(LuaVM,1);
-
-
-  f:='main.lua';
-  if not FileExists(f) then //perhaps in the cedir
-  begin
-    f:=CheatEngineDir+'main.lua';
-    if not FileExists(f) then
-    begin
-      //try the defines only then
-      f:='defines.lua';
-      if not FileExists(f) then
-      begin
-        f:=CheatEngineDir+'defines.lua';
-        if not FileExists(f) then
-          exit;
-      end;
-    end;
-  end;
-
-  //file exists
-
-
-  try
-    if lua_dofile(luavm, pchar(f))<>0 then
-    begin
-      i:=lua_gettop(luavm);
-      if i>0 then
-      begin
-        pc:=lua_tolstring(luavm, -1,nil);
-        if pc<>nil then
-          showmessage(rsMainLuaError+pc)
-        else
-          showmessage(rsMainLuaError2);
-      end
-      else showmessage(rsMainLuaError2);
-
-    end;
-
-
-  finally
-    lua_pop(LuaVM, lua_gettop(luavm)); //reset stack
-  end;
-
-  //autorun folder
-
-  if noautorun=false then
-  begin
-    ZeroMemory(@DirInfo,sizeof(TSearchRec));
-    r := FindFirst(CheatEngineDir+{$ifdef darwin}'m'+{$endif}'autorun'+pathdelim+'*.lua', FaAnyfile, DirInfo);
-    while (r = 0) do
-    begin
-      if (DirInfo.Attr and FaVolumeId <> FaVolumeID) then
-      begin
-        if ((DirInfo.Attr and FaDirectory) <> FaDirectory) then
-        begin
-
-          i:=lua_dofile(luavm, pchar( UTF8ToWinCP(CheatEngineDir+{$ifdef darwin}'m'+{$endif}'autorun'+pathdelim+DirInfo.name)));
-          if i<>0 then //error
-          begin
-            i:=lua_gettop(luavm);
-            if i>0 then
-            begin
-              pc:=lua_tolstring(luavm, -1,nil);
-              if pc<>nil then
-                showmessage(DirInfo.name+rsError2+pc)
-              else
-                showmessage(DirInfo.name+rsError3);
-            end
-            else showmessage(DirInfo.name+rsError3);
-          end;
-
-          //reset stack
-          lua_pop(LuaVM, lua_gettop(luavm));
-
-          if mainformwasset then
-          begin
-            lua_getglobal(LuaVM,'MainForm');
-            if lua_isnil(LuaVM,-1) then
-            begin
-              MessageDlg(format(rsScriptCorruptedVar, [CheatEngineDir+{$ifdef darwin}'m'+{$endif}'autorun'+pathdelim+DirInfo.name, 'MainForm']), mtError,[mbOK],0);
-              mainformwasset:=false;
-            end;
-            lua_pop(LuaVM,1);
-          end;
-
-          if addresslistwasset then
-          begin
-            lua_getglobal(LuaVM,'AddressList');
-            if lua_isnil(LuaVM,-1) then
-            begin
-              MessageDlg(format(rsScriptCorruptedVar, [CheatEngineDir+{$ifdef darwin}'m'+{$endif}'autorun'+pathdelim+DirInfo.name, 'AddressList']), mtError,[mbOK],0);
-              addresslistwasset:=false;
-            end;
-            lua_pop(LuaVM,1);
-          end;
-
-        end;
-      end;
-      r := FindNext(DirInfo);
-    end;
-    FindClose(DirInfo);
-  end;
-
-
-
-  if translationfilepath<>'' then
-  begin
-    if FileExists(translationfilepath+'init.lua') then
-    begin
-      lua_dofile(luavm, pchar(translationfilepath+'init.lua'));
-      lua_pop(LuaVM, lua_gettop(luavm));
-
-      if mainformwasset then
-      begin
-        lua_getglobal(LuaVM,'MainForm');
-        if lua_isnil(LuaVM,-1) then
-        begin
-          MessageDlg(format(rsScriptCorruptedVar, [translationfilepath+'init.lua', 'MainForm']), mtError,[mbOK],0);
-          mainformwasset:=false;
-        end;
-        lua_pop(LuaVM,1);
-      end;
-
-      if addresslistwasset then
-      begin
-        lua_getglobal(LuaVM,'AddressList');
-        if lua_isnil(LuaVM,-1) then
-        begin
-          MessageDlg(format(rsScriptCorruptedVar, [translationfilepath+'init.lua', 'AddressList']), mtError,[mbOK],0);
-          addresslistwasset:=false;
-        end;
-        lua_pop(LuaVM,1);
-      end;
-    end;
-  end;
-end;
-
-function lua_strtofloat(s: string): double;
-var stackpos: integer;
-  s2: integer;
-begin
-
-  try
-    stackpos:=lua_gettop(luavm);
-    if lua_dostring(luavm, pchar('return '+s) )=0 then
-    begin
-      s2:=lua_gettop(luavm);
-      if (s2-stackpos)>0 then
-        result:=lua_tonumber(luavm, stackpos-s2)
-      else
-        raise exception.create(Format(rsInvalidFloat, [s]));
-    end
-    else
-      raise exception.create(Format(rsInvalidFloat, [s]));
-
-  finally
-    lua_settop(luavm, stackpos);
-  end;
-end;
-
-function lua_strtoint(s: string): integer;
-var stackpos: integer;
-  s2: integer;
-begin
-  try
-    stackpos:=lua_gettop(luavm);
-    if lua_dostring(luavm, pchar('return '+s) )=0 then
-    begin
-      s2:=lua_gettop(luavm);
-      if (s2-stackpos)>0 then
-      begin
-        if lua_isnil(luavm,-1)=false then
-          result:=lua_tointeger(luavm, stackpos-s2)
-        else
-          raise exception.create(rsInvalidInt);
-      end
-      else
-        raise exception.create(Format(rsInvalidInt, [s]));
-    end
-    else
-      raise exception.create(Format(rsInvalidInt, [s]));
-
-  finally
-    lua_settop(luavm, stackpos);
-  end;
-
-end;
-
-procedure Lua_RegisterObject(name: string; o: TObject);
-var s: integer;
-begin
-  s:=lua_gettop(LuaVM);
-  luaclass_newClass(LuaVM, o);
-  lua_setglobal(LuaVM, pchar(name));
-
-  lua_settop(LuaVM, s);
-end;
-
-function LUA_onBreakpoint(threadid: dword; context: PContext; functionAlreadyPushed: boolean=false): boolean;
-var p: integer;
-begin
-  result:=false;
-  try
-    LUA_SetCurrentContextState(threadid, context);
-
-
-    if not functionAlreadyPushed then
-    begin
-      lua_pop(LuaVM, lua_gettop(luavm)); //clear it just to be sure
-
-      lua_getglobal(luavm, pchar('debugger_onBreakpoint'));
-      p:=lua_gettop(luavm);
-      if p=0 then exit;
-    end;
-
-    if lua_isfunction(luavm, -1) then //extra check
-    begin
-      if lua_pcall(LuaVM, 0, 1, 0)=0 then
-      begin
-        p:=lua_gettop(luavm);
-
-        if (p=1) then //only 1 parameter returned
-          result:=lua_tointeger(luavm, -1)<>0;  //return the result is not 0
-
-
-        lua_pop(LuaVM, lua_gettop(luavm)); //clear stack
-
-        //set new state if changes where made
-        LUA_GetNewContextState(context);
-      end;
-    end;
-
-  finally
-    lua_pop(LuaVM, lua_gettop(luavm));
-  end;
-end;
-
-procedure lua_pushcontext(L: PLua_state; context: PContext);
-var
-  t: integer;
-  i: integer;
-begin
-  lua_newtable(L);
-  t:=lua_gettop(L);
-
-  lua_pushstring(L, 'ContextFlags');
-  lua_pushinteger(L,context^.ContextFlags);
-  lua_settable(L,t);
-
-  lua_pushstring(L, 'CS');
-  lua_pushinteger(L,context^.SegCs);
-  lua_settable(L,t);
-
-  lua_pushstring(L, 'DS');
-  lua_pushinteger(L,context^.SegDs);
-  lua_settable(L,t);
-
-  lua_pushstring(L, 'ES');
-  lua_pushinteger(L,context^.SegEs);
-  lua_settable(L,t);
-
-  lua_pushstring(L, 'FS');
-  lua_pushinteger(L,context^.SegFs);
-  lua_settable(L,t);
-
-  lua_pushstring(L, 'GS');
-  lua_pushinteger(L,context^.SegGs);
-  lua_settable(L,t);
-
-  lua_pushstring(L, 'SS');
-  lua_pushinteger(L,context^.SegSs);
-  lua_settable(L,t);
-
-  lua_pushstring(L, 'EFlags');
-  lua_pushinteger(L,context^.EFlags);
-  lua_settable(L,t);
-
-  {$ifdef cpu64}
-  lua_pushstring(L, 'RAX');
-  lua_pushinteger(L,context^.Rax);
-  lua_settable(L,t);
-
-  lua_pushstring(L, 'RBX');
-  lua_pushinteger(L,context^.Rbx);
-  lua_settable(L,t);
-
-  lua_pushstring(L, 'RCX');
-  lua_pushinteger(L,context^.Rcx);
-  lua_settable(L,t);
-
-  lua_pushstring(L, 'RDX');
-  lua_pushinteger(L,context^.Rdx);
-  lua_settable(L,t);
-
-  lua_pushstring(L, 'RSI');
-  lua_pushinteger(L,context^.Rsi);
-  lua_settable(L,t);
-
-  lua_pushstring(L, 'RDI');
-  lua_pushinteger(L,context^.Rdi);
-  lua_settable(L,t);
-
-  lua_pushstring(L, 'RBP');
-  lua_pushinteger(L,context^.Rbp);
-  lua_settable(L,t);
-
-  lua_pushstring(L, 'RSP');
-  lua_pushinteger(L,context^.Rsp);
-  lua_settable(L,t);
-
-  lua_pushstring(L, 'RIP');
-  lua_pushinteger(L,context^.Rip);
-  lua_settable(L,t);
-
-  lua_pushstring(L, 'R8');
-  lua_pushinteger(L,context^.R8);
-  lua_settable(L,t);
-
-  lua_pushstring(L, 'R9');
-  lua_pushinteger(L,context^.R9);
-  lua_settable(L,t);
-
-  lua_pushstring(L, 'R10');
-  lua_pushinteger(L,context^.R10);
-  lua_settable(L,t);
-
-  lua_pushstring(L, 'R11');
-  lua_pushinteger(L,context^.R11);
-  lua_settable(L,t);
-
-  lua_pushstring(L, 'R12');
-  lua_pushinteger(L,context^.R12);
-  lua_settable(L,t);
-
-  lua_pushstring(L, 'R13');
-  lua_pushinteger(L,context^.R13);
-  lua_settable(L,t);
-
-  lua_pushstring(L, 'R14');
-  lua_pushinteger(L,context^.R14);
-  lua_settable(L,t);
-
-  lua_pushstring(L, 'R15');
-  lua_pushinteger(L,context^.R15);
-  lua_settable(L,t);
-  {$endif}
-
-  if processhandler.is64Bit=false then
-  begin
-    lua_pushstring(L, 'EAX');
-    lua_pushinteger(L,context^.{$ifdef cpu64}Rax{$else}eax{$endif} and $ffffffff);
-    lua_settable(L,t);
-
-    lua_pushstring(L, 'EBX');
-    lua_pushinteger(L,context^.{$ifdef cpu64}Rbx{$else}ebx{$endif} and $ffffffff);
-    lua_settable(L,t);
-
-    lua_pushstring(L, 'ECX');
-    lua_pushinteger(L,context^.{$ifdef cpu64}Rcx{$else}ecx{$endif} and $ffffffff);
-    lua_settable(L,t);
-
-    lua_pushstring(L, 'EDX');
-    lua_pushinteger(L,context^.{$ifdef cpu64}Rdx{$else}edx{$endif} and $ffffffff);
-    lua_settable(L,t);
-
-    lua_pushstring(L, 'ESI');
-    lua_pushinteger(L,context^.{$ifdef cpu64}Rsi{$else}esi{$endif} and $ffffffff);
-    lua_settable(L,t);
-
-    lua_pushstring(L, 'EDI');
-    lua_pushinteger(L,context^.{$ifdef cpu64}Rdi{$else}edi{$endif} and $ffffffff);
-    lua_settable(L,t);
-
-    lua_pushstring(L, 'EBP');
-    lua_pushinteger(L,context^.{$ifdef cpu64}Rbp{$else}ebp{$endif} and $ffffffff);
-    lua_settable(L,t);
-
-    lua_pushstring(L, 'ESP');
-    lua_pushinteger(L,context^.{$ifdef cpu64}Rsp{$else}esp{$endif} and $ffffffff);
-    lua_settable(L,t);
-
-    lua_pushstring(L, 'EIP');
-    lua_pushinteger(L,context^.{$ifdef cpu64}Rip{$else}eip{$endif} and $ffffffff);
-    lua_settable(L,t);
-  end;
-
-  lua_pushstring(L, 'DR0');
-  lua_pushinteger(L,context^.DR0);
-  lua_settable(L,t);
-
-  lua_pushstring(L, 'DR1');
-  lua_pushinteger(L,context^.DR1);
-  lua_settable(L,t);
-
-  lua_pushstring(L, 'DR2');
-  lua_pushinteger(L,context^.DR2);
-  lua_settable(L,t);
-
-  lua_pushstring(L, 'DR3');
-  lua_pushinteger(L,context^.DR3);
-  lua_settable(L,t);
-
-  lua_pushstring(L, 'DR6');
-  lua_pushinteger(L,context^.DR6);
-  lua_settable(L,t);
-
-  lua_pushstring(L, 'DR7');
-  lua_pushinteger(L,context^.DR7);
-  lua_settable(L,t);
-
-
-  for i:=0 to 7 do
-  begin
-    lua_pushstring(L,'FP'+inttostr(i));
-    {$ifdef cpu32}
-    CreateByteTableFromPointer(L, @context^.FloatSave.RegisterArea[10*i], 10);
-    {$else}
-    CreateByteTableFromPointer(L, @context^.FltSave.FloatRegisters[i], 10);
-    {$endif}
-    lua_settable(L,t);
-  end;
-
-  //xmm regs
-
-  for i:=0 to 15 do
-  begin
-    if (i>=8) and (not processhandler.is64Bit) then break;
-
-    lua_pushstring(L,'XMM'+inttostr(i));
-
-    {$ifdef cpu32}
-    CreateByteTableFromPointer(luavm, @context^.ext.XMMRegisters.LegacyXMM[i], 16);
-    {$else}
-    CreateByteTableFromPointer(luavm, @context^.FltSave.XmmRegisters[i], 16);
-    {$endif}
-    lua_settable(L,t);
-  end;
-
-end;
-
-procedure LUA_SetCurrentContextState(tid: dword; context: PContext; extraregs: boolean=false);
-var i: integer;
-begin
-  lua_pushinteger(luavm, tid);
-  lua_setglobal(luavm, 'THREADID');
-
-  {$ifdef cpu64}
-  lua_pushinteger(luavm, context^.{$ifdef cpu64}Rax{$else}eax{$endif});
-  lua_setglobal(luavm, 'RAX');
-  {$endif}
-  lua_pushinteger(luavm, context^.{$ifdef cpu64}Rax{$else}eax{$endif} and $ffffffff);
-  lua_setglobal(luavm, 'EAX');
-
-  {$ifdef cpu64}
-  lua_pushinteger(luavm, context^.{$ifdef cpu64}Rbx{$else}ebx{$endif});
-  lua_setglobal(luavm, 'RBX');
-  {$endif}
-  lua_pushinteger(luavm, context^.{$ifdef cpu64}Rbx{$else}ebx{$endif} and $ffffffff);
-  lua_setglobal(luavm, 'EBX');
-
-
-  {$ifdef cpu64}
-  lua_pushinteger(luavm, context^.{$ifdef cpu64}Rcx{$else}ecx{$endif});
-  lua_setglobal(luavm, 'RCX');
-  {$endif}
-  lua_pushinteger(luavm, context^.{$ifdef cpu64}Rcx{$else}ecx{$endif} and $ffffffff);
-  lua_setglobal(luavm, 'ECX');
-
-  {$ifdef cpu64}
-  lua_pushinteger(luavm, context^.{$ifdef cpu64}Rdx{$else}edx{$endif});
-  lua_setglobal(luavm, 'RDX');
-  {$endif}
-  lua_pushinteger(luavm, context^.{$ifdef cpu64}Rdx{$else}edx{$endif} and $ffffffff);
-  lua_setglobal(luavm, 'EDX');
-
-
-  {$ifdef cpu64}
-  lua_pushinteger(luavm, context^.{$ifdef cpu64}Rsi{$else}esi{$endif});
-  lua_setglobal(luavm, 'RSI');
-  {$endif}
-  lua_pushinteger(luavm, context^.{$ifdef cpu64}Rsi{$else}esi{$endif} and $ffffffff);
-  lua_setglobal(luavm, 'ESI');
-
-
-  {$ifdef cpu64}
-  lua_pushinteger(luavm, context^.{$ifdef cpu64}Rdi{$else}edi{$endif});
-  lua_setglobal(luavm, 'RDI');
-  {$endif}
-  lua_pushinteger(luavm, context^.{$ifdef cpu64}Rdi{$else}edi{$endif} and $ffffffff);
-  lua_setglobal(luavm, 'EDI');
-
-
-  {$ifdef cpu64}
-  lua_pushinteger(luavm, context^.{$ifdef cpu64}Rbp{$else}ebp{$endif});
-  lua_setglobal(luavm, 'RBP');
-  {$endif}
-  lua_pushinteger(luavm, context^.{$ifdef cpu64}RBP{$else}eBP{$endif} and $ffffffff);
-  lua_setglobal(luavm, 'EBP');
-
-
-  {$ifdef cpu64}
-  lua_pushinteger(luavm, context^.{$ifdef cpu64}RSP{$else}eSP{$endif});
-  lua_setglobal(luavm, 'RSP');
-  {$endif}
-  lua_pushinteger(luavm, context^.{$ifdef cpu64}RSP{$else}eSP{$endif} and $ffffffff);
-  lua_setglobal(luavm, 'ESP');
-
-  {$ifdef cpu64}
-  lua_pushinteger(luavm, context^.{$ifdef cpu64}RIP{$else}eIP{$endif});
-  lua_setglobal(luavm, 'RIP');
-  {$endif}
-  lua_pushinteger(luavm, context^.{$ifdef cpu64}RIP{$else}eIP{$endif} and $ffffffff);
-  lua_setglobal(luavm, 'EIP');
-
-  lua_pushinteger(luavm, context^.EFlags);
-  lua_setglobal(luavm, 'EFLAGS');
-
-
-
-  {$ifdef cpu64}
-  lua_pushinteger(luavm, context^.r8);
-  lua_setglobal(luavm, 'R8');
-
-  lua_pushinteger(luavm, context^.r9);
-  lua_setglobal(luavm, 'R9');
-
-  lua_pushinteger(luavm, context^.r10);
-  lua_setglobal(luavm, 'R10');
-
-  lua_pushinteger(luavm, context^.r11);
-  lua_setglobal(luavm, 'R11');
-
-  lua_pushinteger(luavm, context^.r12);
-  lua_setglobal(luavm, 'R12');
-
-  lua_pushinteger(luavm, context^.r13);
-  lua_setglobal(luavm, 'R13');
-
-  lua_pushinteger(luavm, context^.r14);
-  lua_setglobal(luavm, 'R14');
-
-  lua_pushinteger(luavm, context^.r15);
-  lua_setglobal(luavm, 'R15');
-  {$endif}
-
-  if extraregs then //default off as it's a bit slow
-  begin
-    for i:=0 to 7 do
-    begin
-      {$ifdef cpu32}
-      CreateByteTableFromPointer(luavm, @context^.FloatSave.RegisterArea[10*i], 10);
-      {$else}
-      CreateByteTableFromPointer(luavm, @context^.FltSave.FloatRegisters[i], 10);
-      {$endif}
-      lua_setglobal(luavm, pchar('FP'+inttostr(i)));
-    end;
-
-    //xmm regs
-
-    for i:=0 to 15 do
-    begin
-      if (i>=8) and (not processhandler.is64Bit) then break;
-
-      {$ifdef cpu32}
-      CreateByteTableFromPointer(luavm, @context^.ext.XMMRegisters.LegacyXMM[i], 16);
-      {$else}
-      CreateByteTableFromPointer(luavm, @context^.FltSave.XmmRegisters[i], 16);
-      {$endif}
-      lua_setglobal(luavm, pchar('XMM'+inttostr(i)));
-    end;
-  end;
-
-end;
-
-procedure LUA_GetNewContextState(context: PContext; extraregs: boolean=false);
-var
-  i: integer;
-  t: integer;
-begin
-  lua_getglobal(luavm, 'EFLAGS');
-  context.EFLAGS:=lua_tointeger(luavm, -1);
-  lua_pop(luavm,1);
-
-  if not processhandler.is64bit then
-  begin
-    lua_getglobal(luavm, 'EAX');
-    context.{$ifdef cpu64}rax{$else}eax{$endif}:=lua_tointeger(luavm, -1);
-    lua_pop(luavm,1);
-
-    lua_getglobal(luavm, 'EBX');
-    context.{$ifdef cpu64}rbx{$else}ebx{$endif}:=lua_tointeger(luavm, -1);
-    lua_pop(luavm,1);
-
-    lua_getglobal(luavm, 'ECX');
-    context.{$ifdef cpu64}rcx{$else}ecx{$endif}:=lua_tointeger(luavm, -1);
-    lua_pop(luavm,1);
-
-    lua_getglobal(luavm, 'EDX');
-    context.{$ifdef cpu64}rdx{$else}edx{$endif}:=lua_tointeger(luavm, -1);
-    lua_pop(luavm,1);
-
-    lua_getglobal(luavm, 'ESI');
-    context.{$ifdef cpu64}rsi{$else}esi{$endif}:=lua_tointeger(luavm, -1);
-    lua_pop(luavm,1);
-
-    lua_getglobal(luavm, 'EDI');
-    context.{$ifdef cpu64}rdi{$else}edi{$endif}:=lua_tointeger(luavm, -1);
-    lua_pop(luavm,1);
-
-    lua_getglobal(luavm, 'EBP');
-    context.{$ifdef cpu64}rbp{$else}ebp{$endif}:=lua_tointeger(luavm, -1);
-    lua_pop(luavm,1);
-
-    lua_getglobal(luavm, 'ESP');
-    context.{$ifdef cpu64}rsp{$else}esp{$endif}:=lua_tointeger(luavm, -1);
-    lua_pop(luavm,1);
-
-
-    lua_getglobal(luavm, 'EIP');
-    context.{$ifdef cpu64}rip{$else}eip{$endif}:=lua_tointeger(luavm, -1);
-    lua_pop(luavm,1);
-
-  end
-  else
-  begin
-  {$ifdef cpu64}
-    lua_getglobal(luavm, 'RAX');
-    context.RAX:=lua_tointeger(luavm, -1);
-    lua_pop(luavm,1);
-
-    lua_getglobal(luavm, 'RBX');
-    context.RBX:=lua_tointeger(luavm, -1);
-    lua_pop(luavm,1);
-
-    lua_getglobal(luavm, 'RCX');
-    context.RCX:=lua_tointeger(luavm, -1);
-    lua_pop(luavm,1);
-
-    lua_getglobal(luavm, 'RDX');
-    context.RDX:=lua_tointeger(luavm, -1);
-    lua_pop(luavm,1);
-
-    lua_getglobal(luavm, 'RSI');
-    context.RSI:=lua_tointeger(luavm, -1);
-    lua_pop(luavm,1);
-
-    lua_getglobal(luavm, 'RDI');
-    context.RDI:=lua_tointeger(luavm, -1);
-    lua_pop(luavm,1);
-
-    lua_getglobal(luavm, 'RBP');
-    context.RBP:=lua_tointeger(luavm, -1);
-    lua_pop(luavm,1);
-
-    lua_getglobal(luavm, 'RSP');
-    context.RSP:=lua_tointeger(luavm, -1);
-    lua_pop(luavm,1);
-
-    lua_getglobal(luavm, 'RIP');
-    context.RIP:=lua_tointeger(luavm, -1);
-    lua_pop(luavm,1);
-
-    lua_getglobal(luavm, 'R8');
-    context.R8:=lua_tointeger(luavm, -1);
-    lua_pop(luavm,1);
-
-    lua_getglobal(luavm, 'R9');
-    context.R9:=lua_tointeger(luavm, -1);
-    lua_pop(luavm,1);
-
-    lua_getglobal(luavm, 'R10');
-    context.R10:=lua_tointeger(luavm, -1);
-    lua_pop(luavm,1);
-
-    lua_getglobal(luavm, 'R11');
-    context.R11:=lua_tointeger(luavm, -1);
-    lua_pop(luavm,1);
-
-    lua_getglobal(luavm, 'R12');
-    context.R12:=lua_tointeger(luavm, -1);
-    lua_pop(luavm,1);
-
-    lua_getglobal(luavm, 'R13');
-    context.R13:=lua_tointeger(luavm, -1);
-    lua_pop(luavm,1);
-
-    lua_getglobal(luavm, 'R14');
-    context.R14:=lua_tointeger(luavm, -1);
-    lua_pop(luavm,1);
-
-    lua_getglobal(luavm, 'R15');
-    context.R15:=lua_tointeger(luavm, -1);
-    lua_pop(luavm,1);
-  {$endif}
-  end;
-
-  if extraregs then
-  begin
-    for i:=0 to 7 do
-    begin
-      lua_getglobal(luavm, pchar('FP'+inttostr(i)));
-      if not lua_isnil(luavm, -1) then
-      begin
-        t:=lua_gettop(LuaVM);
-        {$ifdef cpu32}
-        readBytesFromTable(luavm, t, @context.FloatSave.RegisterArea[10*i], 10);
-        {$else}
-        readBytesFromTable(luavm, t, @context.FltSave.FloatRegisters[i], 10);
-        {$endif}
-      end;
-      lua_pop(luavm,1);
-    end;
-
-    for i:=0 to 15 do
-    begin
-      if (i>=8) and (not processhandler.is64Bit) then break;
-
-      lua_getglobal(luavm, pchar('XMM'+inttostr(i)));
-      if not lua_isnil(luavm, -1) then
-      begin
-        t:=lua_gettop(LuaVM);
-        {$ifdef cpu32}
-        readBytesFromTable(luavm, t, @context.ext.XMMRegisters.LegacyXMM[i], 16);
-        {$else}
-        readBytesFromTable(luavm, t, @context.FltSave.XmmRegisters[i], 16);
-        {$endif}
-      end;
-
-    end;
-  end;
-end;
-
-procedure LUA_DoScript(s: string);
-var i: integer;
-  pc: pchar;
-
-  stack: integer;
-begin
-  //if GetCurrentThreadId<>MainThreadID then raise exception.create(rsLUA_DoScriptWasNotCalledRomTheMainThread);
-
-  stack:=lua_gettop(luavm);
-  try
-
-    i:=lua_dostring(luavm, pchar(s));
-    if i<>0 then
-    begin
-      pc:=lua.lua_tostring(luavm, -1);
-      if pc<>nil then
-        raise Exception.Create(pc)
-      else
-        raise exception.create(rsUndefinedLuaError);
-
-    end;
-  finally
-    lua_settop(luavm, stack);
-  end;
-end;
-
-procedure LUA_onNotify(functionid: integer; sender: tobject);
-begin
-  try
-    lua_rawgeti(Luavm, LUA_REGISTRYINDEX, functionid);
-
-    lua_pushlightuserdata(Luavm, sender);
-    lua_pcall(Luavm, 1, 0, 0);
-  finally
-    lua_pop(luavm, lua_gettop(luavm)); //clear the stack
-  end;
-end;
-
-procedure LUA_memrec_callback(memrec: pointer; routine: string);
-var m: TMemoryrecord;
-  p: integer;
-begin
-  try
-    m:=memrec;
-
-    lua_getglobal(luavm, pchar(routine));
-
-    p:=lua_gettop(luavm);
-    if p<>0 then
-    begin
-      if lua_isfunction(luavm, -1) then
-      begin
-        lua_pushlightuserdata(luavm, memrec);
-        lua_pcall(luavm, 1, 0, 0);
-      end;
-
-
-    end;
-  finally
-    lua_pop(luavm,lua_gettop(luavm));
-  end;
-end;
-
-procedure lua_setbasictableentry(L: Plua_State; tableindex: integer; entryname: string; data: Variant);
-var x: integer;
-begin
-  lua_pushstring(L, entryname);
-
-  x:=vartype(data) and vartypemask;
-  case x of
-    varsmallint, varinteger, varint64, varqword, varlongword, varword, varbyte, varshortint: lua_pushinteger(L, data);
-    varsingle, vardouble: lua_pushnumber(L, data);
-    varboolean: lua_pushboolean(L, data);
-    varstring,varustring,varolestr: lua_pushstring(L, data);
-
-  end;
-
-  lua_settable(L, tableindex);
-end;
-
-function LUA_functioncall(routinetocall: string; parameters: array of const): integer;
-var i,e: integer;
-  c: string;
-  p: integer;
-  oldstack: integer;
-  l: Plua_State;
-begin
- // OutputDebugString(inttohex(qword(GetCurrentThreadId),1)+':LUA_functioncall calling '+routinetocall);
- { if GetCurrentThreadId<>MainThreadID then
-  begin
-    OutputDebugString('Not main thread');
-    l:=lua_newthread(luavm);
-  end
-  else  }
-    l:=luavm;
-
-
-  result:=-1;
-  oldstack:=lua_gettop(l);
-
- // OutputDebugString('LUA_functioncall: oldstack='+inttostr(oldstack));
-
- // if luacs.TryEnter then
-  begin
-    try
-      //check if the routine exists
-    //  OutputDebugString('LUA_functioncall: calling getglobal');
-
-      lua_getglobal(l, pchar(routinetocall));
-
-     // OutputDebugString('LUA_functioncall: after getglobal');
-
-      p:=lua_gettop(l);
-     // OutputDebugString('LUA_functioncall: newstack='+inttostr(p));
-
-      if p<>oldstack then
-      begin
-        if lua_isfunction(l, -1) then
-        begin
-          //OutputDebugString('LUA_functioncall: function exists');
-          //OutputDebugString('LUA_functioncall: length(parameters)='+inttostr(length(parameters)));
-
-          //routine exists, fill in the parameters
-          for i:=0 to length(parameters)-1 do
-          begin
-            case parameters[i].VType of
-              system.vtInteger : lua_pushinteger(L, parameters[i].VInteger);
-              system.vtBoolean: lua_pushboolean(L, parameters[i].VBoolean);
-              system.vtChar:
-              begin
-                c:=parameters[i].VChar;
-                lua_pushstring(L, c);
-              end;
-              system.vtExtended: lua_pushnumber(L, parameters[i].VExtended^);
-              system.vtString: lua_pushstring(L, pchar(parameters[i].VString));
-              system.vtPointer: lua_pushlightuserdata(L, parameters[i].VPointer);
-              system.vtPChar: lua_pushstring(L, parameters[i].VPChar);
-              system.vtObject: luaclass_newClass(L, parameters[i].VObject); //lua_pushlightuserdata(L, pointer(parameters[i].VObject));
-              system.vtClass: lua_pushlightuserdata(L, pointer(parameters[i].VClass));
-              system.vtWideChar, vtPWideChar, vtVariant, vtInterface,
-                vtWideString: lua_pushstring(L, rsCheatengineIsBeingAFag);
-              system.vtAnsiString: lua_pushstring(L, pchar(parameters[i].VAnsiString));
-              system.vtCurrency: lua_pushnumber(L, parameters[i].VCurrency^);
-              system.vtInt64:
-              begin
-                if (parameters[i].VInt64^<=$ffffffff) then
-                  lua_pushinteger(L, parameters[i].VInt64^)
-                else
-                  lua_pushlightuserdata(L, pointer(parameters[i].VInt64^));
-              end;
-              system.vtQWord:
-              begin
-                if (parameters[i].VQWord^<=$ffffffff) then
-                  lua_pushinteger(L, parameters[i].VQWord^)
-                else
-                  lua_pushlightuserdata(L, pointer(parameters[i].VQWord^));
-              end;
-            end;
-
-          end;
-
-         // OutputDebugString('Lua_functioncall: Calling lua_pcall');
-          lua_pcall(L, length(parameters), 1, 0);
-         // OutputDebugString('Lua_functioncall: returned from lua_pcall');
-          i:=lua_gettop(L);
-          if i>0 then //it has a parameter
-            result:=lua_tointeger(L, -1);
-        end;
-
-
-      end;
-
-
-    finally
-     // OutputDebugString('Lua_functioncall exit');
-      lua_settop(L, oldstack);
- //     luacs.leave;
-    end;
-
-  end;
-end;
-
- {
-procedure LUA_callback(routine: string; parameters: tvararray);
-var m: TMemoryrecord;
-  p: integer;
-begin
-  LuaCS.Enter;
-  try
-    m:=memrec;
-
-    lua_getfield(luavm, LUA_GLOBALSINDEX, pchar(routine));
-
-    p:=lua_gettop(luavm);
-    if p<>0 then
-    begin
-      if lua_isfunction(luavm, -1) then
-      begin
-        lua_pushlightuserdata(luavm, memrec);
-        lua_pcall(luavm, 1, 0, 0);
-      end;
-
-
-    end;
-  finally
-    lua_pop(luavm,lua_gettop(luavm));
-    luacs.Leave;
-  end;
-end; }
-
-function CheckIfConditionIsMetContext(threadid: dword; context: PContext; script: string): boolean;
-{
-precondition: script returns a value (so already has the 'return ' part appended for single line scripts)
-}
-var i: integer;
-begin
-  result:=false;
-  try
-    LUA_SetCurrentContextState(threadid, context);
-
-    if lua_dostring(luavm, pchar(script))=0 then
-    begin
-      i:=lua_gettop(LuaVM);
-      if i=1 then //valid return
-        result:=lua_toboolean(LuaVM, -1);
-    end;
-  finally
-    lua_pop(LuaVM, lua_gettop(luavm));
-  end;
-end;
-
-function LuaPanic(L: Plua_State): Integer; cdecl;
-begin
-  result:=0;
-  lua_pop(L, lua_gettop(L));
-  raise exception.create(rsLUAPanic);
-end;
-
-
-function lua_sleep(L: PLua_State): integer; cdecl;
-var
-  parameters: integer;
-begin
-  parameters:=lua_gettop(L);
-
-  result:=0;
-
-
-  if parameters=1 then
-    sleep(lua_tointeger(L, -1));
-
-  lua_pop(L, parameters);
-end;
-
-function print2(param: pointer): pointer;
-var
-  usesluaengineform: boolean;
-  l: tstringlist;
-  i: integer;
-begin
-  usesluaengineform:=false;
-
-  if printoutput=nil then
-  begin
-    if frmLuaEngine=nil then
-      frmLuaEngine:=TfrmLuaEngine.Create(MemoryBrowser);
-
-    printoutput:=frmLuaEngine.mOutput.Lines;
-    usesluaengineform:=true;
-  end;
-
-  l:=tstringlist.create;
-  l.text:=pchar(param);
-  for i:=0 to l.Count-1 do
-    printoutput.add(l[i]);
-
-  l.free;
-
-  if (frmLuaEngine<>nil) and usesluaengineform and (frmLuaEngine.cbShowOnPrint.checked) then
-    frmLuaEngine.show;
-
-  if usesluaengineform then
-    printoutput:=nil;
-
-  result:=nil;
-end;
-
-function print(L: PLua_State): integer; cdecl;
-var
-  parameters: integer;
-  s: string;
-
-  str: string;
-  i: integer;
-begin
-  parameters:=lua_gettop(L);
-  if parameters=0 then exit(0);
-
-  str:='';
-  for i:=-parameters to -1 do
-  begin
-    if lua_isuserdata(L,i) then
-      s:=inttohex(ptruint(lua_ToCEUserData(L, i)),8)
-    else
-      s:=lua_tostring(L, i);
-
-    str:=str+s+' ';
-  end;
-
-  if str<>'' then
-    pluginsync(print2, @str[1]);
-
-  lua_pop(L, parameters);
-  lua_pushstring(L, str);
-  result:=1;
-end;
-
-function inputQuery_lua(L: PLua_State): integer; cdecl;
-var
-  caption, prompt, value: string;
-  parameters: integer;
-begin
-  result:=0;
-  parameters:=lua_gettop(l);
-  if parameters=3 then
-  begin
-    caption:=Lua_ToString(L, 1);
-    prompt:=Lua_ToString(L, 2);
-    value:=Lua_ToString(L, 3);
-    if InputQuery(caption, prompt, value) then
-    begin
-      result:=1;
-      lua_pushstring(L, value);
-    end;
-  end;
-
-end;
-
-function showMessage_lua(L: PLua_State): integer; cdecl;
-var
-  parameters: integer;
-  s: string;
-begin
-  parameters:=lua_gettop(L);
-  if parameters=0 then exit(0);
-
-  if lua_islightuserdata(l,-1) then
-    s:=inttohex(ptruint(lua_touserdata(L, -1)),8)
-  else
-    s:=lua_tostring(L, -1);
-
-  ShowMessage(s);
-
-//  ce_showmessage(pchar(s));
-
-  lua_pop(L, parameters);
-  result:=0;
-end;
-
-function readSmallIntegerEx(L: PLua_State; processhandle: thandle): integer; cdecl;
-var
-  parameters: integer;
-  address: ptruint;
-  signed: boolean;
-
-  v: smallInt;
-  r: PtrUInt;
-begin
-  result:=0;
-  try
-    parameters:=lua_gettop(L);
-    if parameters>=1 then
-    begin
-      //ShowMessage(inttostr(lua_type(L, 1)));
-
-      address:=lua_toaddress(L,1, processhandle=GetCurrentProcess);
-
-      if parameters>=2 then
-        signed:=lua_toboolean(L,2)
-      else
-        signed:=false;
-
-      lua_pop(L, parameters);
-
-      v:=0;
-      if ReadProcessMemory(processhandle, pointer(address), @v, sizeof(v), r) then
-      begin
-        if signed then 
-          lua_pushinteger(L, v)
-        else
-          lua_pushinteger(L, word(v));
-
-        result:=1;
-      end;
-
-    end;
-  except
-    result:=0;
-    lua_pop(L, lua_gettop(L));
-  end;
-end;
-
-function readSmallIntegerLocal(L: PLua_State): integer; cdecl;
-begin
-  result:=readSmallIntegerEx(L, GetCurrentProcess);
-end;
-
-function readSmallInteger(L: PLua_State): integer; cdecl;
-begin
-  result:=readSmallIntegerEx(L, ProcessHandle);
-end;
-
-function readIntegerEx(L: PLua_State; processhandle: thandle): integer; cdecl;
-var
-  parameters: integer;
-  address: ptruint;
-  signed: boolean;
-
-  v: integer;
-  r: PtrUInt;
-begin
-  result:=0;
-  try
-    parameters:=lua_gettop(L);
-    if parameters>=1 then
-    begin
-      //ShowMessage(inttostr(lua_type(L, 1)));
-      address:=lua_toaddress(L,1, processhandle=GetCurrentProcess);
-
-
-      if parameters>=2 then
-        signed:=lua_toboolean(L,2)
-      else
-        signed:=false;
-
-      lua_pop(L, parameters);
-
-      v:=0;
-      if ReadProcessMemory(processhandle, pointer(address), @v, sizeof(v), r) then
-      begin
-        if signed then 
-          lua_pushinteger(L, v)
-        else
-          lua_pushinteger(L, dword(v));
-
-        result:=1;
-      end;
-
-    end;
-  except
-    result:=0;
-    lua_pop(L, lua_gettop(L));
-  end;
-end;
-
-function readIntegerLocal(L: PLua_State): integer; cdecl;
-begin
-  result:=readIntegerEx(L, GetCurrentProcess);
-end;
-
-function readInteger(L: PLua_State): integer; cdecl;
-begin
-  result:=readIntegerEx(L, ProcessHandle);
-end;
-
-function readQwordEx(L: PLua_State; processhandle: thandle): integer; cdecl;
-var
-  parameters: Qword;
-  address: ptruint;
-
-  v: Qword;
-  r: PtrUInt;
-begin
-  result:=0;
-  try
-    parameters:=lua_gettop(L);
-    if parameters=1 then
-    begin
-      //ShowMessage(inttostr(lua_type(L, -1)));
-
-      address:=lua_toaddress(L,-1,processhandle=GetCurrentProcess);
-
-
-      lua_pop(L, parameters);
-
-      v:=0;
-      if ReadProcessMemory(processhandle, pointer(address), @v, sizeof(v), r) then
-      begin
-        lua_pushinteger(L, v);
-        result:=1;
-      end;
-
-    end;
-  except
-    result:=0;
-    lua_pop(L, lua_gettop(L));
-  end;
-end;
-
-function readQwordLocal(L: PLua_State): integer; cdecl;
-begin
-  result:=readQwordEx(L, GetCurrentProcess);
-end;
-
-function readQword(L: PLua_State): integer; cdecl;
-begin
-  result:=readQwordEx(L, ProcessHandle);
-end;
-
-function readPointerLocal(L: PLua_State): integer; cdecl;
-begin
-{$ifdef cpu64}
-  result:=readQwordLocal(L);
-{$else}
-  result:=readIntegerLocal(L);
-{$endif}
-end;
-
-function readPointer(L: PLua_State): integer; cdecl;
-begin
-  if processhandler.is64Bit then
-    result:=readQword(L)
-  else
-    result:=readInteger(L);
-end;
-
-function readFloatEx(L: PLua_State; ProcessHandle: THandle): integer; cdecl;
-var
-  parameters: integer;
-  address: ptruint;
-
-  v: single;
-  r: PtrUInt;
-begin
-  result:=0;
-  try
-    parameters:=lua_gettop(L);
-    if parameters=1 then
-    begin
-      address:=lua_toaddress(L,-1,processhandle=GetCurrentProcess);
-
-      lua_pop(L, parameters);
-
-      v:=0;
-      if ReadProcessMemory(processhandle, pointer(address), @v, sizeof(v), r) then
-      begin
-        lua_pushnumber(L, v);
-        result:=1;
-      end;
-
-    end;
-  except
-    result:=0;
-    lua_pop(L, lua_gettop(L));
-  end;
-end;
-
-function readFloatLocal(L: PLua_State): integer; cdecl;
-begin
-  result:=readFloatEx(L, GetCurrentProcess);
-end;
-
-function readFloat(L: PLua_State): integer; cdecl;
-begin
-  result:=readFloatEx(L, ProcessHandle);
-end;
-
-function readDoubleEx(L: PLua_State; ProcessHandle: THandle): integer; cdecl;
-var
-  parameters: integer;
-  address: ptruint;
-
-  v: double;
-  r: PtrUInt;
-begin
-  result:=0;
-  try
-    parameters:=lua_gettop(L);
-    if parameters=1 then
-    begin
-      address:=lua_toaddress(L,-1,processhandle=GetCurrentProcess);
-
-      lua_pop(L, parameters);
-
-      v:=0;
-      if ReadProcessMemory(processhandle, pointer(address), @v, sizeof(v), r) then
-      begin
-        lua_pushnumber(L, v);
-        result:=1;
-      end;
-
-    end;
-  except
-    result:=0;
-    lua_pop(L, lua_gettop(L));
-  end;
-end;
-
-function readDoubleLocal(L: PLua_State): integer; cdecl;
-begin
-  result:=readDoubleEx(L, GetCurrentProcess);
-end;
-
-function readDouble(L: PLua_State): integer; cdecl;
-begin
-  result:=readDoubleEx(L, processhandle);
-end;
-
-function readStringEx(L: PLua_State; ProcessHandle: THandle): integer; cdecl;
-var
-  parameters: integer;
-  address: ptruint;
-
-  v: pchar;
-  w: pwidechar absolute v;
-  s: string;
-  r: PtrUInt;
-  maxsize: integer;
-
-  usewidechar: boolean;
-begin
-  result:=0;
-  try
-    parameters:=lua_gettop(L);
-    if parameters>=1 then
-    begin
-      address:=lua_toaddress(L,1,processhandle=GetCurrentProcess);
-
-      if parameters>=2 then
-        maxsize:=lua_tointeger(L,2)
-      else
-        maxsize:=50;
-
-      if parameters>=3 then
-      begin
-        usewidechar:=lua_toboolean(L,3);
-        maxsize:=maxsize+1;
-      end
-      else
-        usewidechar:=false;
-
-      lua_pop(L, parameters);
-
-      getmem(v,maxsize+1);
-      try
-        r:=0;
-        ReadProcessMemory(processhandle, pointer(address), v, maxsize, r);
-
-        if (r>0) and (r<=maxsize) then
-        begin
-          v[maxsize]:=#0;
-
-          if (r+1)<=maxsize then
-            v[r+1]:=#0;
-
-          if usewidechar then
-          begin
-            v[maxsize-1]:=#0;
-            if (r+2)<=maxsize then
-              v[r+2]:=#0;
-
-            s:=w;
-          end
-          else
-            s:=v;
-
-
-          lua_pushstring(L, s);
-          result:=1;
-        end;
-
-
-      finally
-        freememandnil(v);
-      end;
-
-    end;
-  except
-    result:=0;
-    lua_pop(L, lua_gettop(L));
-  end;
-end;
-
-function readStringLocal(L: PLua_State): integer; cdecl;
-begin
-  result:=readStringEx(L, GetCurrentProcess);
-end;
-
-function readString(L: PLua_State): integer; cdecl;
-begin
-  result:=readStringEx(L, processhandle);
-end;
-
-function writeSmallIntegerEx(L: PLua_State; processhandle: THandle): integer; cdecl;
-var
-  parameters: integer;
-  address: ptruint;
-
-  v: smallInt;
-  r: PtrUInt;
-begin
-  result:=0;
-  try
-    parameters:=lua_gettop(L);
-    if parameters=2 then
-    begin
-      address:=lua_toaddress(L,-2,processhandle=GetCurrentProcess);
-
-      v:=lua_tointeger(L, -1);
-
-      lua_pop(L, parameters);
-      lua_pushboolean(L, WriteProcessMemory(processhandle, pointer(address), @v, sizeof(v), r));
-      result:=1;
-    end;
-  except
-    result:=0;
-    lua_pop(L, lua_gettop(L));
-  end;
-end;
-
-function writeSmallIntegerLocal(L: PLua_State): integer; cdecl;
-begin
-  result:=writeSmallIntegerEx(L, GetCurrentProcess);
-end;
-
-function writeSmallInteger(L: PLua_State): integer; cdecl;
-begin
-  result:=writeSmallIntegerEx(L, processhandle);
-end;
-
-function writeIntegerEx(L: PLua_State; processhandle: THandle): integer; cdecl;
-var
-  parameters: integer;
-  address: ptruint;
-
-  v: integer;
-  r: PtrUInt;
-begin
-  result:=0;
-  try
-    parameters:=lua_gettop(L);
-    if parameters=2 then
-    begin
-      address:=lua_toaddress(L,-2,processhandle=GetCurrentProcess);
-
-      v:=lua_tointeger(L, -1);
-
-      lua_pop(L, parameters);
-      lua_pushboolean(L, WriteProcessMemory(processhandle, pointer(address), @v, sizeof(v), r));
-      result:=1;
-    end;
-  except
-    result:=0;
-    lua_pop(L, lua_gettop(L));
-  end;
-end;
-
-function writeIntegerLocal(L: PLua_State): integer; cdecl;
-begin
-  result:=writeIntegerEx(L, GetCurrentProcess);
-end;
-
-function writeInteger(L: PLua_State): integer; cdecl;
-begin
-  result:=writeIntegerEx(L, processhandle);
-end;
-
-function writeQwordEx(L: PLua_State; processhandle: THandle): integer; cdecl;
-var
-  parameters: Qword;
-  address: ptruint;
-
-  v: Qword;
-  r: PtrUInt;
-begin
-  result:=0;
-  try
-    parameters:=lua_gettop(L);
-    if parameters=2 then
-    begin
-      address:=lua_toaddress(L,-2,processhandle=GetCurrentProcess);
-
-      v:=lua_tointeger(L, -1);
-
-      lua_pop(L, parameters);
-      lua_pushboolean(L, WriteProcessMemory(processhandle, pointer(address), @v, sizeof(v), r));
-      result:=1;
-    end;
-  except
-    result:=0;
-    lua_pop(L, lua_gettop(L));
-  end;
-end;
-
-function writeQwordLocal(L: PLua_State): integer; cdecl;
-begin
-  result:=writeQwordEx(L, GetCurrentProcess);
-end;
-
-function writeQword(L: PLua_State): integer; cdecl;
-begin
-  result:=writeQwordEx(L, processhandle);
-end;
-
-function writePointerLocal(L: PLua_State): integer; cdecl;
-begin
-{$ifdef cpu64}
-  result:=writeQwordLocal(L);
-{$else}
-  result:=writeIntegerLocal(L);
-{$endif}
-end;
-
-function writePointer(L: PLua_State): integer; cdecl;
-begin
-  if processhandler.is64bit then
-    result:=writeQword(L)
-  else
-    result:=writeInteger(L);
-end;
-
-function writeFloatEx(L: PLua_State; processhandle: THandle): integer; cdecl;
-var
-  parameters: integer;
-  address: ptruint;
-
-  v: single;
-  r: PtrUInt;
-begin
-  result:=0;
-  try
-    parameters:=lua_gettop(L);
-    if parameters=2 then
-    begin
-      address:=lua_toaddress(L,-2,processhandle=GetCurrentProcess);
-
-      v:=lua_tonumber(L, -1);
-
-      lua_pop(L, parameters);
-
-
-      lua_pushboolean(L, WriteProcessMemory(processhandle, pointer(address), @v, sizeof(v), r));
-      result:=1;
-    end;
-  except
-    result:=0;
-    lua_pop(L, lua_gettop(L));
-  end;
-end;
-
-function writeFloatLocal(L: PLua_State): integer; cdecl;
-begin
-  result:=writeFloatEx(L, GetCurrentProcess);
-end;
-
-function writeFloat(L: PLua_State): integer; cdecl;
-begin
-  result:=writeFloatEx(L, processhandle);
-end;
-
-
-function writeDoubleEx(L: PLua_State; processhandle: THandle): integer; cdecl;
-var
-  parameters: integer;
-  address: ptruint;
-
-  v: double;
-  r: PtrUInt;
-begin
-  result:=0;
-  try
-    parameters:=lua_gettop(L);
-    if parameters=2 then
-    begin
-      address:=lua_toaddress(L,-2,processhandle=GetCurrentProcess);
-
-      v:=lua_tonumber(L, -1);
-
-      lua_pop(L, parameters);
-
-      lua_pushboolean(L, WriteProcessMemory(processhandle, pointer(address), @v, sizeof(v), r));
-      result:=1;
-    end;
-  except
-    result:=0;
-    lua_pop(L, lua_gettop(L));
-  end;
-end;
-
-function writeDoubleLocal(L: PLua_State): integer; cdecl;
-begin
-  result:=writeDoubleEx(L, GetCurrentProcess);
-end;
-
-function writeDouble(L: PLua_State): integer; cdecl;
-begin
-  result:=writeDoubleEx(L, processhandle);
-end;
-
-function writeStringEx(L: PLua_State; processhandle: THandle): integer; cdecl;
-var
-  parameters: integer;
-  address: ptruint;
-
-  v: pchar;
-  usewidechar: boolean;
-
-  w: widestring;
-  r: PtrUInt;
-begin
-  result:=0;
-  try
-    parameters:=lua_gettop(L);
-    if parameters>=2 then
-    begin
-      address:=lua_toaddress(L,1,processhandle=GetCurrentProcess);
-
-      v:=lua.lua_tostring(L, 2);
-
-      if parameters>=3 then
-        usewidechar:=lua.lua_toboolean(L, 3)
-      else
-        usewidechar:=false;
-
-      lua_pop(L, parameters);
-
-      if usewidechar then
-      begin
-        //convert the ansi sring to a widestring
-        w:=v;
-        lua_pushboolean(L, WriteProcessMemory(processhandle, pointer(address), @w[1], length(w)*2, r));
-      end
-      else
-        lua_pushboolean(L, WriteProcessMemory(processhandle, pointer(address), v, length(v), r));
-
-      result:=1;
-    end;
-  except
-    result:=0;
-    lua_pop(L, lua_gettop(L));
-  end;
-end;
-
-function writeStringLocal(L: PLua_State): integer; cdecl;
-begin
-  result:=writeStringEx(L, GetCurrentProcess);
-end;
-
-function writeString(L: PLua_State): integer; cdecl;
-begin
-  result:=writeStringEx(L, processhandle);
-end;
-
-function readBytesEx(processhandle: THandle; L: PLua_State): integer; cdecl;
-var parameters: integer;
-  addresstoread: ptruint;
-  bytestoread: integer;
-  i: integer;
-  bytes: array of byte;
-  x: PtrUInt;
-  tableversion: boolean;
-begin
-  tableversion:=false;
-  result:=0;
-  parameters:=lua_gettop(L);
-
-  if lua_isstring(L, 1) then
-  begin
-    if processhandle=GetCurrentProcess then
-      addresstoread:=selfsymhandler.getAddressFromNameL(lua_tostring(L,1), waitforsymbols)
-    else
-      addresstoread:=symhandler.getAddressFromNameL(lua_tostring(L,1), waitforsymbols);
-  end
-  else
-    addresstoread:=lua_tointeger(L,1);
-
-  if parameters>1 then
-  begin
-    bytestoread:=lua_tointeger(L,2);
-
-    if parameters>2 then
-      tableversion:=lua_toboolean(L, 3);
-  end
-  else
-    bytestoread:=1;
-
-  lua_pop(L, parameters);
-
-  setlength(bytes,bytestoread);
-  ZeroMemory(@bytes[0], bytestoread);
-  x:=0;
-  ReadProcessMemory(processhandle, pointer(addresstoread), @bytes[0], bytestoread, x);
-
-  if (x>0) and (x<=bytestoread) then
-  begin
-    if tableversion then
-    begin
-      lua_createtable(L, x,0);
-      for i:=0 to x-1 do
-      begin
-        lua_pushinteger(L, i+1);
-        lua_pushinteger(L, bytes[i]);
-        lua_settable(L, -3);
-      end;
-      result:=1;
-    end
-    else
-    begin
-      for i:=0 to x-1 do
-        lua_pushinteger(L,bytes[i]);
-      result:=x;
-    end;
-  end;
-end;
-
-
-function writeBytesEx(processhandle: THandle; L: PLua_State): integer;
-var
-  parameters, parameters2: integer;
-  bytes: array of byte;
-  i,j: integer;
-  bytecount: integer;
-  address: ptruint;
-  x: PtrUInt;
-  oldprotect: dword;
-  b: byte;
-  vpe: boolean;
-begin
-  parameters:=lua_gettop(L);
-  if parameters=0 then exit(0);
-
-
-
-  address:=lua_toaddress(L,1,processhandle=GetCurrentProcess);
-
-  bytecount:=0;
-  if lua_istable(L, 2) then
-  begin
-    parameters2:=lua_objlen(L, 2);
-    setlength(bytes, parameters2);
-
-
-
-    for i:=1 to parameters2 do
-    begin
-      lua_pushinteger(L,i);
-      lua_gettable(L, 2);
-
-      if lua_isnumber(L,-1) then
-      begin
-        j:=lua_tointeger(L,-1);
-        bytes[bytecount]:=j;
-        inc(bytecount);
-      end;
-      lua_pop(L,1);
-    end;
-
-
-  end
-  else
-  begin
-    setlength(bytes,parameters-1);
-
-    bytecount:=0;
-    for i:=(-parameters)+1 to -1 do
-    begin
-      b:=lua_tointeger(L,i);
-      bytes[bytecount]:=b;
-      inc(bytecount);
-    end;
-
-  end;
-
-  x:=0;
-  vpe:=(SkipVirtualProtectEx=false) and VirtualProtectEx(processhandle, pointer(address), bytecount, PAGE_EXECUTE_READWRITE, oldprotect);
-  WriteProcessMemory(processhandle, pointer(address), @bytes[0], bytecount, x);
-  if vpe then VirtualProtectEx(processhandle, pointer(address), bytecount, oldprotect, oldprotect);
-
-
-  lua_pop(L, parameters);
-  lua_pushinteger(L, x);    //return the number of bytes written
-
-  result:=1;  //return 1 value
-end;
-
-function writeBytes(L: PLua_state): integer; cdecl;
-begin
-  result:=writeBytesEx(processhandle, L);
-end;
-
-function readBytes(L: PLua_State): integer; cdecl;
-begin
-  result:=readBytesEx(processhandle, L);
-end;
-
-function writeBytesLocal(L: PLua_state): integer; cdecl;
-begin
-  result:=writebytesEx(getcurrentprocess, L);
-end;
-
-function readBytesLocal(L: PLua_State): integer; cdecl;
-begin
-  result:=readbytesEx(getcurrentprocess, L);
-end;
-
-
-function lua_createSection(L: PLua_State): integer; cdecl;
-{$IFDEF windows}
-var
-  n: NTSTATUS;
-  s: THandle;
-  size: LARGE_INTEGER;
-{$ENDIF}
-begin
-  result:=0;
-  {$IFDEF windows}
-  if lua_gettop(L)>=1 then
-  begin
-    size.QuadPart:=lua_tointeger(L,1);
-    s:=0;
-    n:=ZwCreateSection(@s,SECTION_ALL_ACCESS,nil, @size, PAGE_EXECUTE_READWRITE,SEC_COMMIT,0);
-
-   // STATUS_MAPPED_FILE_SIZE_ZERO
-    if Succeeded(n) then
-    begin
-      lua_pushinteger(L,s);
-      result:=1;
-    end
-    else
-    begin
-      lua_pushnil(L);
-      lua_pushinteger(L,n);
-      result:=2;
-    end;
-  end;
-  {$ENDIF}
-end;
-
-function lua_MapViewOfSection(L: PLua_State): integer; cdecl;
-{$IFDEF windows}
-var
-  sh: thandle;
-  base: pointer;
-  basep: pointer;
-  offset: LARGE_INTEGER;
-  n: NTSTATUS;
-  si: SECTION_INHERIT;
-  viewsize: LARGE_INTEGER;
-{$ENDIF}
-begin
-  result:=0;
-  {$IFDEF windows}
-  if lua_gettop(L)>=1 then
-  begin
-    sh:=lua_tointeger(L,1);
-
-    if lua_Gettop(L)>=2 then
-    begin
-      if lua_isstring(L, 2) then
-        base:=pointer(symhandler.getAddressFromNameL(lua_tostring(L,2), waitforsymbols))
-      else
-        base:=pointer(lua_tointeger(L,2));
-    end
-    else
-      base:=nil;
-
-
-    basep:=@base;
-
-
-
-    offset.QuadPart:=0;
-    viewsize.QuadPart:=0;
-
-
-    n:=ZwMapViewOfSection(sh,processhandle, @base,0,0,nil,@viewsize,2,0,PAGE_EXECUTE_READWRITE);
-    if succeeded(n) then
-    begin
-      lua_pushinteger(L,ptruint(base));
-      result:=1;
-    end
-    else
-    begin
-      lua_pushnil(L);
-      lua_pushinteger(L, n);
-      result:=2;
-    end;
-  end;
-  {$ENDIF}
-
-
-
-
-end;
-
-function lua_unMapViewOfSection(L: PLua_State): integer; cdecl;
-var parameters: integer;
-    address: ptruint;
-begin
-  {$IFDEF windows}
-  result:=1;
-  parameters:=lua_gettop(L);
-  if parameters=0 then begin lua_pushboolean(L, false); exit; end;
-
-  address:=lua_toaddress(L,1);
-
-  lua_pop(L, parameters);
-  lua_pushinteger(L, ZwUnmapViewOfSection(processhandle, pointer(address)));
-  {$ELSE}
-  result:=0;
-  {$ENDIF}
-end;
-
-
-
-function deAllocEx(processhandle: THandle; L: PLua_State): integer; cdecl;
-var parameters: integer;
-    address: ptruint;
-begin
-  result:=1;
-  parameters:=lua_gettop(L);
-  if parameters=0 then begin lua_pushboolean(L, false); exit; end;
-
-  address:=lua_toaddress(L,1, processhandle=GetCurrentProcess);
-
-  lua_pop(L, parameters);
-  lua_pushboolean(L, virtualfreeex(processhandle,pointer(address),0,MEM_RELEASE));
-end;
-
-function deAlloc_lua(L: PLua_State): integer; cdecl;
-begin
-  result:=deAllocEx(processhandle, L);
-end;
-
-function deAllocLocal_lua(L: PLua_State): integer; cdecl;
-begin
-  result:=deAllocEx(getcurrentprocess, L);
-end;
-
-function AutoAssembleCheck_lua(L: PLua_State): integer; cdecl;
-var
-  script: tstringlist;
-  enable: boolean;
-  targetself: boolean;
-begin
-  if lua_gettop(L)=0 then
-  begin
-    lua_pushboolean(L,false);
-    lua_pushstring(L,'No parameters given');
-    exit(2);
-  end;
-
-  script:=tstringlist.create;
-  try
-    script.text:=Lua_ToString(L,1);
-    if lua_gettop(L)>=2 then
-      enable:=lua_toboolean(L,2)
-    else
-      enable:=true;
-
-    if lua_gettop(L)>=3 then
-      targetself:=lua_toboolean(L,3)
-    else
-      targetself:=false;
-
-    try
-      lua_pushboolean(L,autoassemble(script,false,enable,true,targetself));
-      exit(1);
-    except
-      on e:exception do
-      begin
-        lua_pushboolean(L,false);
-        lua_pushstring(L,e.message);
-        exit(2);
-      end;
-    end;
-
-  finally
-    script.free;
-  end;
-end;
-
-function autoAssemble_lua(L: PLua_State): integer; cdecl;
-var
-  parameters: integer;
-  code: TStringlist=nil;
-  registeredsymbols: TStringlist=nil;
-
-  r: boolean;
-  targetself: boolean;
-  CEAllocArray: TCEAllocArray;
-
-  exceptionlist: TCEExceptionListArray;
-
-  i: integer;
-
-  secondaryResultTable: integer;
-  tableIndex, tableIndex2: integer;
-  disableInfoIndex: integer;
-  enable: boolean;
-begin
-  result:=1;
-  enable:=true;
-
-
-  parameters:=lua_gettop(L);
-  if parameters=0 then
-  begin
-    lua_pushboolean(L, false);
-    exit;
-  end;
-
-  setlength(CEAllocArray,0);
-
-  code:=tstringlist.create;
-  registeredsymbols:=tstringlist.create;
-
-  try
-    code.text:=lua_tostring(L, 1);
-    if (parameters>1) and lua_isboolean(L,2) then
-      targetself:=lua_toboolean(L, 2)
-    else
-      targetself:=false;
-
-    disableInfoIndex:=0;
-    if (parameters>1) and lua_istable(L,2) then
-      disableInfoIndex:=2
-    else
-    if (parameters>2) and lua_istable(L,3) then
-      disableInfoIndex:=3;
-
-
-
-    if disableInfoIndex>0 then
-    begin
-      try
-        if lua_istable(L, disableInfoIndex) then
-        begin
-          enable:=false;
-          lua_pushstring(L,'allocs');
-          lua_gettable(L,disableInfoIndex);
-          if lua_isnil(L,disableInfoIndex+1)=false then
-          begin
-            if lua_istable(L,disableInfoIndex+1)=false then raise exception.create('Corrupt disableInfo section at the allocs side');
-            //enum all the entries
-
-            lua_pushnil(L);
-            while lua_next(L, disableInfoIndex+1)<>0 do
-            begin
-              i:=length(CEAllocArray);
-              setlength(ceallocarray,i+1);
-
-              CEAllocArray[i].varname:=Lua_ToString(L,-2);
-
-              tableindex:=lua_gettop(L);
-
-              lua_pushstring(L,'address');
-              lua_gettable(L,tableindex);
-              if lua_isnumber(L,-1)=false then raise exception.create('Corrupt disableInfo section at '+CEAllocArray[i].varname+'.address');
-              CEAllocArray[i].address:=lua_tointeger(L,-1);
-              lua_pop(L,1);
-
-              lua_pushstring(L,'size');
-              lua_gettable(L,tableindex);
-              if lua_isnumber(L,-1)=false then raise exception.create('Corrupt disableInfo section at '+CEAllocArray[i].varname+'.size');
-              CEAllocArray[i].size:=lua_tointeger(L,-1);
-              lua_pop(L,1);
-
-              lua_pushstring(L,'prefered');
-              lua_gettable(L,tableindex);
-              if lua_isnil(L,-1)=false then
-              begin
-                if lua_isnumber(L,-1)=false then raise exception.create('Corrupt disableInfo section at '+CEAllocArray[i].varname+'.prefered');
-                CEAllocArray[i].size:=lua_tointeger(L,-1);
-              end;
-              lua_pop(L,1);
-
-              lua_pop(L,1);
-            end;
-          end;
-          lua_pop(L,1);
-
-          lua_pushstring(L,'registeredsymbols');
-          lua_gettable(L,disableInfoIndex);
-          if not lua_isnil(L,-1) then
-          begin
-            if lua_istable(L,-1)=false then raise exception.create('Corrupt disableInfo section at the registeredsymbols side');
-            lua_pushnil(L);
-            while lua_next(L, disableInfoIndex+1)<>0 do
-            begin
-              registeredsymbols.Add(Lua_ToString(L,-1));
-              lua_pop(L,1);
-            end;
-          end;
-          lua_pop(L,1);
-
-          lua_pushstring(L,'exceptionlist');
-          lua_gettable(L,disableInfoIndex);
-          if not lua_isnil(L,-1) then
-          begin
-            if lua_istable(L,-1)=false then raise exception.create('Corrupt disableInfo section at the exceptionlist side');
-
-            setlength(exceptionlist, lua_objlen(L,-1));
-
-            for i:=1 to length(exceptionlist) do
-            begin
-              lua_pushinteger(L,i);
-              lua_gettable(L,-2);
-              exceptionlist[i-1]:=lua_tointeger(L,-1);
-              lua_pop(L,1);
-            end;
-          end;
-        end
-        else raise exception.create('Not a valid disableInfo variable');
-
-      except
-        on e:exception do
-        begin
-          lua_pushboolean(L,false);
-          lua_pushstring(L,e.Message);
-          exit(2);
-        end;
-      end;
-    end;
-
-
-    try
-      r:=autoassemble(code, false, enable, false, targetself, CEAllocArray, exceptionlist, registeredsymbols, nil);
-    except
-      on e:exception do
-      begin
-        lua_pushboolean(L,false);
-        lua_pushstring(L,e.Message);
-        exit(2);
-      end;
-    end;
-
-    lua_pop(L, parameters);
-    lua_pushboolean(L, r);
-
-    if r and enable then
-    begin
-      result:=2;
-      lua_newtable(L);
-      secondaryResultTable:=lua_gettop(L); //should be 2
-
-      lua_pushstring(L,'allocs');
-      lua_newtable(L);
-      tableIndex:=lua_gettop(L);
-
-      for i:=0 to length(CEAllocArray)-1 do
-      begin
-        lua_pushstring(L, CEAllocArray[i].varname);
-        lua_newtable(L);
-        tableindex2:=lua_gettop(L);
-
-        lua_setbasictableentry(L, tableindex2, 'address',CEAllocArray[i].address);
-        lua_setbasictableentry(L, tableindex2, 'size',CEAllocArray[i].size);
-        if CEAllocArray[i].prefered<>0 then
-          lua_setbasictableentry(L, tableindex2, 'prefered',CEAllocArray[i].prefered);
-
-        lua_settable(L, tableindex);
-      end;
-      lua_settable(l,secondaryResultTable);
-
-      lua_pushstring(L,'registeredsymbols');
-      lua_newtable(L);
-      tableIndex:=lua_gettop(L);
-
-      for i:=0 to registeredsymbols.Count-1 do
-      begin
-        lua_pushinteger(L,i+1);
-        lua_pushstring(L, registeredsymbols[i]);
-        lua_settable(L, tableIndex);
-      end;
-
-      lua_settable(L, secondaryResultTable);
-
-      lua_pushstring(L,'exceptionlist');
-      lua_newtable(L);
-      tableIndex:=lua_gettop(L);
-
-      for i:=0 to length(exceptionlist)-1 do
-      begin
-        lua_pushinteger(L,i+1);
-        lua_pushinteger(L, exceptionlist[i]);
-        lua_settable(L, tableIndex);
-      end;
-
-      lua_settable(L, secondaryResultTable);
-
-    end;
-  finally
-    if code<>nil then
-      code.free;
-
-    if registeredsymbols<>nil then
-      registeredsymbols.free;
-  end;
-
-end;
-
-function getPixel(L: PLua_State): integer; cdecl;
-var t:TCanvas;
-  parameters: integer;
-  r: dword;
-  x,y: integer;
-begin
-  result:=0; //return 0 paramaters
-  parameters:=lua_gettop(L);
-  if parameters=2 then
-  begin
-    x:=lua_tointeger(L, -2); //x
-    y:=lua_tointeger(L, -1); //y
-    lua_pop(L, 2);
-
-    try
-      t:=TCanvas.create;
-      try
-        t.Handle:=getdc(0);
-        r:=t.Pixels[x,y];
-
-        lua_pushinteger(L,r); //push the color on the stack
-        result:=1; //tell lue I put 1 parameter on the stack
-
-        ReleaseDC(0,t.handle);
-      finally
-        t.free;
-      end;
-    except
-    end;
-  end else lua_pop(L, parameters);
-end;
-
-function getMousePos(L: PLua_State): integer; cdecl;
-var t:TCanvas;
-  parameters: integer;
-  cp: Tpoint;
-begin
-  result:=0; //return 0 parameters
-  parameters:=lua_gettop(L);
-  if parameters=0 then
-  begin
-    cp:=mouse.CursorPos;
-    lua_pushinteger(L, cp.x);
-    lua_pushinteger(L, cp.y);
-    result:=2;   //return 2 parameters
-  end else lua_pop(L, parameters);
-end;
-
-function setMousePos(L: PLua_State): integer; cdecl;
-var t:TCanvas;
-  parameters: integer;
-  cp: Tpoint;
-begin
-  result:=0; //return 0 parameters
-  parameters:=lua_gettop(L);
-  if parameters=2 then
-  begin
-    cp.x:=lua_tointeger(L, -2); //x
-    cp.y:=lua_tointeger(L, -1); //y
-    lua_pop(L, 2);
-
-    mouse.CursorPos:=cp;
-  end else lua_pop(L, parameters);
-end;
-
-function createTableEntry(L: PLua_State): integer; cdecl;
-var parameters: integer;
-  r: pointer;
-begin
-  lua_pop(L, lua_gettop(L)); //clear the stack
-
-  r:=ce_createTableEntry;
-  luaclass_newClass(L, r);
-  result:=1;
-end;
-
-function getTableEntry(L: PLua_State): integer; cdecl;
-var parameters: integer;
-  description: pchar;
-  r: pointer;
-begin
-  result:=0;
-  parameters:=lua_gettop(L);
-  if parameters=1 then
-  begin
-    description:=lua.lua_tostring(L,-1); //description
-
-    lua_pop(L, parameters);  //clear stack
-
-    r:=ce_getTableEntry(description);
-    if r<>nil then
-    begin
-      luaclass_newClass(L, r);
-      result:=1;
-    end;
-  end else lua_pop(L, parameters);
-end;
-
-
-
-function isKeyPressed(L: PLua_State): integer; cdecl;
-var parameters: integer;
-  keyinput: pchar;
-  key: integer;
-  w: word;
-  r: boolean;
-begin
-  result:=0;
-  r:=false;
-  key:=0;
-  parameters:=lua_gettop(L);
-  if parameters=1 then
-  begin
-    if lua_isstring(L,-1) then  //char given instead of keycode
-    begin
-      keyinput:=lua.lua_tostring(L,-1);
-      if keyinput<>nil then
-        key:=ord(keyinput[0]);
-    end
-    else
-
-    if lua_isnumber(L,-1) then //keycode
-      key:=lua_tointeger(L,-1);
-
-    lua_pop(L, parameters); //parameters have been fetched, clear stack
-
-    if key<>0 then
-    begin
-      {$IFDEF windows}
-      if key>=VK_PAD_A then
-      begin
-        lua_pushboolean(L, HotkeyHandler.IsKeyPressed(key));
-        exit(1);
-      end;
-      {$ENDIF}
-
-
-      w:=GetAsyncKeyState(key);
-      r:=(w and 1)=1;
-
-      if not r then
-        r:=((w shr 15) and 1)=1;
-
-      lua_pushboolean(L, r);
-      result:=1;
-    end;
-
-  end else lua_pop(L, parameters);
-
-end;
-
-
-function lua_mouse_event(L: PLua_State): integer; cdecl;
-var
-  flags, x,y,data: dword;
-  extrainfo: ptruint;
-  c: integer;
-begin
-  result:=0;
-
-  {$IFDEF windows}
-  c:=lua_gettop(L);
-  if c=0 then exit(0); //flags is important, the rest can be ignored
-
-  flags:=lua_tointeger(L, 1);
-  x:=lua_tointeger(L, 2);
-  y:=lua_tointeger(L, 3);
-  data:=lua_tointeger(L, 4);
-  extrainfo:=lua_tointeger(L, 5);
-
-  mouse_event(flags, x, y, data, extrainfo);
-  {$ENDIF}
-
-end;
-
-function keyDown(L: PLua_State): integer; cdecl;
-var parameters: integer;
-  keyinput: pchar;
-  key: integer;
-  w: word;
-  r: boolean;
-begin
-  result:=0;
-  {$IFDEF windows}
-  r:=false;
-  key:=0;
-  parameters:=lua_gettop(L);
-  if parameters=1 then
-  begin
-    if lua_isstring(L,-1) then  //char given isntead of keycode
-    begin
-      keyinput:=lua.lua_tostring(L,-1);
-      if keyinput<>nil then
-        key:=ord(keyinput[0]);
-    end
-    else
-    if lua_isnumber(L,-1) then //keycode
-      key:=lua_tointeger(L,-1);
-
-
-    if key<>0 then
-      keybd_event(key, 0,0,0);
-
-  end;
-  lua_pop(L, parameters);
-  {$ENDIF}
-end;
-
-
-function keyUp(L: PLua_State): integer; cdecl;
-var parameters: integer;
-  keyinput: pchar;
-  key: integer;
-  w: word;
-  r: boolean;
-begin
-  result:=0;
-  {$IFDEF windows}
-  r:=false;
-  key:=0;
-  parameters:=lua_gettop(L);
-  if parameters=1 then
-  begin
-    if lua_isstring(L,-1) then  //char given isntead of keycode
-    begin
-      keyinput:=lua.lua_tostring(L,-1);
-      if keyinput<>nil then
-        key:=ord(keyinput[0]);
-    end
-    else
-    if lua_isnumber(L,-1) then //keycode
-      key:=lua_tointeger(L,-1);
-
-
-    if key<>0 then
-      keybd_event(key, 0,KEYEVENTF_KEYUP,0);
-
-  end;
-  lua_pop(L, parameters);
-  {$ENDIF}
-end;
-
-function doKeyPress(L: PLua_State): integer; cdecl;
-var parameters: integer;
-  keyinput: pchar;
-  key: integer;
-  w: word;
-  r: boolean;
-begin
-  result:=0;
-  {$IFDEF windows}
-  r:=false;
-  key:=0;
-  parameters:=lua_gettop(L);
-  if parameters=1 then
-  begin
-    if lua_isstring(L,1) then  //char given instead of keycode
-    begin
-      keyinput:=lua.lua_tostring(L,1);
-      if keyinput<>nil then
-        key:=ord(keyinput[0]);
-    end
-    else
-    if lua_isnumber(L,1) then //keycode
-      key:=lua_tointeger(L,1);
-
-
-    if key<>0 then
-    begin
-      keybd_event(key, 0, 0, 0);
-      windows.sleep(110);
-      keybd_event(key, 0, KEYEVENTF_KEYUP, 0);
-    end;
-
-  end;
-  lua_pop(L, parameters);
-{$ENDIF}
-end;
-
-function getProcessIDFromProcessName(L: PLua_state): integer; cdecl;
-var parameters: integer;
-  pname: pchar;
-  pid: dword;
-begin
-  result:=0;
-  parameters:=lua_gettop(L);
-  if parameters=1 then
-  begin
-    pname:=lua.lua_tostring(L, -1);
-    lua_pop(L, parameters);
-
-    pid:=ce_getProcessIDFromProcessName(pname);
-    if pid<>0 then
-    begin
-      lua_pushinteger(L, pid);
-      result:=1;
-    end;
-
-
-  end else lua_pop(L, parameters);
-end;
-
-function openProcess(L: PLua_state): integer; cdecl;
-var parameters: integer;
-  pname: pchar;
-  pid: dword;
-begin
-  result:=0;
-  parameters:=lua_gettop(L);
-  if parameters>=1 then
-  begin
-    if lua_isstring(L,1) then
-    begin
-      pname:=lua.lua_tostring(L,1);
-      pid:=ce_getProcessIDFromProcessName(pname);
-    end
-    else
-      pid:=lua_tointeger(L,1);
-
-    lua_pop(L, parameters);
-
-    if pid<>0 then
-      ce_openProcess(pid);
-
-    if (ProcessHandle<>0) and (processid=pid) then
-    begin
-      lua_pushboolean(L, true);
-      result:=1;
-    end;
-
-  end else lua_pop(L, parameters);
-end;
-
-function beep(L: PLua_state): integer; cdecl;
-begin
-  lua_pop(L, lua_gettop(L)); //clear the stack
-  SysUtils.Beep;
-  result:=0;
-end;
-
-function pause(L: PLua_state): integer; cdecl;
-begin
-  lua_pop(L, lua_gettop(L)); //clear the stack
-  ce_pause;
-  result:=0;
-end;
-
-function unpause(L: PLua_state): integer; cdecl;
-begin
-  lua_pop(L, lua_gettop(L)); //clear the stack
-  ce_unpause;
-  result:=0;
-end;
-
-
-function debugProcess(L: PLua_state): integer; cdecl;
-var parameters: integer;
-  debuggerinterface: integer;
-begin
-  result:=0;
-  parameters:=lua_gettop(L);
-  if parameters=1 then
-    debuggerinterface:=lua_tointeger(L, -1)
-  else
-    debuggerinterface:=0;
-
-  lua_pop(L, lua_gettop(L)); //clear the stack
-
-  ce_debugProcess(debuggerinterface);
-end;
-
-function debug_getCurrentDebuggerInterface(L:PLua_State): integer; cdecl;
-begin
-
-  if debuggerthread<>nil then
-  begin
-    {$IFDEF windows}
-    if (CurrentDebuggerInterface is TWindowsDebuggerInterface) then
-      lua_pushinteger(L, 1);
-
-    if (CurrentDebuggerInterface is TVEHDebugInterface) then
-      lua_pushinteger(L, 2);
-
-    if (CurrentDebuggerInterface is TKernelDebugInterface) then
-      lua_pushinteger(L, 3);
-    {$ENDIF}
-
-    {$ifdef darwin}
-    lua_pushinteger(L, 4);
-    {$endif}
-
-    result:=1;
-  end
-  else
-    result:=0;
-end;
-
-function debug_getBreakpointList(L: Plua_State): integer; cdecl;
-var
-  al: TAddressArray;
-  t: integer;
-  i: integer;
-begin
-  result:=0;
-  if debuggerthread<>nil then
-  begin
-    debuggerthread.getBreakpointAddresses(al);
-    lua_newtable(L);
-    t:=lua_gettop(L);
-
-
-    for i:=0 to length(al)-1 do
-    begin
-      lua_pushinteger(L, i+1);
-      lua_pushinteger(L, al[i]);
-      lua_settable(L, t);
-    end;
-
-    result:=1;
-  end;
-
-end;
-
-function lua_checkSynchronize(L: Plua_State): integer; cdecl;
-var timeout: integer=0;
-begin
-  result:=0;
-  if lua_Gettop(L)>0 then
-    timeout:=lua_tointeger(L,1);
-
-  CheckSynchronize(timeout);
-end;
-
-function lua_queue(L: Plua_State): integer; cdecl;
-var lc: TLuaCaller;
-  f: integer;
-  routine: string;
-begin
-  result:=0;
-  lc:=nil;
-  if lua_isfunction(L,1) then
-  begin
-    lua_pushvalue(L, 1);
-    f:=luaL_ref(L,LUA_REGISTRYINDEX);
-
-    lc:=TLuaCaller.create;
-    lc.luaroutineIndex:=f;
-  end
-  else
-  if lua_isstring(L,1) then
-  begin
-    routine:=lua_tostring(L,1);
-    lc:=TLuaCaller.create;
-    lc.luaroutine:=routine;
-  end;
-
-  if lc<>nil then
-  begin
-    lc.syncvm:=l;
-    if lua_gettop(L)>=2 then
-    begin
-      lc.synchronizeparam:=2;
-      lc.synchronizeparamcount:=lua_gettop(l)-1;
-    end
-    else
-      lc.synchronizeparam:=0;
-
-    tthread.Queue(nil, lc.synchronize);
-
-
-    result:=0;
-  end;
-end;
-
-function lua_synchronize(L: Plua_State): integer; cdecl;
-var lc: TLuaCaller;
-  f: integer;
-  routine: string;
-begin
-  result:=0;
-  lc:=nil;
-  if lua_isfunction(L,1) then
-  begin
-    lua_pushvalue(L, 1);
-    f:=luaL_ref(L,LUA_REGISTRYINDEX);
-
-    lc:=TLuaCaller.create;
-    lc.luaroutineIndex:=f;
-  end
-  else
-  if lua_isstring(L,1) then
-  begin
-    routine:=lua_tostring(L,1);
-    lc:=TLuaCaller.create;
-    lc.luaroutine:=routine;
-  end;
-
-  if lc<>nil then
-  begin
-    lc.syncvm:=l;
-    if lua_gettop(L)>=2 then
-    begin
-      lc.synchronizeparam:=2;
-      lc.synchronizeparamcount:=lua_gettop(l)-1;
-    end
-    else
-      lc.synchronizeparam:=0;
-
-    tthread.Synchronize(nil, lc.synchronize);
-
-    result:=1;
-  end;
-end;
-
-function inMainThread(L: Plua_State): integer; cdecl;
-begin
-  lua_pushboolean(L, MainThreadID=GetCurrentThreadId);
-  result:=1;
-end;
-
-function debug_isDebugging(L: Plua_State): integer; cdecl;
-begin
-  lua_pushboolean(L, debuggerthread<>nil);
-  result:=1;
-end;
-
-
-
-function debug_canBreak(L: Plua_State): integer; cdecl;
-var list: TAddressArray;
-begin
-  if debuggerthread<>nil then
-  begin
-    debuggerthread.getBreakpointAddresses(list);
-
-    lua_pushboolean(L, (length(list)>0) or ((debuggerthread.CurrentThread<>nil) and (debuggerthread.CurrentThread.isHandled)) );
-  end
-  else
-    lua_pushboolean(L, false);
-
-  result:=1;
-end;
-
-function debug_isBroken(L: PLua_state): integer; cdecl;
-var r: boolean;
-begin
-  r:=(debuggerthread<>nil) and (debuggerthread.CurrentThread<>nil) and (debuggerthread.CurrentThread.isHandled);
-  lua_pushboolean(L, r);
-  result:=1;
-end;
-
-function debug_setBreakpoint(L: Plua_State): integer; cdecl;
-var parameters: integer;
-  address: ptruint;
-  size: integer;
-  trigger: TBreakpointTrigger;
-  method: TBreakpointMethod;
-
-  lc: TLuaCaller;
-
-  bpe: TBreakpointEvent;
-begin
-  lc:=nil;
-
-  trigger:=bptExecute;
-  result:=0;
-  size:=1;
-  parameters:=lua_gettop(L);
-  if parameters=0 then
-    raise exception.create(rsDebugsetBreakpointNeedsAtLeastAnAddress);
-
-  address:=lua_toaddress(L,1);
-
-  if parameters>=2 then
-  begin
-    if lua_isfunction(L,2) then //address, function type
-    begin
-      lua_pushvalue(L,2);
-      lc:=TLuaCaller.create;
-      lc.luaroutineIndex:=luaL_ref(L,LUA_REGISTRYINDEX);
-    end
-    else
-    begin
-      if lua_isnumber(L, 2) then
-        size:=lua_tointeger(L, 2)
-      else
-      begin //function name as string
-        lc:=TLuaCaller.create;
-        lc.luaroutine:=Lua_ToString(L,2);
-      end;
-    end;
-  end;
-
-  method:=preferedBreakpointMethod;
-
-  if lc=nil then  //address, size OPTIONAL, trigger OPTIONAL, method, functiontocall OPTIONAL
-  begin
-    if parameters>=3 then
-      trigger:=TBreakpointTrigger(lua_tointeger(L,3))
-    else
-      trigger:=bptExecute;
-
-    if parameters>=4 then
-    begin
-      if lua_isnumber(L, 4) then //address, size OPTIONAL, trigger OPTIONAL, method
-      begin
-        method:=TBreakpointMethod(lua_tointeger(L,4));
-      end
-      else
-      begin
-        //addresss, size, trigger, function
-        if lua_isfunction(L,4) then //address, function type
-        begin
-          lua_pushvalue(L,4);
-          lc:=TLuaCaller.create;
-          lc.luaroutineIndex:=luaL_ref(L,LUA_REGISTRYINDEX);
-        end
-        else
-        begin
-          lc:=TLuaCaller.create;
-          lc.luaroutine:=Lua_ToString(L,4);
-        end;
-      end;
-    end;
-
-
-    if lc=nil then
-    begin
-      if parameters>=5 then
-      begin
-        if lua_isfunction(L,5) then //address, function type
-        begin
-          lua_pushvalue(L,5);
-          lc:=TLuaCaller.create;
-          lc.luaroutineIndex:=luaL_ref(L,LUA_REGISTRYINDEX);
-        end
-        else
-        begin
-          lc:=TLuaCaller.create;
-          lc.luaroutine:=Lua_ToString(L,5);
-        end;
-
-      end;
-    end;
-  end;
-
-  try
-    if lc<>nil then
-      bpe:=TBreakpointEvent(lc.BreakpointEvent)
-    else
-      bpe:=nil;
-
-    if startdebuggerifneeded(false) then
-    begin
-      case trigger of
-        bptAccess: debuggerthread.SetOnAccessBreakpoint(address, size, method, 0, bpe);
-        bptWrite: debuggerthread.SetOnWriteBreakpoint(address, size, method, 0, bpe);
-        bptExecute: debuggerthread.SetOnExecuteBreakpoint(address, method,false, 0, bpe);
-      end;
-
-      MemoryBrowser.hexview.update;
-      Memorybrowser.disassemblerview.Update;
-    end;
-
-  except
-  end;
-
-
-  lua_pop(L, lua_gettop(L)); //clear the stack
-end;
-
-function debug_removeBreakpoint(L: Plua_State): integer; cdecl;
-var parameters: integer;
-  address: ptruint;
-begin
-  result:=0;
-  parameters:=lua_gettop(L);
-  if parameters=1 then
-  begin
-    address:=lua_toaddress(L,1);
-
-    lua_pushboolean(L, ce_debug_removeBreakpoint(address));
-    result:=1;
-  end;
-
-  lua_pop(L, lua_gettop(L)); //clear the stack
-end;
-
-function debug_continueFromBreakpoint(L: Plua_State): integer; cdecl;
-var parameters: integer;
-  method: TContinueOption;
-begin
-  result:=0;
-  parameters:=lua_gettop(L);
-  if parameters=1 then
-  begin
-    method:=TContinueOption(lua_tointeger(L, -1));
-    ce_debug_continuefrombreakpoint(method);
-  end;
-
-  lua_pop(L, lua_gettop(L)); //clear the stack
-end;
-
-function debug_addThreadToNoBreakList(L: Plua_State): integer; cdecl;
-begin
-  result:=1;
-  if debuggerthread<>nil then
-  begin
-    CurrentDebuggerInterface.AddToNoBreakList(lua_tointeger(L,1));
-    lua_pushboolean(L, true);
-  end
-  else
-    lua_pushboolean(L, false);
-end;
-
-function debug_removeThreadFromNoBreakList(L: Plua_State): integer; cdecl;
-begin
-  result:=1;
-  if debuggerthread<>nil then
-  begin
-    CurrentDebuggerInterface.RemoveFromNoBreakList(lua_tointeger(L,1));
-    lua_pushboolean(L, true);
-  end
-  else
-    lua_pushboolean(L, false);
-end;
-
-var isclosing: boolean;
-function closeCE(L: Plua_state): integer; cdecl;
-var th: thandle;
-  b: boolean;
-begin
-  if isclosing=false then
-  begin
-    isclosing:=true;
-
-    ce_closeCE; //cleanup
-
-    {$ifdef windows}
-    ExitProcess(0);
-    {$else}
-    application.Terminate;
-    {$endif}
-
-  end;
-  result:=0;
-end;
-
-function hideAllCEWindows(L: Plua_State): integer; cdecl;
-begin
-  result:=0;
-  lua_pop(L, lua_gettop(L)); //clear the stack
-
-  ce_hideAllCEWindows;
-end;
-
-function unhideMainCEwindow(L: Plua_State): integer; cdecl;
-begin
-  result:=0;
-  lua_pop(L, lua_gettop(L)); //clear the stack
-
-  ce_unhideMainCEwindow;
-end;
-
-
-
-
-function createLabel(L: Plua_State): integer; cdecl;
-var parameters: integer;
-  f,p: pointer;
-begin
-  result:=0;
-  parameters:=lua_gettop(L);
-  if parameters=1 then
-  begin
-    f:=lua_toceuserdata(L, -1);
-    p:=ce_createLabel(f);
-
-    lua_pop(L, lua_gettop(L));
-
-    luaclass_newClass(L, p);
-    result:=1;
-  end else lua_pop(L, lua_gettop(L));
-end;
-
-function messageDialog(L: PLua_State): integer; cdecl;
-var
-  parameters: integer;
-  message: pchar;
-  dialogtype: integer;
-  buttontype: integer;
-
-  r: integer;
-
-  i: integer;
-  b: TMsgDlgButtons;
-begin
-  result:=0;
-  parameters:=lua_gettop(L);
-  if parameters>=3 then
-  begin
-    message:=lua.lua_tostring(L,-parameters);
-    dialogtype:=lua_tointeger(L,-parameters+1);
-    b:=[];
-    for i:=-parameters+2 to -1 do
-    begin
-      buttontype:=lua_tointeger(L,i);
-      case buttontype of
-        0:  b:=b+[mbYes];
-        1:  b:=b+[mbNo];
-        2:  b:=b+[mbOK];
-        3:  b:=b+[mbCancel];
-        4:  b:=b+[mbAbort];
-        5:  b:=b+[mbRetry];
-        6:  b:=b+[mbIgnore];
-        7:  b:=b+[mbAll];
-        8:  b:=b+[mbNoToAll];
-        9:  b:=b+[mbYesToAll];
-        10: b:=b+[mbHelp];
-        11: b:=b+[mbClose];
-        else b:=b+[mbyes];
-      end;
-    end;
-    lua_pop(L, parameters);
-
-    r:=ce_messageDialog_lua(message, dialogtype, b);
-    lua_pushinteger(L,r);
-    result:=1;
-
-  end else lua_pop(L, parameters);
-end;
-
-function speedhack_getSpeed(L: PLua_State): integer; cdecl;
-begin
-  lua_pushnumber(L, speedhack.getSpeed);
-  result:=1;
-end;
-
-function speedhack_setSpeed(L: PLua_State): integer; cdecl;
-var
-  parameters: integer;
-  speed: single;
-begin
-  result:=0;
-  parameters:=lua_gettop(L);
-  if parameters=1 then
-  begin
-    speed:=lua_tonumber(L,-1);
-    ce_speedhack_setSpeed(speed);
-  end;
-  lua_pop(L, parameters);
-end;
-
-function injectDLL(L: PLua_State): integer; cdecl;
-var
-  parameters: integer;
-  filename: pchar;
-  r: boolean;
-begin
-  result:=0;
-  parameters:=lua_gettop(L);
-  if parameters=1 then
-  begin
-    filename:=lua.lua_tostring(L,-1);
-    r:=false;
-    try
-      r:=ce_InjectDLL(filename,pchar(''));
-    except
-    end;
-
-    result:=1;
-    lua_pushboolean(L, r);
-  end;
-end;
-
-
-
-
-function getAutoAttachList(L: Plua_State): integer; cdecl;
-var f: pointer;
-  parameters: integer;
-  visible: boolean;
-begin
-  result:=1;
-  lua_pop(L, lua_gettop(L));
-
-  f:=ce_getAutoAttachList();
-  luaclass_newClass(L, f);
-  result:=1;
-end;
-
-
-
-function generateAPIHookScript_lua(L: PLua_state): integer; cdecl;
-var
-  parameters: integer;
-  address: string;
-  addressTo: string;
-  addresstogetnewcalladdress: string;
-  ext: string='';
-  self: boolean=false;
-  script: tstringlist;
-begin
-  address:='';
-  addressTo:='';
-  addresstogetnewcalladdress:='';
-
-  result:=0;
-  parameters:=lua_gettop(L);
-  if parameters>=2 then
-  begin
-    address:=lua_tostring(L, 1);
-    addressTo:=lua_tostring(L, 2);
-
-    if parameters>=3 then
-      addresstogetnewcalladdress:=lua_tostring(L, 3);
-
-    if parameters>=4 then
-      ext:=lua_tostring(L, 4);
-
-    if parameters>=5 then
-      self:=lua_toboolean(L,5);
-
-    lua_pop(L, lua_gettop(L));
-
-    script:=tstringlist.create;
-    try
-      generateAPIHookScript(script, address, addressto, addresstogetnewcalladdress,ext,self);
-      lua_pushstring(L, pchar(script.text));
-      result:=1;
-    finally
-      script.free;
-    end;
-  end;
-
-end;
-
-function createProcess(L: PLua_state): integer; cdecl;
-var parameters: integer;
-  path,params: string;
-  debug: boolean;
-  breakonentrypoint: boolean;
-begin
-  result:=0;
-  parameters:=lua_gettop(L);
-  path:='';
-  params:='';
-  debug:=false;
-  breakonentrypoint:=false;
-
-  if parameters>0 then
-    path:=lua_tostring(L, 1);
-
-  if parameters>1 then
-    params:=lua_tostring(L, 2);
-
-  if parameters>2 then
-    debug:=lua_toboolean(L, 3);
-
-  if parameters>3 then
-    breakonentrypoint:=lua_toboolean(L, 4);
-
-  if path<>'' then
-    ce_createProcess(pchar(path), pchar(params), debug, breakonentrypoint);
-
-  lua_pop(L, lua_gettop(L));
-end;
-
-function AOBScanUnique(L: PLua_state): integer; cdecl;
-var
-  scanstring: string;
-  protectionflags: string;
-  alignmentparam: string;
-  alignmenttype: TFastScanMethod;
-  list: tstringlist;
-  r: ptruint;
-  parameters: integer;
-begin
-  parameters:=lua_gettop(L);
-
-  if parameters=1 then
-  begin
-    scanstring:=Lua_ToString(L,1);
-    if parameters>=2 then
-      protectionflags:=Lua_ToString(L, 2);
-
-    if parameters>=3 then
-      alignmenttype:=TFastScanMethod(lua_tointeger(L, 3));
-
-    if parameters>=4 then
-      alignmentparam:=Lua_ToString(L, 4);
-
-    if scanstring='' then
-    begin
-      lua_pushstring(L,'Invalid parameter. Must be a string');
-      lua_pushnil(L);
-      result:=2;
-    end;
-
-    r:=findaob(scanstring, protectionflags, alignmenttype,alignmentparam,true);
-    if r=0 then
-      lua_pushnil(L)
-    else
-      lua_pushinteger(L,r);
-
-    result:=1;
-  end
-  else
-  begin
-    lua_pushstring(L,'Not enough parameters');
-    lua_pushnil(L);
-    result:=2;
-  end;
-
-end;
-
-function AOBScan(L: PLua_state): integer; cdecl;
-var
-  parameters: integer;
-  i,b: integer;
-  scanstring: string;
-  protectionflags: string;
-  alignmentparam: string;
-  alignmenttype: TFastScanMethod;
-  list: tstringlist;
-begin
-  result:=0;
-
-  parameters:=lua_gettop(L);
-  if parameters=0 then exit;
-
-  protectionflags:='';
-  alignmenttype:=fsmNotAligned;
-  alignmentparam:='1';
-
-  if (parameters>=1) and (lua_isstring(L,1)) then
-  begin
-    //it's a scanstring, optional call
-    scanstring:=Lua_ToString(L, 1);
-    if parameters>=2 then
-      protectionflags:=Lua_ToString(L, 2);
-
-    if parameters>=3 then
-      alignmenttype:=TFastScanMethod(lua_tointeger(L, 3));
-
-    if parameters>=4 then
-      alignmentparam:=Lua_ToString(L, 4);
-
-
-  end
-  else
-  begin
-    //buildup the scanstring
-    scanstring:='';
-    for i:=-parameters to -1 do
-    begin
-      b:=lua_tointeger(L,i);
-
-      if (b>255) then scanstring:=scanstring+'* '
-      else
-      if b=0 then
-      begin
-        if not lua_isnumber(L,i) then
-          scanstring:=scanstring+'* '
-        else
-          scanstring:=scanstring+'00 '
-      end
-      else scanstring:=scanstring+inttohex(b,2)+' ';
-    end;
-  end;
-  lua_pop(L, lua_gettop(L));
-
-
-  list:=tstringlist.create;
-  if getaoblist(scanstring, list, protectionflags, alignmenttype, alignmentparam) then
-  begin
-    result:=1;
-    luaclass_newClass(L, list);
-  end
-  else
-  begin
-    list.free;
-  end;
-
-end;
-
-
-
-
-function getOpenedProcessID(L: PLua_state): integer; cdecl;
-begin
-  lua_pop(L, lua_gettop(L));
-  result:=1;
-  lua_pushinteger(L, processid);
-end;
-
-function getSymbolInfo(L: PLua_state): integer; cdecl;
-var
-  parameters: integer;
-  symbolname: string;
-  mi: TModuleInfo;
-
-  si: TCESymbolInfo;
-begin
-  result:=0;
-  parameters:=lua_gettop(L);
-  if parameters=1 then
-  begin
-    symbolname:=Lua_ToString(L, 1);
-    lua_pop(L, lua_gettop(l));
-
-    if symhandler.GetSymbolInfo(symbolname, si) then
-    begin
-      pushSymbol(L, @si);
-      result:=1;
-    end;
-  end;
-end;
-
-function getModuleSize(L: PLua_state): integer; cdecl;
-var
-  parameters: integer;
-  modulename: string;
-  mi: TModuleInfo;
-begin
-  result:=0;
-  parameters:=lua_gettop(L);
-  if parameters=1 then
-  begin
-    modulename:=Lua_ToString(L, 1);
-    lua_pop(L, lua_gettop(l));
-
-    if symhandler.getmodulebyname(modulename, mi) then
-    begin
-      lua_pushinteger(L, mi.basesize);
-      result:=1;
-    end;
-  end;
-end;
-
-function getAddressSafe(L: PLua_state): integer; cdecl;
-var parameters: integer;
-  s: string;
-
-  local: boolean;
-
-begin
-  result:=0;
-  parameters:=lua_gettop(L);
-  if parameters>=1 then
-  begin
-    if lua_type(L,1)=LUA_TNUMBER then
-    begin
-      lua_pushinteger(L,lua_tointeger(L,1));
-      exit(1);
-    end;
-
-    s:=Lua_ToString(L, 1);
-
-    if parameters>=2 then
-      local:=lua_toboolean(L, 2)
-    else
-      local:=false;
-
-
-    lua_pop(L, lua_gettop(l));
-
-    try
-      if not local then
-        lua_pushinteger(L,symhandler.getAddressFromName(s, waitforsymbols))
-      else
-        lua_pushinteger(L,selfsymhandler.getAddressFromName(s, waitforsymbols));
-
-      result:=1;
-    except
-      exit(0);
-    end;
-
-
-  end;
-end;
-
-
-function getAddress(L: PLua_state): integer; cdecl;
-var parameters: integer;
-  s: string;
-
-  local: boolean;
-
-begin
-  result:=0;
-  parameters:=lua_gettop(L);
-  if parameters>=1 then
-  begin
-    if lua_type(L,1)=LUA_TNUMBER then
-    begin
-      lua_pushinteger(L,lua_tointeger(L,1));
-      exit(1);
-    end;
-
-    s:=Lua_ToString(L, 1);
-
-    if parameters>=2 then
-      local:=lua_toboolean(L, 2)
-    else
-      local:=false;
-
-
-    lua_pop(L, lua_gettop(l));
-
-    try
-      if not local then
-        lua_pushinteger(L,symhandler.getAddressFromNameL(s, waitforsymbols))
-      else
-        lua_pushinteger(L,selfsymhandler.getAddressFromNameL(s, waitforsymbols));
-    except
-      on e:exception do
-      begin
-        {$ifdef cpu64}
-        lua_pushstring(L,e.Message);
-        lua_error(L);
-        {$else}
-        raise;
-        {$endif}
-      end;
-    end;
-
-    result:=1;
-  end
-  else
-  lua_pop(L, lua_gettop(l));
-end;
-
-function getNameFromAddress(L: PLua_state): integer; cdecl;
-var parameters: integer;
-  s: string;
-  address: ptruint;
-  modulenames: boolean=true;
-  symbols: boolean=true;
-begin
-  result:=0;
-  parameters:=lua_gettop(L);
-  if parameters>=1 then
-  begin
-    address:=lua_toaddress(L,1);
-
-    if (parameters>=2) and (not lua_isnil(L,2)) then modulenames:=lua_toboolean(L,2);
-    if (parameters>=3) and (not lua_isnil(L,3)) then symbols:=lua_toboolean(L,3);
-
-    lua_pop(L, lua_gettop(l));
-
-    lua_pushstring(L,symhandler.getNameFromAddress(address, symbols, modulenames));
-    result:=1;
-  end
-  else lua_pop(L, lua_gettop(l));
-end;
-
-function inModule(L: PLua_state): integer; cdecl;
-var parameters: integer;
-  s: string;
-  address: ptruint;
-begin
-  result:=0;
-  parameters:=lua_gettop(L);
-  if parameters=1 then
-  begin
-    address:=lua_toaddress(L,1);
-
-    lua_pop(L, lua_gettop(l));
-
-    lua_pushboolean(L,symhandler.inModule(address));
-    result:=1;
-  end
-  else lua_pop(L, lua_gettop(l));
-end;
-
-function inSystemModule(L: PLua_state): integer; cdecl;
-var parameters: integer;
-  s: string;
-  address: ptruint;
-begin
-  result:=0;
-  parameters:=lua_gettop(L);
-  if parameters=1 then
-  begin
-    address:=lua_toaddress(L,1);
-
-    lua_pop(L, lua_gettop(l));
-
-    lua_pushboolean(L,symhandler.inSystemModule(address));
-    result:=1;
-  end;
-end;
-
-function getCommonModuleList(L: PLua_state): integer; cdecl;
-begin
-  result:=0;
-  lua_pop(L, lua_gettop(l));
-
-  luaclass_newClass(L,symhandler.getCommonModuleList);
-  result:=1;
-end;
-
-function reinitializeDotNetSymbolhandler(L:PLua_state): integer; cdecl;
-var modulename: string;
-begin
-  result:=0;
-  if lua_gettop(L)>=1 then
-    modulename:=Lua_ToString(L, 1)
-  else
-    modulename:='';
-
-  symhandler.reinitializeDotNetSymbols(modulename);
-end;
-
-function reinitializeSymbolhandler(L: PLua_state): integer; cdecl;
-var waittilldone: boolean;
-begin
-  if lua_gettop(L)>=1 then
-    waittilldone:=lua_toboolean(L,1)
-  else
-    waittilldone:=true;
-
-  lua_pop(L, lua_gettop(L));
-  result:=0;
-
-
-  symhandler.reinitialize(true);
-
-  if waitTillDone then
-    symhandler.waitforsymbolsloaded;
-end;
-
-function waitForExports(L: PLua_state): integer; cdecl;
-begin
-  symhandler.waitforExports;
-  result:=0;
-end;
-
-
-function waitForDotNet(L: PLua_state): integer; cdecl;
-begin
-  symhandler.waitforDotNet;
-  result:=0;
-end;
-
-function waitForPDB(L: PLua_state): integer; cdecl;
-begin
-  symhandler.waitforpdb;
-  result:=0;
-end;
-
-function searchPDBWhileLoading(L: PLua_state): integer; cdecl;
-begin
-  if lua_gettop(L)>=1 then
-    symhandler.searchPDBWhileLoading(lua_toboolean(L,1));
-
-  result:=0;
-end;
-
-function reinitializeSelfSymbolhandler(L: PLua_state): integer; cdecl;
-var waittilldone: boolean;
-begin
-  if lua_gettop(L)>=1 then
-    waittilldone:=lua_toboolean(L,1)
-  else
-    waittilldone:=true;
-
-  lua_pop(L, lua_gettop(L));
-  result:=0;
-
-
-  selfsymhandler.reinitialize(true);
-
-  if waitTillDone then
-    selfsymhandler.waitforsymbolsloaded;
-end;
-
-function enumModules(L:PLua_state): integer; cdecl;
-var
-  i: integer;
-  ml: tstringlist;
-  tableindex: integer;
-  entryindex: integer;
-
-  ths: THandle;
-  me32: TModuleEntry32;
-
-  is64bitmodule: boolean;
-
-  pid: integer;
-begin
-  result:=0;
-
-  if lua_gettop(L)=1 then
-    pid:=lua_tointeger(L,1)
-  else
-    pid:=processid;
-
-  ths:=CreateToolhelp32Snapshot(TH32CS_SNAPMODULE or TH32CS_SNAPMODULE32, pid);
-  if ths<>0 then
-  begin
-    lua_newtable(L);
-    tableindex:=lua_gettop(L);
-
-    me32.dwSize:=sizeof(MODULEENTRY32);
-
-    i:=1;
-    if module32first(ths,me32) then
-    repeat
-      lua_newtable(L);
-      entryindex:=lua_gettop(L);
-
-      lua_pushstring(L, 'Name');
-      lua_pushstring(L, extractfilename(me32.szExePath));
-      lua_settable(L, entryindex);
-
-      lua_pushstring(L, 'Address');
-      lua_pushinteger(L, ptruint(me32.modBaseAddr));
-      lua_settable(L, entryindex);
-
-      is64bitmodule:=processhandler.is64Bit;
-
-      {$ifdef windows}
-      if (processhandler.isNetwork) or (peinfo_is64bitfile(me32.szExePath, is64bitmodule)=false) then
-        is64bitmodule:=processhandler.is64Bit; //fallback on an assumption
-      {$endif}
-
-      lua_pushstring(L, 'Is64Bit');
-      lua_pushboolean(L, is64bitmodule);
-      lua_settable(L, entryindex);
-
-      lua_pushstring(L, 'PathToFile');
-      lua_pushstring(L, me32.szExePath);
-      lua_settable(L, entryindex);
-
-
-      lua_pushinteger(L, i);
-      lua_pushvalue(L, entryindex);
-      lua_settable(L, tableindex);
-
-      lua_pop(L, 1); //remove the current entry table
-
-      inc(i);
-    until Module32Next(ths, me32)=false;
-
-    lua_pushvalue(L, tableindex); //shouldn't be needed, but let's make sure
-    result:=1;
-
-    closehandle(ths);
-
-  end;
-end;
-
-
-
-
-function getSettingsForm(L: PLua_state): integer; cdecl;
-begin
-  result:=1;
-  lua_pop(L, lua_gettop(l));
-  luaclass_newClass(l, formSettings);
-end;
-
-function getMemoryViewForm(L: PLua_state): integer; cdecl;
-begin
-  result:=1;
-  lua_pop(L, lua_gettop(l));
-  luaclass_newClass(l, MemoryBrowser);
-end;
-
-
-function getMainForm(L: PLua_state): integer; cdecl;
-begin
-  result:=1;
-  lua_pop(L, lua_gettop(l));
-  luaclass_newClass(l, mainform);
-end;
-
-
-
-
-function getAddressList(L: PLua_state): integer; cdecl;
-begin
-  result:=1;
-  lua_pop(L, lua_gettop(l));
-  luaclass_newClass(l, mainform.addresslist);
-end;
-
-function getFreezeTimer(L: PLua_state): integer; cdecl;
-begin
-  result:=1;
-  lua_pop(L, lua_gettop(l));
-  luaclass_newClass(l, mainform.FreezeTimer);
-end;
-
-function getUpdateTimer(L: PLua_state): integer; cdecl;
-begin
-  result:=1;
-  lua_pop(L, lua_gettop(l));
-  luaclass_newClass(l, mainform.UpdateTimer);
-end;
-
-function setGlobalKeyPollInterval(L: PLua_state): integer; cdecl;
-begin
-  if lua_gettop(L)=1 then
-    hotkeyPollInterval:=lua_tointeger(L, -1);
-
-  result:=0;
-end;
-
-function setGlobalDelayBetweenHotkeyActivation(L: PLua_state): integer; cdecl;
-begin
-  if lua_gettop(L)=1 then
-    hotkeyIdletime:=lua_tointeger(L, -1);
-
-  result:=0;
-end;
-
-
-
-function inheritsFromObject(L: PLua_state): integer; cdecl;
-var x: TObject;
-begin
-  result:=0;
-  if lua_gettop(L)>=1 then
-  begin
-    x:=lua_toceuserdata(L, 1);
-    lua_pop(L, lua_gettop(l));
-
-    if x<>nil then
-    begin
-      result:=1;
-      lua_pushboolean(l, (x is TObject));
-    end;
-
-  end;
-end;
-
-function inheritsFromComponent(L: PLua_state): integer; cdecl;
-var x: TObject;
-begin
-  result:=0;
-  if lua_gettop(L)>=1 then
-  begin
-    x:=lua_toceuserdata(L, 1);
-    lua_pop(L, lua_gettop(l));
-
-    if x<>nil then
-    begin
-      result:=1;
-      lua_pushboolean(l, (x is TComponent));
-    end;
-
-  end;
-end;
-
-function inheritsFromControl(L: PLua_state): integer; cdecl;
-var x: TObject;
-  r: boolean;
-begin
-  result:=0;
-  if lua_gettop(L)>=1 then
-  begin
-    x:=lua_toceuserdata(L, 1);
-    lua_pop(L, lua_gettop(l));
-
-    if x<>nil then
-    begin
-      result:=1;
-      r:=x is TControl;
-      lua_pushboolean(l, r);
-    end;
-
-  end;
-end;
-
-function inheritsFromWinControl(L: PLua_state): integer; cdecl;
-var x: TObject;
-begin
-  result:=0;
-  if lua_gettop(L)>=1 then
-  begin
-    x:=lua_toceuserdata(L, 1);
-    lua_pop(L, lua_gettop(l));
-
-    if x<>nil then
-    begin
-      result:=1;
-      lua_pushboolean(l, (x is TWinControl));
-    end;
-
-  end;
-end;
-
-
-function createToggleBox(L: Plua_State): integer; cdecl;
-var
-  ToggleBox: TCEToggleBox;
-  parameters: integer;
-  owner: TWincontrol;
-begin
-  result:=0;
-
-  parameters:=lua_gettop(L);
-  if parameters>=1 then
-    owner:=lua_toceuserdata(L, -parameters)
-  else
-    owner:=nil;
-
-  lua_pop(L, lua_gettop(L));
-
-
-  ToggleBox:=TCEToggleBox.Create(owner);
-  if owner<>nil then
-    ToggleBox.Parent:=owner;
-
-  luaclass_newClass(L, ToggleBox);
-  result:=1;
-end;
-
-
-function opendialog_execute(L: Plua_State): integer; cdecl; //6.2- version only
-var
-  opendialog: TOpenDialog;
-begin
-  opendialog:=luaclass_getClassObject(L);
-  if opendialog.execute then
-    lua_pushnil(L)
-  else
-    lua_pushstring(L, opendialog.FileName);
-
-  result:=1;
-end;
-
-function createOpenDialog(L: Plua_State): integer; cdecl;
-var
-  o: TOpenDialog;
-begin
-  result:=0;
-
-  if lua_gettop(L)>=1 then
-    luaclass_newClass(L, TOpenDialog.create(lua_toceuserdata(L, 1)))
-  else
-    luaclass_newClass(L, TOpenDialog.create(nil));
-
-  result:=1;
-end;
-
-function createSaveDialog(L: Plua_State): integer; cdecl;
-var
-  o: TSaveDialog;
-begin
-  result:=0;
-
-  if lua_gettop(L)>=1 then
-    luaclass_newClass(L, TSaveDialog.create(lua_toceuserdata(L, 1)))
-  else
-    luaclass_newClass(L, TSaveDialog.create(nil));
-
-  result:=1;
-end;
-
-function CreateSelectDirectoryDialog(L: Plua_State): integer; cdecl;
-var
-  o: TSaveDialog;
-begin
-  result:=0;
-
-  if lua_gettop(L)>=1 then
-    luaclass_newClass(L, TSelectDirectoryDialog.create(lua_toceuserdata(L, 1)))
-  else
-    luaclass_newClass(L, TSelectDirectoryDialog.create(nil));
-
-  result:=1;
-end;
-
-
-function createMemoryStream(L: Plua_State): integer; cdecl;
-begin
-  luaclass_newClass(L, TMemoryStream.create);
-  result:=1;
-end;
-
-function createFileStream(L: Plua_State): integer; cdecl;
-var
-  filename: string;
-  mode: word;
-begin
-  result:=0;
-  if lua_gettop(L)>=1 then
-  begin
-    filename:=lua_tostring(L, 1);
-    if lua_gettop(L)>=2 then
-      mode:=lua_tointeger(L, 2)
-    else
-    begin
-      //in case the user forgets or doesn't care
-      if FileExists(filename) then
-        mode:=fmOpenReadWrite or fmShareDenyNone
-      else
-        mode:=fmCreate;
-    end;
-
-    luaclass_newClass(L, TFileStream.create(filename, mode));
-    result:=1;
-  end;
-end;
-
-{
-function createStringStream(L: Plua_State): integer; cdecl;
-var s: pchar;
-  //sl: size_t;
-  ss: TStringStream;
-  b: TBytes;
-
-  stringlength: psize_t;
-begin
-  getmem(stringlength,16);
-
-
-
-  if lua_gettop(L)>0 then
-    s:=lua_tolstring(L, 1, stringlength)
-  else
-    s:=nil;
-
-  setlength(b,0);
-  ss:=TStringStream.create('',TEncoding.Default,false); //(s);
-  if (s<>nil) and (stringlength^>0) then
-  begin
-    ss.WriteBuffer(s^, stringlength^);
-    ss.position:=0;
-  end;
-
-  freemem(stringlength);
-
-  luaclass_newClass(L, ss);
-  result:=1;
-end;
-}
-
-function createStringStream(L: Plua_State): integer; cdecl;
-var s: pchar;
-  sl: size_t=0;
-  ss: TStringStream;
-begin
-  if lua_gettop(L)>0 then
-    s:=lua_tolstring(L, 1, @sl)
-  else
-    s:=nil;
-
-  ss:=TStringStream.create(''{$if FPC_FULLVERSION>=030200},TEncoding.Default,false{$endif});
-  if (s<>nil) and (sl>0) then
-  begin
-    ss.WriteBuffer(s^, sl);
-    ss.position:=0;
-  end;
-
-  luaclass_newClass(L, ss);       //lua_pushinteger(L,ptruint(ss));
-
-  result:=1;
-end;
-
-
-
-function readRegionFromFile(L: Plua_State): integer; cdecl;
-var parameters: integer;
-  filename: string;
-  address: ptruint;
-  size: integer;
-  x: PtrUInt;
-  buf: pointer;
-  f: tmemorystream;
-begin
-  result:=0;
-  x:=0;
-  f:=nil;
-
-  parameters:=lua_gettop(L);
-  if (parameters=2) then
-  begin
-    filename:=Lua_ToString(L, 1);
-    address:=lua_toaddress(L,2);
-
-    lua_pop(L, lua_gettop(L));
-
-    f:=tmemorystream.create;
-    try
-      f.LoadFromFile(filename);
-      writeprocessmemory(processhandle, pointer(address), f.memory, f.size, x);
-
-    finally
-      freeandnil(f);
-    end;
-
-
-    result:=1;
-    lua_pushinteger(L,x);
-  end else lua_pop(L, lua_gettop(L));
-end;
-
-
-function writeRegionToFile(L: Plua_State): integer; cdecl;
-var parameters: integer;
-  filename: string;
-  address: ptruint;
-  size: integer;
-  x: PtrUInt;
-  buf: pointer;
-  f: tfilestream;
-begin
-  result:=0;
-  x:=0;
-  f:=nil;
-
-  parameters:=lua_gettop(L);
-  if (parameters=3) then
-  begin
-    filename:=Lua_ToString(L, -3);
-    address:=lua_toaddress(L,-2);
-
-    size:=lua_tointeger(L,-1);
-    lua_pop(L, lua_gettop(L));
-
-    getmem(buf,size);
-    try
-
-      readprocessmemory(processhandle, pointer(address), buf, size, x);
-
-      f:=tfilestream.create(filename, fmCreate);
-      f.WriteBuffer(buf^, x);
-
-    finally
-      if f<>nil then
-        FreeAndNil(f);
-
-      freememandnil(buf);
-    end;
-
-
-    result:=1;
-    lua_pushinteger(L,x);
-  end else lua_pop(L, lua_gettop(L));
-end;
-
-
-function registerSymbol(L: Plua_State): integer; cdecl;
-var parameters: integer;
-  symbolname: string;
-  address: string;
-  donotsave: boolean;
-begin
-  result:=0;
-
-  parameters:=lua_gettop(L);
-  if (parameters>=2) then
-  begin
-    symbolname:=Lua_ToString(L, -parameters);
-    if lua_isstring(L, -parameters+1) then
-      address:=lua_tostring(L,-parameters+1)
-    else
-      address:=IntToHex(lua_tointeger(L,-parameters+1),1);
-
-
-    donotsave:=(parameters>=3) and (lua_toboolean(L, -parameters+2));
-
-
-    symhandler.AddUserdefinedSymbol(address, symbolname, donotsave);
-  end;
-
-  lua_pop(L, lua_gettop(L));
-end;
-
-function unregisterSymbol(L: Plua_State): integer; cdecl;
-var parameters: integer;
-  symbolname: string;
-begin
-  result:=0;
-
-  parameters:=lua_gettop(L);
-  if (parameters=1) then
-  begin
-    symbolname:=Lua_ToString(L, -1);
-    symhandler.DeleteUserdefinedSymbol(symbolname);
-  end;
-
-  lua_pop(L, lua_gettop(L));
-end;
-
-function resetLuaState(L: Plua_State): integer; cdecl;
-begin
-  result:=0;
-  lua_pop(L, lua_gettop(L));
-  InitializeLua; //this creates a NEW lua state (cut doesn't destroy the current one)
-end;
-
-function reloadSettingsFromRegistry(L: Plua_State): integer; cdecl;
-begin
-  result:=0;
-  LoadSettingsFromRegistry;
-end;
-
-function createMemScan(L: Plua_State): integer; cdecl;
-var
-  progressbar: TCustomProgressbar;
-  memscan: TMemScan;
-  parameters: integer;
-begin
-  result:=0;
-  parameters:=lua_gettop(L);
-  if parameters=1 then
-    progressbar:=lua_toceuserdata(L, -1)
-  else
-    progressbar:=nil;
-
-  lua_pop(L, lua_gettop(L));
-
-  if (progressbar<>nil) and (progressbar is TCustomProgressBar=false) then
-    raise exception.create(rsCreateMemScanNeedsAProgressbarOrNil+progressbar.ClassName+rsIsNotAProgressbar);
-
-  memscan:=TMemscan.create(progressbar);
-
-  luaclass_newClass(L, memscan);
-  result:=1;
-end;
-
-function getCurrentMemscan(L: Plua_State): integer; cdecl;
-begin
-  lua_pop(L, lua_gettop(L));
-
-  luaclass_newClass(L, mainform.memscan);
-  result:=1;
-end;
-
-
-
-
-
-function supportCheatEngine(L: Plua_State): integer; cdecl;
-var
-  parameters: integer;
-  //attachwindow, hasclosebutton, width, height, position ,yoururl OPTIONAL, extraparameters OPTIONAL, percentageshown OPTIONAL
-  attachwindow: TCustomForm;
-  hasCloseButton: boolean;
-  width: integer;
-  height: integer;
-  position: integer;
-  yoururl: string;
-  extraparameters: string;
-  percentageshown: integer;
-begin
-  result:=0;
-  parameters:=lua_gettop(L);
-  if parameters>=5 then
-  begin
-    attachwindow:=lua_toceuserdata(L, 1);
-    hasCloseButton:=lua_toboolean(L, 2);
-    width:=lua_tointeger(L, 3);
-    height:=lua_tointeger(L, 4);
-    position:=lua_tointeger(L, 5);
-
-    if parameters>=6 then
-      yoururl:=Lua_ToString(L, 6)
-    else
-      yoururl:='';
-
-    if parameters>=7 then
-      extraparameters:=Lua_ToString(L, 7)
-    else
-      extraparameters:='';
-
-    if parameters>=8 then
-      percentageshown:=lua_tointeger(L, 8)
-    else
-      percentageshown:=0;
-
-    lua_pop(L, lua_gettop(L));
-
-    if adwindow=nil then
-      adwindow:=TADWindow.Create2(Application, hasclosebutton);
-
-    adwindow.clientWidth:=width;
-    adwindow.clientheight:=height;
-    adwindow.show;
-    adwindow.AttachToForm(attachwindow);
-    case position of
-      0: adwindow.setPosition(akTop);
-      1: adwindow.setPosition(akRight);
-      2: adwindow.setPosition(akBottom);
-      3: adwindow.setPosition(akLeft);
-    end;
-
-    adwindow.setUserUrl(yoururl);
-    adwindow.setUserPercentage(percentageshown);
-    adwindow.optional:=extraparameters;
-
-    adwindow.LoadAdNow;
-
-
-  end else lua_pop(L, lua_gettop(L));
-end;
-
-function fuckCheatEngine(L: Plua_State): integer; cdecl;
-begin
-  lua_pop(L, lua_gettop(L));
-  if adwindow<>nil then
-    adWindow.visible:=false;
-
-  result:=0;
-end;
-
-
-function dbk_initialize(L: Plua_State): integer; cdecl;
-var
-  state,x: BOOL;
-  reason: string;
-begin
-  result:=0;
-  {$IFDEF windows}
-  if isDriverLoaded(nil)=false then
-  begin
-    reason:='A lua script wants to load the driver. Reason:';
-    if lua_gettop(L)>=1 then
-      reason:=Lua_ToString(L,1)
-    else
-      reason:='No reason';
-
-    LoadDBK32;
-    state:=isDriverLoaded(@x);
-    lua_pushboolean(L, state);
-    if state then
-      lua_pushinteger(L, hdevice);
-
-    result:=2;
-  end
-  else
-  begin
-    lua_pushboolean(L,true);
-    result:=1;
-  end;
-  {$ENDIF}
-
-end;
-
-function dbk_useKernelmodeOpenProcess(L: Plua_State): integer; cdecl;
-begin
-  {$IFDEF windows}
-  UseDBKOpenProcess;
-  {$ENDIF}
-  result:=0;
-end;
-
-function dbk_useKernelmodeProcessMemoryAccess(L: Plua_State): integer; cdecl;
-begin
-  {$IFDEF windows}
-  UseDBKReadWriteMemory;
-  {$ENDIF}
-  result:=0;
-end;
-
-function dbk_useKernelmodeQueryMemoryRegions(L: Plua_State): integer; cdecl;
-begin
-  {$IFDEF windows}
-  UseDBKQueryMemoryRegion;
-  {$ENDIF}
-  result:=0;
-end;
-
-function dbk_usePhysicalMemoryAccess(L: Plua_State): integer; cdecl;
-begin
-  {$IFDEF windows}
-  if dbvm_version<>0 then
-    DBKPhysicalMemoryDBVM
-  else
-    DBKPhysicalMemory;
-
-  MainForm.ProcessLabel.Caption:=strPhysicalMemory;
-  {$ENDIF}
-  result:=0;
-end;
-
-function dbk_setSaferPhysicalMemoryScanning(L: Plua_State): integer; cdecl;
-begin
-  {$IFDEF windows}
-  saferQueryPhysicalMemory:=lua_toboolean(L,1);
-  {$ENDIF}
-  result:=0;
-end;
-
-
-function lua_dbk_readphysicalmemory(L: PLua_state): integer; cdecl;
-var
-  PhysicalAddress: qword;
-  buffer:pointer;
-  size:integer;
-  i: integer;
-  br: ptruint;
-begin
-  result:=0;
-
-  {$IFDEF windows}
-  if lua_gettop(L)<2 then raise exception.create('not all parameters given');
-  PhysicalAddress:=lua_tointeger(L,1);
-  size:=lua_tointeger(L,2);
-  getmem(buffer,size);
-
-  br:=0;
-  ReadPhysicalMemory(qword(-1),pointer(PhysicalAddress), buffer, size, br);
-  if size=br then
-  begin
-    CreateByteTableFromPointer(L, buffer,size);
-    freemem(buffer);
-    exit(1);
-  end
-  else
-  begin
-    freemem(buffer);
-    exit(0);
-  end;
-  {$ENDIF}
-end;
-
-function lua_dbk_writephysicalmemory(L: PLua_state): integer; cdecl;
-var
-  PhysicalAddress: qword;
-  buffer:pointer;
-  size:integer;
-  i: integer;
-  bw: ptruint;
-begin
-  result:=0;
-
-  {$IFDEF windows}
-  if lua_gettop(L)<2 then raise exception.create('not all parameters given');
-  PhysicalAddress:=lua_tointeger(L,1);
-  if lua_istable(L,2)=false then raise exception.create('2nd parameter needs to be a bytetable');
-  size:=lua_objlen(L, 2);
-  getmem(buffer,size);
-  readBytesFromTable(L,2,buffer,size);
-
-  bw:=0;
-  WritePhysicalMemory(qword(-1),pointer(PhysicalAddress), buffer, size, bw);
-  if size=bw then
-    lua_pushboolean(L,true)
-  else
-    lua_pushboolean(L,false);
-
-  freemem(buffer);
-
-  exit(1);
-  {$ENDIF}
-
-end;
-
-
-function dbk_getPEProcess(L: PLua_State): integer; cdecl;
-var
-  parameters: integer;
-  pid: dword;
-begin
-  result:=0;
-  {$IFDEF windows}
-  parameters:=lua_gettop(L);
-  if parameters=1 then
-  begin
-    pid:=lua_tointeger(L,-1);
-
-    lua_pushinteger(L, GetPEProcess(pid));
-    result:=1;
-  end else lua_pop(L, parameters);
-  {$ENDIF}
-end;
-
-function dbk_getPEThread(L: PLua_State): integer; cdecl;
-var
-  parameters: integer;
-  pid: dword;
-begin
-  result:=0;
-  {$IFDEF windows}
-  parameters:=lua_gettop(L);
-  if parameters=1 then
-  begin
-    pid:=lua_tointeger(L,-1);
-
-    lua_pushinteger(L, GetPEThread(pid));
-    result:=1;
-  end else lua_pop(L, parameters);
-  {$ENDIF}
-end;
-
-function dbk_executeKernelMemory(L: PLua_State): integer; cdecl;
-var
-  parameters: integer;
-  address: ptruint;
-  parameter: ptruint;
-begin
-  result:=0;
-  {$IFDEF windows}
-  parameters:=lua_gettop(L);
-  if parameters>=1 then
-  begin
-    address:=lua_toaddress(L,-parameters);
-
-    if parameters>=2 then
-    begin
-      if lua_isstring(L, -parameters+1) then
-        parameter:=symhandler.getAddressFromNameL(Lua_ToString(L,-parameters+1), waitforsymbols)
-      else
-        parameter:=lua_tointeger(L, -parameters+1);
-    end
-    else
-      parameter:=0;
-
-    lua_pop(L, parameters);
-
-
-    executeKernelCode(address,parameter);
-
-    result:=0;
-  end else lua_pop(L, parameters);
-  {$ENDIF}
-end;
-
-function dbk_writesIgnoreWriteProtection(L: PLua_State): integer; cdecl;
-var state: boolean;
-begin
-  result:=0;
-  {$IFDEF windows}
-  if lua_gettop(L)=1 then
-  begin
-    state:=lua_toboolean(L, 1);
-    lua_pushboolean(L, KernelWritesIgnoreWriteProtection(state));
-    result:=1;
-  end;
-  {$ENDIF}
-end;
-
-function lua_getPhysicalAddressCR3(L: PLua_State): integer; cdecl;
-var
-  CR3: QWORD;
-  VirtualAddress: QWORD;
-  PhysicalAddress: QWORD;
-begin
-  result:=0;
-  {$IFDEF windows}
-  if lua_gettop(L)>=2 then
-  begin
-    CR3:=lua_tointeger(L,1);
-    VirtualAddress:=lua_tointeger(L,2);
-    if VirtualToPhysicalCR3(CR3, VirtualAddress, PhysicalAddress) then
-    begin
-      lua_pushinteger(L, PhysicalAddress);
-      result:=1;
-    end;
-  end;
-  {$ENDIF}
-end;
-
-function lua_readProcessMemoryCR3(L: PLua_State): integer; cdecl;
-var
-  CR3: QWORD;
-  Address: QWORD;
-  Size: integer;
-  x: ptruint;
-  buf: pointer;
-
-begin
-  result:=0;
-  {$IFDEF windows}
-  if lua_gettop(L)>=3 then
-  begin
-    CR3:=lua_tointeger(L,1);
-    Address:=lua_tointeger(L,2);
-    Size:=lua_tointeger(L,3);
-
-    getmem(buf, size);
-    x:=0;
-    ReadProcessMemoryCR3(cr3, pointer(address), buf, size, x);
-    if x>0 then
-    begin
-      CreateByteTableFromPointer(L, buf, x);
-      result:=1;
-      freememandnil(buf);
-    end;
-  end;
-  {$ENDIF}
-end;
-
-function lua_writeProcessMemoryCR3(L: PLua_State): integer; cdecl;
-var
-  CR3: QWORD;
-  Address: QWORD;
-  size: integer;
-  buf: pointer;
-  x: ptruint;
-begin
-  result:=0;
-  {$IFDEF windows}
-  if lua_gettop(L)>=3 then
-  begin
-    CR3:=lua_tointeger(L,1);
-    Address:=lua_tointeger(L,2);
-    if lua_istable(L,3) then
-    begin
-      size:=lua_objlen(L, 3);
-      getmem(buf,size);
-      readBytesFromTable(L, 3, buf, size);
-
-      x:=0;
-      WriteProcessMemoryCR3(cr3, pointer(Address), buf, size, x);
-      freememandnil(buf);
-
-      if (x>0) then
-      begin
-        lua_pushboolean(L,true);
-        exit(1);
-      end;
-    end;
-  end;
-
-  lua_pushboolean(L, false);
-  result:=1;
-  {$ENDIF}
-end;
-
-function dbk_getPhysicalAddress(L: PLua_State): integer; cdecl;
-var
-  address: ptruint;
-  pa: int64;
-begin
-  result:=0;
-  {$IFDEF windows}
-  if lua_gettop(L)=1 then
-  begin
-    address:=lua_toaddress(L,1);
-
-    if GetPhysicalAddress(processhandle, pointer(address), pa) then
-    begin
-      lua_pushinteger(L, pa);
-      result:=1;
-    end;
-  end;
-  {$ENDIF}
-end;
-
-function dbk_getCR0(L: PLua_state): integer; cdecl;
-begin
-  result:=0;
-  {$IFDEF windows}
-  lua_pushinteger(L, getcr0);
-  result:=1;
-  {$ENDIF}
-end;
-
-function dbk_getCR3(L: PLua_state): integer; cdecl;
-var cr3: qword;
-begin
-  result:=0;
-  {$IFDEF windows}
-  if GetCR3(processhandle, cr3) then
-    lua_pushinteger(L, cr3)
-  else
-    lua_pushnil(L);
-
-  result:=1;
-  {$ENDIF}
-end;
-
-function dbk_getCR4(L: PLua_state): integer; cdecl;
-begin
-  result:=0;
-  {$IFDEF windows}
-  lua_pushinteger(L, getcr4);
-  result:=1;
-  {$ENDIF}
-end;
-
-function dbvm_getCR0(L: PLua_state): integer; cdecl;
-begin
-  result:=0;
-  {$IFDEF windows}
-  lua_pushinteger(L, dbvm_getRealCR0);
-  result:=1;
-  {$ENDIF}
-end;
-
-function dbvm_getCR3(L: PLua_state): integer; cdecl;
-begin
-  result:=0;
-  {$IFDEF windows}
-  lua_pushinteger(L, dbvm_getRealCR3);
-  result:=1;
-  {$ENDIF}
-end;
-
-function dbvm_getCR4(L: PLua_state): integer; cdecl;
-begin
-  lua_pushinteger(L, dbvm_getRealCR4);
-  result:=1;
-end;
-
-function lua_dbk_test(L: PLua_state): integer; cdecl;
-begin
-  result:=0;
-  {$IFDEF windows}
-  dbk_test;
-  {$ENDIF}
-end;
-
-
-function lua_dbvm_jtagbp(L: PLua_state): integer; cdecl;
-begin
-  lua_pushboolean(L, dbvm_jtagbp);
-  result:=1;
-end;
-
-function lua_dbvm_readMSR(L: PLua_State): integer; cdecl;
-var
-  parameters: integer;
-  msr: dword;
-begin
-  result:=0;
-  if lua_gettop(L)>=1 then
-  begin
-    msr:=lua_tointeger(L,1);
-    lua_pushinteger(L, dbvm_readMSR(msr));
-    result:=1;
-  end;
-end;
-
-function lua_dbvm_writeMSR(L: PLua_State): integer; cdecl;
-var
-  parameters: integer;
-  msr: dword;
-  msrvalue: qword;
-begin
-  result:=0;
-  parameters:=lua_gettop(L);
-  if parameters=2 then
-  begin
-    msr:=lua_tointeger(L,1);
-    msrvalue:=lua_tointeger(L,2);
-    dbvm_writeMSR(msr, msrvalue);
-  end;
-
-  lua_pop(L, parameters);
-end;
-
-function lua_dbvm_writephysicalmemory(L: PLua_state): integer; cdecl;
-var
-  PhysicalAddress: qword;
-  buffer:pointer;
-  size:integer;
-  i: integer;
-begin
-  if lua_gettop(L)<2 then raise exception.create('not all parameters given');
-  PhysicalAddress:=lua_tointeger(L,1);
-  if lua_istable(L,2)=false then raise exception.create('2nd parameter needs to be a bytetable');
-  size:=lua_objlen(L, 2);
-  getmem(buffer,size);
-  readBytesFromTable(L,2,buffer,size);
-
-  i:=dbvm_write_physical_memory(PhysicalAddress, buffer, size);
-  if size=i then
-    lua_pushboolean(L,true)
-  else
-    lua_pushboolean(L,false);
-
-  freemem(buffer);
-
-  exit(1);
-
-end;
-
-function lua_dbvm_readphysicalmemory(L: PLua_state): integer; cdecl;
-var
-  PhysicalAddress: qword;
-  buffer:pointer;
-  size:integer;
-  i: integer;
-begin
-  if lua_gettop(L)<2 then raise exception.create('not all parameters given');
-  PhysicalAddress:=lua_tointeger(L,1);
-  size:=lua_tointeger(L,2);
-  getmem(buffer,size);
-
-  i:=dbvm_read_physical_memory(PhysicalAddress, buffer, size);
-  if size=i then
-  begin
-    CreateByteTableFromPointer(L, buffer,size);
-    freemem(buffer);
-    exit(1);
-  end
-  else
-  begin
-    freemem(buffer);
-    raise exception.create('not all memory read');
-  end;
-end;
-
-function lua_dbvm_psod(L: PLua_state): integer; cdecl;
-begin
-  dbvm_psod;
-  result:=1;
-  lua_pushstring(L,'WTF');
-end;
-
-function lua_dbvm_getNMIcount(L: PLua_state): integer; cdecl;
-begin
-  lua_pushinteger(L, dbvm_getNMIcount);
-  result:=1;
-end;
-
-function lua_dbvm_get_statistics(L: PLua_state): integer; cdecl;
-var
-  stats: TDBVMStatistics;
-  i: integer;
-  count: qword;
-begin
-  result:=0;
-  count:=dbvm_get_statistics(stats);
-
-  lua_newtable(L);
-  //
-  lua_pushstring(L,'Local');
-  lua_newtable(L);
-  for i:=0 to 55 do
-  begin
-    lua_pushinteger(L,i);
-    lua_pushinteger(L,stats.eventCountersCurrentCPU[i]);
-    lua_settable(L,-3);
-  end;
-  lua_settable(L,-3);
-
-  lua_pushstring(L,'Global');
-  lua_newtable(L);
-  for i:=0 to 55 do
-  begin
-    lua_pushinteger(L,i);
-    lua_pushinteger(L,stats.eventCountersAllCPUS[i]);
-    lua_settable(L,-3);
-  end;
-  lua_settable(L,-3);
-
-
-  lua_pushinteger(L,count);
-  result:=2;
-
-end;
-
-function lua_dbvm_watch_writes(L: PLua_state): integer; cdecl;
-var
-  physicalAddress: qword=0;
-  size: integer;
-  options: DWORD;
-  MaxEntryCount: integer;
-
-  top: integer;
-begin
-  top:=lua_gettop(L);
-  if top>=1 then
-    physicalAddress:=lua_tointeger(L,1)
-  else
-  begin
-    lua_pushstring(L, 'dbvm_watch_writes needs a physical address');
-    lua_error(L);
-  end;
-
-  if top>=2 then
-    size:=lua_tointeger(L,2)
-  else
-    size:=4;
-
-  if top>=3 then
-    options:=lua_tointeger(L,3)
-  else
-    options:=0;
-
-  if top>=4 then
-    MaxEntryCount:=lua_tointeger(L,4)
-  else
-    MaxEntryCount:=16;
-
-  lua_pushinteger(L, dbvm_watch_writes(physicalAddress, Size, Options, MaxEntryCount));
-  result:=1;
-end;
-
-function lua_dbvm_watch_reads(L: PLua_state): integer; cdecl;
-var
-  physicalAddress: qword=0;
-  size: integer;
-  options: DWORD;
-  MaxEntryCount: integer;
-
-  top: integer;
-begin
-  top:=lua_gettop(L);
-  if top>=1 then
-    physicalAddress:=lua_tointeger(L,1)
-  else
-  begin
-    lua_pushstring(L, 'dbvm_watch_reads needs a physical address');
-    lua_error(L);
-  end;
-
-  if top>=2 then
-    size:=lua_tointeger(L,2)
-  else
-    size:=4;
-
-  if top>=3 then
-    options:=lua_tointeger(L,3)
-  else
-    options:=0;
-
-  if top>=4 then
-    MaxEntryCount:=lua_tointeger(L,4)
-  else
-    MaxEntryCount:=16;
-
-  lua_pushinteger(L, dbvm_watch_reads(physicalAddress, Size, Options, MaxEntryCount));
-  result:=1;
-end;
-
-function lua_dbvm_watch_executes(L: PLua_state): integer; cdecl;
-var
-  physicalAddress: qword=0;
-  size: integer;
-  options: DWORD;
-  MaxEntryCount: integer;
-
-  top: integer;
-begin
-  top:=lua_gettop(L);
-  if top>=1 then
-    physicalAddress:=lua_tointeger(L,1)
-  else
-  begin
-    lua_pushstring(L, 'dbvm_watch_reads needs a physical address');
-    lua_error(L);
-  end;
-
-  if top>=2 then
-    size:=lua_tointeger(L,2)
-  else
-    size:=4;
-
-  if top>=3 then
-    options:=lua_tointeger(L,3)
-  else
-    options:=0;
-
-  if top>=4 then
-    MaxEntryCount:=lua_tointeger(L,4)
-  else
-    MaxEntryCount:=16;
-
-  lua_pushinteger(L, dbvm_watch_executes(physicalAddress, Size, Options, MaxEntryCount));
-  result:=1;
-end;
-
-function lua_dbvm_watch_retrievelog(L: PLua_state): integer; cdecl;
-  procedure lua_push_watch_basic_fields(pbasic: PPageEventBasic; index: integer);
-  begin
-    lua_pushstring(L,'VirtualAddress');
-    lua_pushinteger(L,pbasic^.VirtualAddress);
-    lua_settable(L,index);
-
-    lua_pushstring(L,'PhysicalAddress');
-    lua_pushinteger(L,pbasic^.PhysicalAddress);
-    lua_settable(L,index);
-
-    lua_pushstring(L,'CR3');
-    lua_pushinteger(L,pbasic^.CR3);
-    lua_settable(L,index);
-
-    lua_pushstring(L,'FSBASE');
-    lua_pushinteger(L,pbasic^.FSBASE);
-    lua_settable(L,index);
-
-    lua_pushstring(L,'GSBASE');
-    lua_pushinteger(L,pbasic^.GSBASE);
-    lua_settable(L,index);
-
-    lua_pushstring(L,'FLAGS');
-    lua_pushinteger(L,pbasic^.FLAGS);
-    lua_settable(L,index);
-
-    lua_pushstring(L,'RAX');
-    lua_pushinteger(L,pbasic^.RAX);
-    lua_settable(L,index);
-
-    lua_pushstring(L,'RBX');
-    lua_pushinteger(L,pbasic^.RBX);
-    lua_settable(L,index);
-
-    lua_pushstring(L,'RCX');
-    lua_pushinteger(L,pbasic^.RCX);
-    lua_settable(L,index);
-
-    lua_pushstring(L,'RDX');
-    lua_pushinteger(L,pbasic^.RDX);
-    lua_settable(L,index);
-
-    lua_pushstring(L,'RSI');
-    lua_pushinteger(L,pbasic^.RSI);
-    lua_settable(L,index);
-
-    lua_pushstring(L,'RDI');
-    lua_pushinteger(L,pbasic^.RDI);
-    lua_settable(L,index);
-
-    lua_pushstring(L,'R8');
-    lua_pushinteger(L,pbasic^.R8);
-    lua_settable(L,index);
-
-    lua_pushstring(L,'R9');
-    lua_pushinteger(L,pbasic^.R9);
-    lua_settable(L,index);
-
-    lua_pushstring(L,'R10');
-    lua_pushinteger(L,pbasic^.R10);
-    lua_settable(L,index);
-
-    lua_pushstring(L,'R11');
-    lua_pushinteger(L,pbasic^.R11);
-    lua_settable(L,index);
-
-    lua_pushstring(L,'R12');
-    lua_pushinteger(L,pbasic^.R12);
-    lua_settable(L,index);
-
-    lua_pushstring(L,'R13');
-    lua_pushinteger(L,pbasic^.R13);
-    lua_settable(L,index);
-
-    lua_pushstring(L,'R14');
-    lua_pushinteger(L,pbasic^.R14);
-    lua_settable(L,index);
-
-    lua_pushstring(L,'R15');
-    lua_pushinteger(L,pbasic^.R15);
-    lua_settable(L,index);
-
-    lua_pushstring(L,'RBP');
-    lua_pushinteger(L,pbasic^.RBP);
-    lua_settable(L,index);
-
-    lua_pushstring(L,'RSP');
-    lua_pushinteger(L,pbasic^.RSP);
-    lua_settable(L,index);
-
-    lua_pushstring(L,'RIP');
-    lua_pushinteger(L,pbasic^.RIP);
-    lua_settable(L,index);
-
-    lua_pushstring(L,'CS');
-    lua_pushinteger(L,pbasic^.CS);
-    lua_settable(L,index);
-
-    lua_pushstring(L,'DS');
-    lua_pushinteger(L,pbasic^.DS);
-    lua_settable(L,index);
-
-    lua_pushstring(L,'ES');
-    lua_pushinteger(L,pbasic^.ES);
-    lua_settable(L,index);
-
-    lua_pushstring(L,'SS');
-    lua_pushinteger(L,pbasic^.SS);
-    lua_settable(L,index);
-
-    lua_pushstring(L,'FS');
-    lua_pushinteger(L,pbasic^.FS);
-    lua_settable(L,index);
-
-    lua_pushstring(L,'GS');
-    lua_pushinteger(L,pbasic^.GS);
-    lua_settable(L,index);
-
-    lua_pushstring(L,'Count');
-    lua_pushinteger(L,pbasic^.Count);
-    lua_settable(L,index);
-  end;
-
-  procedure lua_push_watch_fxsave_fields(fpudata: PFXSAVE64; index: integer);
-  var index2: integer;
-  begin
-    lua_pushstring(L,'FXSAVE64');
-    lua_createtable(L,0,32);
-    index2:=lua_gettop(L); //should be index+2
-
-    lua_pushstring(L,'FCW');
-    lua_pushinteger(L,fpudata^.FCW);
-    lua_settable(L,index2);
-
-    lua_pushstring(L,'FSW');
-    lua_pushinteger(L,fpudata^.FSW);
-    lua_settable(L,index2);
-
-    lua_pushstring(L,'FTW');
-    lua_pushinteger(L,fpudata^.FTW);
-    lua_settable(L,index2);
-
-    lua_pushstring(L,'FOP');
-    lua_pushinteger(L,fpudata^.FOP);
-    lua_settable(L,index2);
-
-    lua_pushstring(L,'IP');
-    lua_pushinteger(L,fpudata^.FPU_IP);
-    lua_settable(L,index2);
-
-    lua_pushstring(L,'DP');
-    lua_pushinteger(L,fpudata^.FPU_DP);
-    lua_settable(L,index2);
-
-    lua_pushstring(L,'MXCSR');
-    lua_pushinteger(L,fpudata^.MXCSR);
-    lua_settable(L,index2);
-
-    lua_pushstring(L,'MXCSR_MASK');
-    lua_pushinteger(L,fpudata^.MXCSR_MASK);
-    lua_settable(L,index2);
-
-    lua_pushstring(L,'FP_MM0');
-    CreateByteTableFromPointer(L, @fpudata.FP_MM0,16);
-    lua_settable(L,index2);
-
-    lua_pushstring(L,'FP_MM1');
-    CreateByteTableFromPointer(L, @fpudata.FP_MM1,16);
-    lua_settable(L,index2);
-
-    lua_pushstring(L,'FP_MM2');
-    CreateByteTableFromPointer(L, @fpudata.FP_MM2,16);
-    lua_settable(L,index2);
-
-    lua_pushstring(L,'FP_MM3');
-    CreateByteTableFromPointer(L, @fpudata.FP_MM3,16);
-    lua_settable(L,index2);
-
-    lua_pushstring(L,'FP_MM4');
-    CreateByteTableFromPointer(L, @fpudata.FP_MM4,16);
-    lua_settable(L,index2);
-
-    lua_pushstring(L,'FP_MM5');
-    CreateByteTableFromPointer(L, @fpudata.FP_MM5,16);
-    lua_settable(L,index2);
-
-    lua_pushstring(L,'FP_MM6');
-    CreateByteTableFromPointer(L, @fpudata.FP_MM6,16);
-    lua_settable(L,index2);
-
-    lua_pushstring(L,'FP_MM7');
-    CreateByteTableFromPointer(L, @fpudata.FP_MM7,16);
-    lua_settable(L,index2);
-
-    lua_pushstring(L,'XMM0');
-    CreateByteTableFromPointer(L, @fpudata.XMM0,16);
-    lua_settable(L,index2);
-
-    lua_pushstring(L,'XMM1');
-    CreateByteTableFromPointer(L, @fpudata.XMM1,16);
-    lua_settable(L,index2);
-
-    lua_pushstring(L,'XMM2');
-    CreateByteTableFromPointer(L, @fpudata.XMM2,16);
-    lua_settable(L,index2);
-
-    lua_pushstring(L,'XMM3');
-    CreateByteTableFromPointer(L, @fpudata.XMM3,16);
-    lua_settable(L,index2);
-
-    lua_pushstring(L,'XMM4');
-    CreateByteTableFromPointer(L, @fpudata.XMM4,16);
-    lua_settable(L,index2);
-
-    lua_pushstring(L,'XMM5');
-    CreateByteTableFromPointer(L, @fpudata.XMM5,16);
-    lua_settable(L,index2);
-
-    lua_pushstring(L,'XMM6');
-    CreateByteTableFromPointer(L, @fpudata.XMM6,16);
-    lua_settable(L,index2);
-
-    lua_pushstring(L,'XMM7');
-    CreateByteTableFromPointer(L, @fpudata.XMM7,16);
-    lua_settable(L,index2);
-
-    lua_pushstring(L,'XMM8');
-    CreateByteTableFromPointer(L, @fpudata.XMM8,16);
-    lua_settable(L,index2);
-
-    lua_pushstring(L,'XMM9');
-    CreateByteTableFromPointer(L, @fpudata.XMM9,16);
-    lua_settable(L,index2);
-
-    lua_pushstring(L,'XMM10');
-    CreateByteTableFromPointer(L, @fpudata.XMM10,16);
-    lua_settable(L,index2);
-
-    lua_pushstring(L,'XMM11');
-    CreateByteTableFromPointer(L, @fpudata.XMM11,16);
-    lua_settable(L,index2);
-
-    lua_pushstring(L,'XMM12');
-    CreateByteTableFromPointer(L, @fpudata.XMM12,16);
-    lua_settable(L,index2);
-
-    lua_pushstring(L,'XMM13');
-    CreateByteTableFromPointer(L, @fpudata.XMM13,16);
-    lua_settable(L,index2);
-
-    lua_pushstring(L,'XMM14');
-    CreateByteTableFromPointer(L, @fpudata.XMM14,16);
-    lua_settable(L,index2);
-
-    lua_pushstring(L,'XMM15');
-    CreateByteTableFromPointer(L, @fpudata.XMM15,16);
-    lua_settable(L,index2);
-
-
-    lua_settable(L,index);
-  end;
-
-  procedure lua_push_watch_stack(stack: pointer; index: integer);
-  begin
-    lua_pushstring(L,'Stack');
-    CreateByteTableFromPointer(L, stack, 4096);
-    lua_settable(L,index);
-  end;
-
-var
-  id: integer;
-  size: integer;
-  buf: PPageEventListDescriptor;
-  i: integer;
-
-  basic: PPageEventBasicArray;
-  extended: PPageEventExtendedArray absolute basic;
-  basics: PPageEventBasicWithStackArray absolute basic;
-  extendeds: PPageEventExtendedWithStackArray absolute basic;
-begin
-
-  OutputDebugString('lua_dbvm_watch_retrievelog');
-  result:=0;
-  if lua_gettop(L)=0 then exit;
-  ID:=lua_tointeger(L,1);
-
-  OutputDebugString('id='+inttostr(id));
-
-  lua_pop(L,lua_gettop(L));
-
-  buf:=nil;
-  size:=0;
-  i:=dbvm_watch_retrievelog(ID, buf,size);
-  while i=2 do
-  begin
-    //must be 2
-    OutputDebugString('reallocating buffer for watchlog');
-
-    if (buf<>nil) then
-    begin
-      freememandnil(buf);
-
-    end;
-
-    size:=size*2;
-    getmem(buf, size);
-    if (buf=nil) then exit;
-
-    FillMemory(buf, size,$ce);
-    i:=dbvm_watch_retrievelog(ID, buf,size);
-  end;
-
-  if i<>0 then
-  begin
-    case i of
-      1: lua_pushstring(L,'invalid id');
-      3: lua_pushstring(L,'inactive id');
-      4: lua_pushstring(L,'invalid address for buffer');
-      else lua_pushstring(L,'unknown error '+inttostr(i));
-    end;
-
-    lua_error(L);
-  end;
-
-  outputdebugstring('Buf allocated at '+inttohex(QWORD(buf),8));
-
-  basic:=PPageEventBasicArray(qword(buf)+sizeof(TPageEventListDescriptor));
-
-  outputdebugstring('sizeof(TPageEventBasic)='+inttostr(sizeof(TPageEventBasic)));
-  outputdebugstring('sizeof(TPageEventExtended)='+inttostr(sizeof(TPageEventExtended)));
-  outputdebugstring('sizeof(TPageEventBasicWithStack)='+inttostr(sizeof(TPageEventBasicWithStack)));
-  outputdebugstring('sizeof(TPageEventExtendedWithStack)='+inttostr(sizeof(TPageEventExtendedWithStack)));
-
-
-  outputdebugstring('sizeof(TPageEventListDescriptor)='+inttostr(sizeof(TPageEventListDescriptor)));
-  outputdebugstring('  buf^.ID='+inttostr(buf^.ID));
-  outputdebugstring('  buf^.maxSize='+inttostr(buf^.maxSize));
-  outputdebugstring('  buf^.numberOfEntries='+inttostr(buf^.numberOfEntries));
-  outputdebugstring('  buf^.entryType='+inttostr(buf^.entryType));
-
-  lua_createtable(L, buf^.numberOfEntries, 0); //index 1
-
-  for i:=0 to buf^.numberOfEntries-1 do
-  begin
-    lua_pushinteger(L,i+1); //2
-    lua_createtable(L, 0, 32); //3
-
-    case buf^.entryType of
-      0:
-      begin
-        //basic
-        lua_push_watch_basic_fields(@basic[i], 3);
-      end;
-
-      1:
-      begin
-        //extended
-        lua_push_watch_basic_fields(@extended^[i].basic, 3);
-        lua_push_watch_fxsave_fields(@extended^[i].fpudata, 3);
-      end;
-
-      2:
-      begin
-        //basics
-        lua_push_watch_basic_fields(@basics^[i].basic, 3);
-        lua_push_watch_stack(@basics^[i].stack[0], 3);
-      end;
-
-      3:
-      begin
-        //extendeds
-        lua_push_watch_basic_fields(@extendeds^[i].basic, 3);
-        lua_push_watch_fxsave_fields(@extendeds^[i].fpudata, 3);
-        lua_push_watch_stack(@extendeds^[i].stack[0], 3);
-      end;
-    end;
-
-    lua_settable(L,1);
-
-  end;
-
-  result:=1;
-end;
-
-function lua_dbvm_watch_disable(L: PLua_State): integer; cdecl;
-var
-  id: integer;
-begin
-  if lua_gettop(L)=0 then exit(0);
-
-  id:=lua_tointeger(L,1);
-  dbvm_watch_delete(id);
-
-  result:=0;
-end;
-
-function lua_dbvm_cloak_activate(L: PLua_State): integer; cdecl;
-var PA, VA: QWORD;
-begin
-  result:=0;
-  if lua_gettop(L)>=1 then
-  begin
-    pa:=lua_tointeger(L,1);
-    if lua_gettop(L)>=2 then
-      VA:=lua_tointeger(L,2)
-    else
-      VA:=0;
-
-    lua_pushinteger(L, dbvm_cloak_activate(PA, VA));
-    result:=1;
-  end;
-end;
-
-function lua_dbvm_cloak_deactivate(L: PLua_State): integer; cdecl;
-var PA: QWORD;
-begin
-  result:=0;
-  if lua_gettop(L)>=1 then
-  begin
-    pa:=lua_tointeger(L,1);
-    lua_pushboolean(L, dbvm_cloak_deactivate(PA));
-    result:=1;
-  end;
-end;
-
-function lua_dbvm_cloak_readOriginal(L: PLua_State): integer; cdecl;
-var
-  PA: QWORD;
-  buf: pointer;
-begin
-  result:=0;
-  if lua_gettop(L)>=1 then
-  begin
-    pa:=lua_tointeger(L,1);
-    getmem(buf,4096);
-    dbvm_cloak_readoriginal(PA, buf);
-
-    CreateByteTableFromPointer(L, buf, 4096);
-    FreeMemAndNil(buf);
-    result:=1;
-  end;
-end;
-
-function lua_dbvm_cloak_writeOriginal(L: PLua_State): integer; cdecl;
-var
-  PA: QWORD;
-  buf: pointer;
-  r: integer;
-begin
-  result:=0;
-  if lua_gettop(L)>=2 then
-  begin
-    pa:=lua_tointeger(L,1);
-    if lua_istable(L,2) then
-    begin
-      getmem(buf,4096);
-      readBytesFromTable(L, 2,buf,4096);
-      r:=dbvm_cloak_writeoriginal(PA, buf);
-      lua_pushinteger(L, r);
-
-      FreeMemAndNil(buf);
-      result:=1;
-    end;
-  end;
-end;
-
-function lua_dbvm_changeregonbp(L: PLua_State): integer; cdecl;
-var
-  pa,va: qword;
-  changeregonbpinfo: TChangeRegOnBPInfo;
-  r: boolean;
-
-begin
-  result:=0;
-  if lua_gettop(L)>=2 then
-  begin
-    pa:=lua_tointeger(L,1);
-    if lua_istable(L,2) then
-    begin
-      lua_pushstring(L,'newCF');
-      lua_gettable(L,2);
-
-      if not lua_isnil(L,-1) then
-        changeregonbpinfo.Flags.newCF:=lua_tointeger(L,-1);
-      changeregonbpinfo.Flags.changeCF:=ifthen(lua_isnil(L,-1), 0, 1);
-      lua_pop(L,1);
-
-
-      lua_pushstring(L,'newPF');
-      lua_gettable(L,2);
-
-      if not lua_isnil(L,-1) then
-        changeregonbpinfo.Flags.newPF:=lua_tointeger(L,-1);
-      changeregonbpinfo.Flags.changePF:=ifthen(lua_isnil(L,-1), 0, 1);
-      lua_pop(L,1);
-
-      lua_pushstring(L,'newAF');
-      lua_gettable(L,2);
-
-      if not lua_isnil(L,-1) then
-        changeregonbpinfo.Flags.newAF:=lua_tointeger(L,-1);
-      changeregonbpinfo.Flags.changeAF:=ifthen(lua_isnil(L,-1), 0, 1);
-      lua_pop(L,1);
-
-      lua_pushstring(L,'newZF');
-      lua_gettable(L,2);
-
-      if not lua_isnil(L,-1) then
-        changeregonbpinfo.Flags.newZF:=lua_tointeger(L,-1);
-      changeregonbpinfo.Flags.changeZF:=ifthen(lua_isnil(L,-1), 0, 1);
-      lua_pop(L,1);
-
-      lua_pushstring(L,'newSF');
-      lua_gettable(L,2);
-
-      if not lua_isnil(L,-1) then
-        changeregonbpinfo.Flags.newSF:=lua_tointeger(L,-1);
-      changeregonbpinfo.Flags.changeSF:=ifthen(lua_isnil(L,-1), 0, 1);
-      lua_pop(L,1);
-
-      lua_pushstring(L,'newOF');
-      lua_gettable(L,2);
-
-      if not lua_isnil(L,-1) then
-        changeregonbpinfo.Flags.newOF:=lua_tointeger(L,-1);
-      changeregonbpinfo.Flags.changeOF:=ifthen(lua_isnil(L,-1), 0, 1);
-      lua_pop(L,1);
-
-      lua_pushstring(L,'newRAX');
-      lua_gettable(L,2);
-
-      if not lua_isnil(L,-1) then
-        changeregonbpinfo.newRAX:=lua_tointeger(L,-1);
-      changeregonbpinfo.flags.changeRAX:=ifthen(lua_isnil(L,-1), 0, 1);
-      lua_pop(L,1);
-
-      lua_pushstring(L,'newRBX');
-      lua_gettable(L,2);
-
-      if not lua_isnil(L,-1) then
-        changeregonbpinfo.newRBX:=lua_tointeger(L,-1);
-      changeregonbpinfo.Flags.changeRBX:=ifthen(lua_isnil(L,-1), 0, 1);
-      lua_pop(L,1);
-
-      lua_pushstring(L,'newRCX');
-      lua_gettable(L,2);
-
-      if not lua_isnil(L,-1) then
-        changeregonbpinfo.newRCX:=lua_tointeger(L,-1);
-      changeregonbpinfo.Flags.changeRCX:=ifthen(lua_isnil(L,-1), 0, 1);
-      lua_pop(L,1);
-
-      lua_pushstring(L,'newRDX');
-      lua_gettable(L,2);
-
-      if not lua_isnil(L,-1) then
-        changeregonbpinfo.newRDX:=lua_tointeger(L,-1);
-      changeregonbpinfo.Flags.changeRDX:=ifthen(lua_isnil(L,-1), 0, 1);
-      lua_pop(L,1);
-
-      lua_pushstring(L,'newRSI');
-      lua_gettable(L,2);
-
-      if not lua_isnil(L,-1) then
-        changeregonbpinfo.newRSI:=lua_tointeger(L,-1);
-      changeregonbpinfo.Flags.changeRSI:=ifthen(lua_isnil(L,-1), 0, 1);
-      lua_pop(L,1);
-
-      lua_pushstring(L,'newRDI');
-      lua_gettable(L,2);
-
-      if not lua_isnil(L,-1) then
-        changeregonbpinfo.newRDI:=lua_tointeger(L,-1);
-      changeregonbpinfo.Flags.changeRDI:=ifthen(lua_isnil(L,-1), 0, 1);
-      lua_pop(L,1);
-
-      lua_pushstring(L,'newRBP');
-      lua_gettable(L,2);
-
-      if not lua_isnil(L,-1) then
-        changeregonbpinfo.newRBP:=lua_tointeger(L,-1);
-      changeregonbpinfo.Flags.changeRBP:=ifthen(lua_isnil(L,-1), 0, 1);
-      lua_pop(L,1);
-
-      lua_pushstring(L,'newRSP');
-      lua_gettable(L,2);
-
-      if not lua_isnil(L,-1) then
-        changeregonbpinfo.newRSP:=lua_tointeger(L,-1);
-      changeregonbpinfo.Flags.changeRSP:=ifthen(lua_isnil(L,-1), 0, 1);
-      lua_pop(L,1);
-
-      lua_pushstring(L,'newRIP');
-      lua_gettable(L,2);
-
-      if not lua_isnil(L,-1) then
-        changeregonbpinfo.newRIP:=lua_tointeger(L,-1);
-      changeregonbpinfo.Flags.changeRIP:=ifthen(lua_isnil(L,-1), 0, 1);
-      lua_pop(L,1);
-
-      lua_pushstring(L,'newR8');
-      lua_gettable(L,2);
-
-      if not lua_isnil(L,-1) then
-        changeregonbpinfo.newR8:=lua_tointeger(L,-1);
-      changeregonbpinfo.Flags.changeR8:=ifthen(lua_isnil(L,-1), 0, 1);
-      lua_pop(L,1);
-
-      lua_pushstring(L,'newR9');
-      lua_gettable(L,2);
-
-      if not lua_isnil(L,-1) then
-        changeregonbpinfo.newR9:=lua_tointeger(L,-1);
-      changeregonbpinfo.Flags.changeR9:=ifthen(lua_isnil(L,-1), 0, 1);
-      lua_pop(L,1);
-
-      lua_pushstring(L,'newR10');
-      lua_gettable(L,2);
-
-      if not lua_isnil(L,-1) then
-        changeregonbpinfo.newR10:=lua_tointeger(L,-1);
-      changeregonbpinfo.Flags.changeR10:=ifthen(lua_isnil(L,-1), 0, 1);
-      lua_pop(L,1);
-
-      lua_pushstring(L,'newR11');
-      lua_gettable(L,2);
-
-      if not lua_isnil(L,-1) then
-        changeregonbpinfo.newR11:=lua_tointeger(L,-1);
-      changeregonbpinfo.Flags.changeR11:=ifthen(lua_isnil(L,-1), 0, 1);
-      lua_pop(L,1);
-
-      lua_pushstring(L,'newR12');
-      lua_gettable(L,2);
-
-      if not lua_isnil(L,-1) then
-        changeregonbpinfo.newR12:=lua_tointeger(L,-1);
-      changeregonbpinfo.Flags.changeR12:=ifthen(lua_isnil(L,-1), 0, 1);
-      lua_pop(L,1);
-
-      lua_pushstring(L,'newR13');
-      lua_gettable(L,2);
-
-      if not lua_isnil(L,-1) then
-        changeregonbpinfo.newR13:=lua_tointeger(L,-1);
-      changeregonbpinfo.Flags.changeR13:=ifthen(lua_isnil(L,-1), 0, 1);
-      lua_pop(L,1);
-
-      lua_pushstring(L,'newR14');
-      lua_gettable(L,2);
-
-      if not lua_isnil(L,-1) then
-        changeregonbpinfo.newR14:=lua_tointeger(L,-1);
-      changeregonbpinfo.Flags.changeR14:=ifthen(lua_isnil(L,-1), 0, 1);
-      lua_pop(L,1);
-
-      lua_pushstring(L,'newR15');
-      lua_gettable(L,2);
-
-      if not lua_isnil(L,-1) then
-        changeregonbpinfo.newR15:=lua_tointeger(L,-1);
-      changeregonbpinfo.Flags.changeR15:=ifthen(lua_isnil(L,-1), 0, 1);
-      lua_pop(L,1);
-
-      if lua_gettop(L)>=3 then
-        VA:=lua_tointeger(L,3)
-      else
-        VA:=0;
-
-
-      r:=dbvm_cloak_changeregonbp(PA, changeregonbpinfo, VA)=0;
-      lua_pushboolean(l,r);
-      result:=1;
-    end;
-
-  end;
-end;
-
-function lua_dbvm_removechangeregonbp(L: PLua_State): integer; cdecl;
-var PA: qword;
-begin
-  result:=0;
-  if lua_gettop(L)>=1 then
-  begin
-    PA:=lua_tointeger(L,1);
-    lua_pushboolean(L, dbvm_cloak_removechangeregonbp(PA)=0);
-    result:=1;
-  end;
-end;
-
-function lua_dbvm_ept_reset(L: PLua_State): integer; cdecl;
-begin
-  dbvm_ept_reset;
-  result:=0;
-end;
-
-
-
-function lua_dbvm_log_cr3_start(L: PLua_State): integer; cdecl;
-begin
-  lua_pushboolean(L, dbvm_log_cr3values_start);
-  result:=1;
-end;
-
-function lua_dbvm_log_cr3_stop(L: PLua_State): integer; cdecl;
-var
-  r: boolean;
-  log: array [0..511] of QWORD;
-  i,j: integer;
-begin
-  result:=0;
-  r:=dbvm_log_cr3values_stop(@log[0]);
-  if r then
-  begin
-    lua_newtable(L);
-    j:=1;
-    for i:=0 to 511 do
-    begin
-      if log[i]<>0 then
-      begin
-        lua_pushinteger(L, j);
-        lua_pushinteger(L,log[i]);
-        lua_settable(L, -3);
-        inc(j);
-      end;
-    end;
-    result:=1;
-  end;
-end;
-
-
-function lua_dbvm_registerPlugin(L: PLua_State): integer; cdecl;
-var
-  pluginAddress: ptruint;
-  pluginSize: integer;
-  plugintype: integer;
-  r: integer;
-begin
-  if lua_gettop(L)>=3 then
-  begin
-    pluginAddress:=lua_tointeger(L,1);
-    pluginSize:=lua_tointeger(L,2);
-    plugintype:=lua_tointeger(L,2);
-    r:=dbvm_registerPlugin(pointer(pluginAddress), pluginSize, pluginType);
-    lua_pushinteger(L,r);
-    result:=1;
-  end
-  else
-    result:=0;
-end;
-
-function lua_dbvm_raisePMI(L: PLua_State): integer; cdecl;
-begin
-  result:=0;
-  dbvm_raisePMI;
-end;
-
-function lua_dbvm_ultimap2_hideRangeUsage(L: PLua_State): integer; cdecl;
-begin
-  result:=0;
-  dbvm_ultimap2_hideRangeUsage;
-end;
-
-function lua_dbvm_ultimap_getDebugInfo(L: PLua_State): integer; cdecl;
-var
-  di: TULTIMAPDEBUGINFO;
-  r: integer;
-begin
-  r:=dbvm_ultimap_debuginfo(@di);
-  result:=2;
-  lua_pushinteger(L,r);
-  lua_newtable(L);
-
-
-  lua_pushstring(L,'Active');
-  lua_pushinteger(L,di.Active);
-  lua_settable(L,2);
-
-  lua_pushstring(L,'CR3');
-  lua_pushinteger(L,di.CR3);
-  lua_settable(L,2);
-
-  lua_pushstring(L,'DEBUGCTL');
-  lua_pushinteger(L,di.DEBUGCTL);
-  lua_settable(L,2);
-
-  lua_pushstring(L,'DS_AREA');
-  lua_pushinteger(L,di.DS_AREA);
-  lua_settable(L,2);
-
-  lua_pushstring(L,'OriginalDebugCTL');
-  lua_pushinteger(L,di.OriginalDebugCTL);
-  lua_settable(L,2);
-
-  lua_pushstring(L,'OriginalDS_AREA');
-  lua_pushinteger(L,di.OriginalDS_AREA);
-  lua_settable(L,2);
-
-  lua_pushstring(L,'CR3_switchcount');
-  lua_pushinteger(L,di.CR3_switchcount);
-  lua_settable(L,2);
-
-  lua_pushstring(L,'CR3_switchcount2');
-  lua_pushinteger(L,di.CR3_switchcount2);
-  lua_settable(L,2);
-
-  lua_pushstring(L,'LastOldCR3');
-  lua_pushinteger(L,di.LastOldCR3);
-  lua_settable(L,2);
-
-  lua_pushstring(L,'LastNewCR3');
-  lua_pushinteger(L,di.LastNewCR3);
-  lua_settable(L,2);
-
-  lua_pushstring(L,'cpunr');
-  lua_pushinteger(L,di.cpunr);
-  lua_settable(L,2);
-
-  result:=2;
-end;
-
-function lua_dbvm_setTSCAdjust(L: PLua_State): integer; cdecl;
-var
-  enabled:boolean;
-  timeout: integer;
-begin
-  result:=0;
-  if lua_gettop(L)>=1 then
-  begin
-    enabled:=lua_toboolean(L,1);
-    if enabled and (lua_gettop(L)>=2) then
-      timeout:=lua_tointeger(L,2)
-    else
-      timeout:=2000;
-
-    dbvm_setTSCAdjust(enabled, timeout);
-  end;
-end;
-
-function lua_dbvm_speedhack_setSpeed(L: PLua_State): integer; cdecl;
-var speed: double;
-begin
-  result:=0;
-  if lua_gettop(L)>=1 then
-  begin
-    speed:=lua_tonumber(L,1);
-    dbvm_speedhack_setSpeed(speed);
-  end;
-
-end;
-
-function dbk_readMSR(L: PLua_State): integer; cdecl;
-var
-  parameters: integer;
-  msr: dword;
-begin
-  result:=0;
-  {$IFDEF windows}
-  parameters:=lua_gettop(L);
-  if parameters=1 then
-  begin
-    msr:=lua_tointeger(L,-1);
-    lua_pushinteger(L, readMSR(msr));
-    result:=1;
-  end else lua_pop(L, parameters);
-  {$ENDIF}
-end;
-
-function dbk_writeMSR(L: PLua_State): integer; cdecl;
-var
-  parameters: integer;
-  msr: dword;
-  msrvalue: qword;
-begin
-  result:=0;
-  {$IFDEF windows}
-  parameters:=lua_gettop(L);
-  if parameters=2 then
-  begin
-    msr:=lua_tointeger(L,1);
-    msrvalue:=lua_tointeger(L,2);
-    writemsr(msr, msrvalue);
-  end;
-
-  lua_pop(L, parameters);
-  {$ENDIF}
-end;
-
-function createSplitter(L: Plua_State): integer; cdecl;
-var
-  Splitter: TCESplitter;
-  parameters: integer;
-  owner: TWincontrol;
-begin
-  result:=0;
-
-  parameters:=lua_gettop(L);
-  if parameters>=1 then
-    owner:=lua_toceuserdata(L, -parameters)
-  else
-    owner:=nil;
-
-  lua_pop(L, lua_gettop(L));
-
-
-  Splitter:=TCESplitter.Create(owner);
-  if owner<>nil then
-    Splitter.Parent:=owner;
-
-  luaclass_newClass(L, splitter);
-  result:=1;
-end;
-
-function createPaintBox(L: Plua_State): integer; cdecl;
-var
-  paintbox: TPaintbox;
-  parameters: integer;
-  owner: TWincontrol;
-begin
-  result:=0;
-
-  parameters:=lua_gettop(L);
-  if parameters>=1 then
-    owner:=lua_toceuserdata(L, 1)
-  else
-    owner:=nil;
-
-  lua_pop(L, lua_gettop(L));
-
-
-  paintbox:=TPaintBox.Create(owner);
-  if owner<>nil then
-    paintbox.Parent:=owner;
-
-  luaclass_newClass(L, paintbox);
-  result:=1;
-end;
-
-function allocateSharedMemoryLocal(L: PLua_State): integer; cdecl;
-var
-  parameters: integer;
-  sharedmemoryname: string;
-  size: ptruint;
-  address: pointer;
-begin
-  result:=0;
-  parameters:=lua_gettop(L);
-  if parameters>=1 then
-  begin
-    sharedmemoryname:=Lua_ToString(L,1);
-
-    if parameters>=2 then
-      size:=lua_tointeger(L, 2)
-    else
-      size:=4096;
-
-    lua_pop(L, parameters);
-
-    address:=allocateSharedMemory(sharedmemoryname, size);
-    if address<>nil then
-    begin
-      lua_pushinteger(L, ptruint(address));
-      result:=1;
-    end;
-  end else lua_pop(L, parameters);
-end;
-
-function deallocateSharedMemoryLocal(L: PLua_State): integer; cdecl;
-var address: ptruint;
-begin
-  result:=0;
-  if lua_gettop(L)>=1 then
-  begin
-    address:=lua_tointeger(L,1);
-
-    UnmapViewOfFile(pointer(address));
-  end;
-end;
-
-function allocateSharedMemory(L: PLua_State): integer; cdecl;
-var
-  parameters: integer;
-  sharedmemoryname: string;
-  size: ptruint;
-  address: pointer;
-begin
-  result:=0;
-  parameters:=lua_gettop(L);
-  if parameters>=1 then
-  begin
-    sharedmemoryname:=Lua_ToString(L,-parameters);
-
-    if parameters>=2 then
-      size:=lua_tointeger(L, -parameters+1)
-    else
-      size:=4096;
-
-    lua_pop(L, parameters);
-
-    address:=allocateSharedMemoryIntoTargetProcess(sharedmemoryname, size);
-    if address<>nil then
-    begin
-      lua_pushinteger(L, ptruint(address));
-      result:=1;
-    end;
-  end else lua_pop(L, parameters);
-end;
-
-function deallocateSharedMemory(L: PLua_State): integer; cdecl;
-var parameters: integer;
-  address: ptruint;
-begin
-  result:=0;
-  parameters:=lua_gettop(L);
-  if parameters>=1 then
-    lua_pop(L, parameters);
-
-  lua_pushstring(L, rsDeallocateSharedMemoryIsNotImplemented);
-  lua_error(L);
-end;
-
-function getCheatEngineDir(L: PLua_State): integer; cdecl;
-begin
-  lua_pop(L, lua_gettop(l));
-  lua_pushstring(L, CheatEngineDir);
-  result:=1;
-end;
-
-function lua_getCheatEngineProcessID(L: PLua_State): integer; cdecl;
-begin
-  lua_pop(L, lua_gettop(l));
-  lua_pushinteger(L, GetCurrentProcessId);
-  result:=1;
-end;
-
-
-
-function getInstructionSize(L: PLua_State): integer; cdecl;
-var parameters: integer;
-  address, address2: ptruint;
-begin
-  result:=0;
-  parameters:=lua_gettop(L);
-  if parameters=1 then
-  begin
-    address:=lua_toaddress(L,1);
-
-    lua_pop(L, parameters);
-
-    address2:=address;
-    disassemble(address);
-    lua_pushinteger(L, address-address2);
-    result:=1;
-  end
-  else
-    lua_pop(L, parameters);
-end;
-
-function getPreviousOpcode(L: PLua_State): integer; cdecl;
-var parameters: integer;
-  address, address2: ptruint;
-begin
-  result:=0;
-  parameters:=lua_gettop(L);
-  if parameters=1 then
-  begin
-    address:=lua_toaddress(L,1);
-
-    lua_pop(L, parameters);
-
-    lua_pushinteger(L, previousopcode(address));
-    result:=1;
-  end
-  else
-    lua_pop(L, parameters);
-end;
-
-function disassemble_lua(L: PLua_State): integer; cdecl;
-var parameters: integer;
-  address: ptruint;
-  d: TDisassembler;
-  x: string;
-  s: string;
-begin
-  result:=0;
-  parameters:=lua_gettop(L);
-  if parameters=1 then
-  begin
-    address:=lua_toaddress(L,1);
-
-    lua_pop(L, parameters);
-
-    d:=TDisassembler.Create;
-    try
-      d.showmodules:=false;
-      d.showsymbols:=false;
-      s:=d.disassemble(address, x);
-    finally
-      d.free;
-    end;
-
-
-    result:=1;
-    lua_pushstring(L, s);
-  end else lua_pop(L, parameters);
-end;
-
-function splitDisassembledString(L: PLua_State): integer; cdecl;
-var parameters: integer;
-  disassembledstring: string;
-
-  address, bytes, opcode, special: string;
-begin
-  result:=0;
-  parameters:=lua_gettop(L);
-  if parameters=1 then
-  begin
-    disassembledstring:=lua_tostring(L,-parameters);
-    lua_pop(L, parameters);
-
-    disassembler.splitDisassembledString(disassembledstring, true, address, bytes, opcode, special);
-
-    result:=4;
-    lua_pushstring(L, special);
-    lua_pushstring(L, opcode);
-    lua_pushstring(L, bytes);
-    lua_pushstring(L, address);
-  end
-  else
-    lua_pop(L, parameters);
-end;
-
-function hexadecimalview_getTopAddress(L: PLua_State): integer; cdecl;
-var
-  hv: THexView;
-begin
-  hv:=luaclass_getClassObject(L);
-  lua_pushinteger(L, hv.address);
-  result:=1;
-end;
-
-function hexadecimalview_setTopAddress(L: PLua_State): integer; cdecl;
-var
-  hv: THexView;
-  address: ptruint;
-begin
-  result:=0;
-  hv:=luaclass_getClassObject(L);
-  if lua_gettop(L)>=1 then
-  begin
-    address:=lua_toaddress(L,1);
-
-    hv.address:=address;
-  end
-end;
-
-function hexadecimalview_onAddressChange(L: PLua_State): integer; cdecl;
-var
-  parameters: integer;
-  hexadecimalview: THexView;
-  f: integer;
-  routine: string;
-
-  lc: TLuaCaller;
-begin
-  result:=0;
-  parameters:=lua_gettop(L);
-  if parameters=2 then
-  begin
-    hexadecimalview:=lua_toceuserdata(L,-2);
-
-    CleanupLuaCall(tmethod(hexadecimalview.onAddressChange));
-    hexadecimalview.onAddressChange:=nil;
-
-    if lua_isfunction(L,-1) then
-    begin
-      f:=luaL_ref(L,LUA_REGISTRYINDEX);
-
-      lc:=TLuaCaller.create;
-      lc.luaroutineIndex:=f;
-      hexadecimalview.onAddressChange:=lc.AddressChangeEvent;
-    end
-    else
-    if lua_isstring(L,-1) then
-    begin
-      routine:=lua_tostring(L,-1);
-      lc:=TLuaCaller.create;
-      lc.luaroutine:=routine;
-      hexadecimalview.onAddressChange:=lc.AddressChangeEvent;
-    end;
-
-  end;
-
-  lua_pop(L, parameters);
-end;
-
-function hexadecimalview_onByteSelect(L: PLua_State): integer; cdecl;
-var
-  parameters: integer;
-  hexadecimalview: THexView;
-  f: integer;
-  routine: string;
-
-  lc: TLuaCaller;
-begin
-  result:=0;
-  parameters:=lua_gettop(L);
-  if parameters=2 then
-  begin
-    hexadecimalview:=lua_toceuserdata(L,-2);
-
-    CleanupLuaCall(tmethod(hexadecimalview.onByteSelect));
-    hexadecimalview.onByteSelect:=nil;
-
-    if lua_isfunction(L,-1) then
-    begin
-      routine:=Lua_ToString(L,-1);
-      f:=luaL_ref(L,LUA_REGISTRYINDEX);
-
-      lc:=TLuaCaller.create;
-      lc.luaroutineIndex:=f;
-      hexadecimalview.onByteSelect:=lc.ByteSelectEvent;
-    end
-    else
-    if lua_isstring(L,-1) then
-    begin
-      routine:=lua_tostring(L,-1);
-      lc:=TLuaCaller.create;
-      lc.luaroutine:=routine;
-      hexadecimalview.onByteSelect:=lc.ByteSelectEvent;
-    end;
-
-  end;
-
-  lua_pop(L, parameters);
-end;
-
-
-function disassemblerview_getSelectedAddress(L: PLua_State): integer; cdecl;    //6.2-
-var
-  dv: TDisassemblerview;
-begin
-  dv:=luaclass_getClassObject(L);
-  result:=2;
-  lua_pushinteger(L, dv.SelectedAddress);
-  lua_pushinteger(L, dv.SelectedAddress2); //6.2: Returns both addresses
-end;
-
-function disassemblerview_setSelectedAddress(L: PLua_State): integer; cdecl;  //6.2-
-var
-  dv: TDisassemblerview;
-  address: ptruint;
-begin
-  result:=0;
-  dv:=luaclass_getClassObject(L);
-  if lua_gettop(L)>=1 then
-  begin
-    address:=lua_toaddress(L,1);
-
-    dv.SelectedAddress:=address;
-  end;
-end;
-
-function disassemblerview_onSelectionChange(L: PLua_State): integer; cdecl;
-var
-  parameters: integer;
-  disassemblerview: TDisassemblerview;
-  f: integer;
-  routine: string;
-
-  lc: TLuaCaller;
-begin
-  result:=0;
-  parameters:=lua_gettop(L);
-  if parameters=2 then
-  begin
-    disassemblerview:=lua_toceuserdata(L,-2);
-
-    CleanupLuaCall(tmethod(disassemblerview.onselectionchange));
-    disassemblerview.onselectionchange:=nil;
-
-    if lua_isfunction(L,-1) then
-    begin
-
-      f:=luaL_ref(L,LUA_REGISTRYINDEX);
-
-      lc:=TLuaCaller.create;
-      lc.luaroutineIndex:=f;
-      disassemblerview.onselectionchange:=lc.DisassemblerSelectionChangeEvent;
-    end
-    else
-    if lua_isstring(L,-1) then
-    begin
-      routine:=lua_tostring(L,-1);
-      lc:=TLuaCaller.create;
-      lc.luaroutine:=routine;
-      disassemblerview.onselectionchange:=lc.DisassemblerSelectionChangeEvent;
-    end;
-    lua_pop(L, lua_gettop(L));
-  end;
-
-  lua_pop(L, parameters);
-end;
-
-function getForegroundProcess(L: PLua_State): integer; cdecl;
-var h: thandle;
-  pid: dword;
-begin
-  result:=0;
-  {$IFDEF windows}
-  lua_pop(L, lua_gettop(L));
-
-  h:=GetForegroundWindow;
-
-  GetWindowThreadProcessId(h, pid);
-  lua_pushinteger(L, pid);
-  result:=1;
-  {$ENDIF}
-end;
-
-function cheatEngineIs64Bit(L: PLua_State): integer; cdecl;
-begin
-  lua_pop(L, lua_gettop(L));
-  lua_pushboolean(L, {$ifdef cpu64}true{$else}false{$endif});
-  result:=1;
-end;
-
-function targetIs64Bit(L: PLua_State): integer; cdecl;
-begin
-  lua_pop(L, lua_gettop(L));
-  lua_pushboolean(L, processhandler.is64Bit);
-  result:=1;
-end;
-
-function unregisterFormAddNotification(L: PLua_State): integer; cdecl;
-var lc: TLuacaller;
-begin
-  result:=0;
-  if lua_gettop(L)=1 then
-  begin
-    lc:=lua_ToCEUserData(L, -1);
-    if lc<>nil then
-      screen.RemoveHandlerFormAdded(lc.ScreenFormEvent);
-
-    lc.Free;
-  end;
-end;
-
-function registerFormAddNotification(L: PLua_State): integer; cdecl;
-var lc: TLuaCaller;
-  f: integer;
-  routine: string;
-begin
-  result:=0;
-  if lua_gettop(L)=1 then
-  begin
-    lc:=nil;
-
-    if lua_isfunction(L,-1) then
-    begin
-      f:=luaL_ref(L,LUA_REGISTRYINDEX);
-
-      lc:=TLuaCaller.create;
-      lc.luaroutineIndex:=f;
-      screen.AddHandlerFormAdded(lc.ScreenFormEvent);
-    end
-    else
-    if lua_isstring(L,-1) then
-    begin
-      routine:=lua_tostring(L,-1);
-      lc:=TLuaCaller.create;
-      lc.luaroutine:=routine;
-      screen.AddHandlerFormAdded(lc.ScreenFormEvent);
-    end;
-
-
-    luaclass_newClass(L, lc);
-    result:=1;
-  end;
-end;
-
-function getFormCount(L: PLua_State): integer; cdecl;
-begin
-  lua_pop(L, lua_gettop(L));
-  lua_pushinteger(L, screen.FormCount);
-  result:=1;
-end;
-
-function getForm(L: PLua_State): integer; cdecl;
-var
-  parameters: integer;
-  f: TCustomForm;
-  index: integer;
-begin
-  result:=0;
-  parameters:=lua_gettop(L);
-  if parameters=1 then
-  begin
-    index:=lua_tointeger(L, -1);
-    lua_pop(L, lua_gettop(L));
-
-    if index<screen.formcount then
-    begin
-      luaclass_newClass(L, screen.Forms[index]);
-      result:=1;
-    end;
-  end
-  else
-    lua_pop(L, lua_gettop(L));
-end;
-
-function onAutoGuess(L: PLua_State): integer; cdecl;
-var
-  parameters: integer;
-  lc: TLuaCaller;
-  routine: string;
-  f: integer;
-begin
-  result:=0;
-  parameters:=lua_gettop(L);
-  if parameters=1 then
-  begin
-    CleanupLuaCall(tmethod(onAutoGuessRoutine));
-    onAutoGuessRoutine:=nil;
-
-    if lua_isfunction(L,-1) then
-    begin
-      f:=luaL_ref(L,LUA_REGISTRYINDEX); //pop the last item of the stack, which is what I need
-
-      lc:=TLuaCaller.create;
-      lc.luaroutineIndex:=f;
-      onAutoGuessRoutine:=lc.AutoGuessEvent;
-    end
-    else
-    if lua_isstring(L,-1) then
-    begin
-      routine:=Lua_ToString(L, -1);
-      lc:=TLuaCaller.create;
-      lc.luaroutine:=routine;
-      onAutoGuessRoutine:=lc.AutoGuessEvent;
-    end;
-
-
-  end;
-
-  lua_pop(L, lua_gettop(L));
-end;
-
-function onAPIPointerChange(L: PLua_State): integer; cdecl;
-var
-  parameters: integer;
-  lc: TLuaCaller;
-  routine: string;
-  f: integer;
-begin
-  result:=0;
-  parameters:=lua_gettop(L);
-  if parameters=1 then
-  begin
-    CleanupLuaCall(tmethod(plugin.onAPIPointerChange));
-    plugin.onAPIPointerChange:=nil;
-
-    if lua_isfunction(L,-1) then
-    begin
-      f:=luaL_ref(L,LUA_REGISTRYINDEX); //pop the last item of the stack, which is what I need
-
-      lc:=TLuaCaller.create;
-      lc.luaroutineIndex:=f;
-      plugin.onAPIPointerChange:=lc.NotifyEvent;
-    end
-    else
-    if lua_isstring(L,-1) then
-    begin
-      routine:=Lua_ToString(L, -1);
-      lc:=TLuaCaller.create;
-      lc.luaroutine:=routine;
-      plugin.onAPIPointerChange:=lc.NotifyEvent;
-    end;
-
-
-  end;
-
-  lua_pop(L, lua_gettop(L));
-end;
-
-function setAPIPointer(L: PLua_State): integer; cdecl;
-var parameters: integer;
-  apiID: integer;
-  address: ptruint;
-begin
-  result:=0;
-  {$IFDEF windows}
-  parameters:=lua_gettop(L);
-  if parameters=2 then
-  begin
-    apiID:=lua_tointeger(L, -2);
-    address:=lua_toaddress(L,-1);
-
-
-    lua_pop(L, parameters);
-
-    case apiid of
-      0: newkernelhandler.OpenProcess:=pointer(address);
-      1: newkernelhandler.ReadProcessMemory:=pointer(address);
-      2: newkernelhandler.WriteProcessMemoryActual:=pointer(address);
-      3: newkernelhandler.VirtualQueryEx:=pointer(address);
-    end;
-
-  end
-  else
-    lua_pop(L, parameters);
-  {$ENDIF}
-end;
-
-
-function dbvm_initialize(L: PLua_State): integer; cdecl;
-var
-  parameters: integer;
-  offload: boolean;
-  r: boolean;
-  reason: string;
-begin
-  result:=0;
-
-  {$IFDEF windows}
-  //for now use the default
-  if (dbvm_version>0) then
-  begin
-    //already loaded and initialized
-    lua_pop(L, lua_gettop(L));
-    lua_pushboolean(L, true);
-    result:=1;
-    exit;
-  end;
-
-  //not yet loaded/initialized
-  if (vmx_password1=0) and (vmx_password2=0) then
-  begin
-    vmx_password1:=$76543210;
-    vmx_password2:=$fedcba98;
-  end;
-
-
-
-  result:=0;
-  parameters:=lua_gettop(L);
-  if parameters>=1 then
-  begin
-    offload:=lua_toboolean(L, 1);
-
-    if offload then
-    begin
-      if isRunningDBVM=false then
-      begin
-        reason:='A lua script wants to launch the DBVM hypervisor. Reason:';
-
-        if parameters>=2 then
-          reason:=Lua_ToString(L,2)
-        else
-          reason:='No reason given';
-
-        //not yet loaded.
-        if isDBVMCapable then
-          r:=loaddbvmifneeded(reason);
-      end;
-    end;
-  end
-  else
-    lua_pop(L, lua_gettop(L));
-
-  result:=1;
-  lua_pushboolean(L, dbvm_version>0);
-  {$ENDIF}
-end;
-
-function dbvm_addMemory(L: PLua_State): integer; cdecl;
-var pagecount: qword;
-begin
-  {$IFDEF windows}
-  LoadDBK32;
-  if lua_gettop(L)>=1 then
-  begin
-    pagecount:=lua_tointeger(L,1);
-    allocateMemoryForDBVM(pagecount);
-
-    dbvm_getMemory(pagecount);  //get the new count
-    lua_pushinteger(L, pagecount);
-    result:=1;
-  end
-  else
-  {$ENDIF}
-    result:=0;
-end;
-
-function lua_shellExecute(L: PLua_State): integer; cdecl;
-var
-  pcount: integer;
-  command: string;
-  parameters: string;
-  folder: string;
-  showcommand: integer;
-begin
-  pcount:=lua_gettop(L);
-  if pcount>=1 then
-  begin
-    command:=utf8toansi(lua_tostring(L, -pcount));
-
-    if pcount>=2 then
-      parameters:=utf8toansi(lua_tostring(L, -pcount+1))
-    else
-      parameters:='';
-
-
-    if pcount>=3 then
-      folder:=utf8toansi(lua_tostring(L, -pcount+2))
-    else
-      folder:='';
-
-    if pcount>=4 then
-      showcommand:=lua_tointeger(L, -pcount+3)
-    else
-      showcommand:=SW_NORMAL;
-
-    shellexecute(0,'open',pchar(command),pchar(parameters),pchar(folder),showcommand);
-  end;
-
-  lua_pop(L, lua_gettop(L));
-
-  result:=0;
-
-end;
-
-function getTickCount_lua(L: PLua_State): integer; cdecl;
-begin
-  lua_pop(L, lua_gettop(L));
-  result:=1;
-  lua_pushinteger(L, GetTickCount64);
-end;
-
-function processMessages(L: PLua_State): integer; cdecl;
-begin
-  lua_pop(L, lua_gettop(L));
-  result:=0;
-  application.ProcessMessages;
-end;
-
-function integerToUserData(L: PLua_State): integer; cdecl;
-var
-  i: integer;
-  parameters: integer;
-begin
-  result:=0;
-  parameters:=lua_gettop(L);
-  if parameters=1 then
-  begin
-    i:=lua_tointeger(L,-1);
-    lua_pop(L, parameters);
-
-    luaclass_newClass(L, pointer(ptruint(i)));
-    result:=1;
-
-  end else lua_pop(L, parameters);
-end;
-
-function userDataToInteger(L: PLua_State): integer; cdecl;
-var
-  u: pointer;
-  parameters: integer;
-begin
-  result:=0;
-  parameters:=lua_gettop(L);
-  if parameters=1 then
-  begin
-    u:=lua_toceuserdata(L,-1);
-    lua_pop(L, parameters);
-
-    lua_pushinteger(L, ptruint(u));
-    result:=1;
-
-  end else lua_pop(L, parameters);
-end;
-
-function writeToClipboard(L: PLua_State): integer; cdecl;
-var
-  parameters: integer;
-begin
-  result:=0;
-  parameters:=lua_gettop(L);
-  if parameters=1 then
-    Clipboard.AsText:=Lua_ToString(L, -1);
-
-
-  lua_pop(L, parameters);
-end;
-
-function readFromClipboard(L: PLua_State): integer; cdecl;
-var s: string;
-begin
-  lua_pop(L, lua_gettop(L));
-
-  lua_pushstring(L, Clipboard.AsText);
-  result:=1;
-end;
-
-
-
-
-function createBitmap(L: Plua_State): integer; cdecl;
-var
-  Bitmap: TBitmap;
-  parameters: integer;
-  width, height: integer;
-begin
-  result:=0;
-
-  parameters:=lua_gettop(L);
-  if parameters>=1 then
-    width:=lua_tointeger(L, 1)
-  else
-    width:=screen.width;
-
-  if parameters>=2 then
-    height:=lua_tointeger(L, 2)
-  else
-    height:=screen.height;
-
-
-  lua_pop(L, parameters);
-
-  Bitmap:=TBitmap.Create;
-  bitmap.Width:=width;
-  bitmap.Height:=height;
-
-
-  luaclass_newClass(L, Bitmap);
-  result:=1;
-end;
-
-function createPNG(L: Plua_State): integer; cdecl;
-var
-  png: TPortableNetworkGraphic;
-  parameters: integer;
-  width, height: integer;
-begin
-  result:=0;
-
-  parameters:=lua_gettop(L);
-  if parameters>=1 then
-    width:=lua_tointeger(L, 1)
-  else
-    width:=screen.width;
-
-  if parameters>=2 then
-    height:=lua_tointeger(L, 2)
-  else
-    height:=screen.height;
-
-
-  lua_pop(L, parameters);
-
-  png:=TPortableNetworkGraphic.Create;
-  png.Width:=width;
-  png.Height:=height;
-
-
-  luaclass_newClass(L, Png);
-  result:=1;
-end;
-
-function createJpeg(L: Plua_State): integer; cdecl;
-var
-  jpeg: TJPEGImage;
-  parameters: integer;
-  width, height: integer;
-begin
-  result:=0;
-
-  parameters:=lua_gettop(L);
-  if parameters>=1 then
-    width:=lua_tointeger(L, 1)
-  else
-    width:=screen.width;
-
-  if parameters>=2 then
-    height:=lua_tointeger(L, 2)
-  else
-    height:=screen.height;
-
-
-  lua_pop(L, parameters);
-
-  jpeg:=TJPEGImage.Create;
-  jpeg.Width:=width;
-  jpeg.Height:=height;
-
-
-  luaclass_newClass(L, jpeg);
-  result:=1;
-end;
-
-function createIcon(L: Plua_State): integer; cdecl;
-var
-  Icon: TIcon;
-  parameters: integer;
-  width, height: integer;
-begin
-  result:=0;
-
-  parameters:=lua_gettop(L);
-  if parameters>=1 then
-    width:=lua_tointeger(L, 1)
-  else
-    width:=64;
-
-  if parameters>=2 then
-    height:=lua_tointeger(L, 2)
-  else
-    height:=64;
-
-
-  lua_pop(L, parameters);
-
-  icon:=TIcon.Create;
-  icon.Width:=width;
-  icon.Height:=height;
-
-
-  luaclass_newClass(L, icon);
-  result:=1;
-end;
-
-function lua_waitforsymbols(L: Plua_State): integer; cdecl;
-begin
-  result:=1;
-  lua_pushboolean(L,waitforsymbols);
-
-  if lua_gettop(L)>0 then
-    waitforsymbols:=lua_toboolean(L,1);
-
-
-end;
-
-function errorOnLookupFailure(L: Plua_State): integer; cdecl;
-var
-  parameters: integer;
-
-  oldvalue: boolean;
-begin
-  result:=0;
-  parameters:=lua_gettop(L);
-  oldvalue:=symhandler.ExceptionOnLuaLookup;
-
-  if parameters=1 then
-  begin
-    symhandler.ExceptionOnLuaLookup:=lua_toboolean(L, -1);
-    lua_pop(L, parameters);
-    lua_pushboolean(L, oldvalue);
-    result:=1;
-  end
-  else
-    lua_pop(L, parameters);
-end;
-
-function loadPlugin(L: PLua_State): integer; cdecl;
-var
-  p: string;
-  parameters: integer;
-  pluginid: integer;
-begin
-  result:=1;
-  pluginid:=0;
-
-  parameters:=lua_gettop(L);
-
-  if parameters=1 then
-  begin
-    p:=Lua_ToString(L, -1);
-    try
-
-      pluginid:=pluginhandler.LoadPlugin(p);
-      if pluginid<>-1 then
-        pluginhandler.EnablePlugin(pluginid);
-    except
-      pluginid:=-1;
-    end;
-
-  end;
-
-  lua_pop(L, parameters);
-
-  if pluginid=-1 then
-    lua_pushnil(L)
-  else
-    lua_pushinteger(L, pluginid);
-end;
-
-function getCEVersion(L: PLua_State): integer; cdecl;
-var
-  p: string;
-  parameters: integer;
-  pluginid: integer;
-begin
-  lua_pop(L, lua_gettop(L));
-
-  result:=1;
-  lua_pushnumber(L, ceversion);
-end;
-
-function lua_Utf8ToAnsi(L: Plua_State): integer; cdecl;
-var
-  s: string;
-  parameters: integer;
-begin
-  result:=0;
-  parameters:=lua_gettop(L);
-
-  if parameters=1 then
-  begin
-    s:=Lua_ToString(L, -1);
-    lua_pop(L, parameters);
-
-    lua_pushstring(L, UTF8ToWinCP(s));
-    result:=1;
-  end
-  else
-    lua_pop(L, parameters);
-end;
-
-function lua_AnsitoUTF8(L: Plua_State): integer; cdecl;
-var
-  s: string;
-  parameters: integer;
-begin
-  result:=0;
-  parameters:=lua_gettop(L);
-
-  if parameters=1 then
-  begin
-    s:=Lua_ToString(L, -1);
-    lua_pop(L, parameters);
-
-    lua_pushstring(L, WinCPToUTF8(s));
-    result:=1;
-  end
-  else
-    lua_pop(L, parameters);
-end;
-
-
-function fullAccess(L: PLua_state): integer; cdecl;
-var parameters: integer;
-  address: ptruint;
-  size: integer;
-  op: dword;
-begin
-  result:=0;
-  parameters:=lua_gettop(L);
-  if parameters=2 then
-  begin
-    address:=lua_toaddress(L,1);
-
-    size:=lua_tointeger(L,2);
-
-    lua_pop(L, lua_gettop(l));
-
-    if virtualprotectex(processhandle,pointer(address),size,PAGE_EXECUTE_READWRITE,op) then
-      lua_pushboolean(L,true)
-    else
-      lua_pushboolean(L,false);
-
-    result:=1;
-  end;
-end;
-
-function getWindowList_lua(L: PLua_state): integer; cdecl;
-var
-  parameters: integer;
-  s: tstrings;
-  i,j: integer;
-  pid: integer;
-begin
-  result:=0;
-  parameters:=lua_gettop(L);
-  if parameters>=1 then
-  begin
-    s:=lua_toceuserdata(L,1);
-    lua_pop(L, lua_gettop(l));
-    if (s<>nil) and (s is TStrings) then
-    begin
-      GetWindowList(s);
-      sanitizeProcessList(s);
-
-    end
-    else
-    begin
-      lua_pushstring(L,rsGetProcessListTheProvidedListObjectIsNotValid);
-      lua_error(L);
-    end;
-  end
-  else
-  begin
-    //table version
-    s:=tstringlist.create;
-    GetWindowList(s);
-    sanitizeProcessList(s);
-
-
-
-    lua_newtable(L);
-
-    for i:=0 to s.Count-1 do
-    begin
-      if TryStrToInt('0x'+copy(s[i],1,8), pid) then
-      begin
-        lua_pushinteger(L, pid);
-        lua_gettable(L,1);
-
-        if lua_isnil(L,-1) then
-        begin
-          //not yet in the list
-          j:=lua_gettop(L);
-
-          lua_pop(L,1);
-          lua_pushinteger(L, pid);
-          lua_newtable(L);
-          lua_settable(L,1);
-
-          lua_pushinteger(L, pid);
-          lua_gettable(L,1);
-        end;
-
-        j:=lua_objlen(L,-1);
-        lua_pushinteger(L, j+1);
-        lua_pushstring(L, copy(s[i], 10, length(s[i])));
-        lua_settable(L, -3);
-
-        lua_pop(L,1); //pop the current processid table
-      end;
-    end;
-
-    s.free;
-
-    result:=1; //table
-  end;
-end;
-
-function getProcesslist_lua(L: PLua_state): integer; cdecl;
-var
-  parameters: integer;
-  s: tstrings;
-  i: integer;
-  pid: integer;
-begin
-  result:=0;
-  parameters:=lua_gettop(L);
-  if parameters>=1 then
-  begin
-    s:=lua_toceuserdata(L,1);
-    lua_pop(L, lua_gettop(l));
-    if (s<>nil) and (s is TStrings) then
-      GetProcessList(s, false, true)
-    else
-    begin
-      lua_pushstring(L,rsGetProcessListTheProvidedListObjectIsNotValid);
-      lua_error(L);
-    end;
-  end
-  else
-  begin
-    //table version
-    s:=tstringlist.create;
-    GetProcessList(s, false, true);
-
-    lua_newtable(L);
-
-    for i:=0 to s.Count-1 do
-    begin
-      if TryStrToInt('0x'+copy(s[i],1,8), pid) then
-      begin
-        lua_pushinteger(L, pid);
-        lua_pushstring(L, copy(s[i], 10, length(s[i])));
-        lua_settable(L, 1);
-      end;
-    end;
-    s.free;
-
-    result:=1; //table
-  end;
-end;
-
-function getThreadlist_lua(L: PLua_state): integer; cdecl;
-var parameters: integer;
-  s: tstrings;
-begin
-  result:=0;
-  parameters:=lua_gettop(L);
-  if parameters>=1 then
-  begin
-    s:=lua_toceuserdata(L,1);
-    lua_pop(L, lua_gettop(l));
-    if (s<>nil) and (s is TStrings) then
-      GetThreadList(s)
-    else
-    begin
-      lua_pushstring(L,rsGetThreadlistTheProvidedListObjectIsNotValid);
-      lua_error(L);
-    end;
-  end
-  else
-    lua_pop(L, lua_gettop(l));
-end;
-
-function lua_loadTable(L: Plua_State): integer; cdecl;
-var
-  filename: string='';
-  parameters: integer;
-  merge: boolean;
-  doc: TXMLDocument;
-  s: Tstream;
-  ignoreluascriptdialog: boolean;
-begin
-  result:=0;
-  s:=nil;
-  parameters:=lua_gettop(L);
-  if parameters>=1 then
-  begin
-    if lua_isstring(L, 1) then
-    begin
-      filename:=Lua_ToString(L, 1);
-      if (not fileexists(filename)) and (fileexists(wincptoutf8(filename))) then
-        filename:=wincptoutf8(filename);
-    end
-    else
-    begin
-      s:=lua_toceuserdata(L, 1);
-      if s=nil then
-        exit;
-    end;
-
-    if parameters>=2 then
-      merge:=lua_toboolean(L,2)
-    else
-      merge:=false;
-
-
-    if s<>nil then //read a stream
-    begin
-      ignoreluascriptdialog:=false;
-      if parameters>=3 then
-        ignoreluascriptdialog:=lua_toboolean(L,3);
-
-      ReadXMLFile(doc, s);
-      loadxml(doc, merge, ignoreluascriptdialog);
-    end
-    else
-      loadtable(filename,merge);
-  end;
-
-  lua_pop(L, lua_gettop(L));
-end;
-
-function lua_saveTable(L: Plua_State): integer; cdecl;
-var
-  filename: string;
-  parameters: integer;
-  protect: boolean;
-  dontDeactivateDesignerForms: boolean;
-begin
-  result:=0;
-
-  parameters:=lua_gettop(L);
-  if parameters>=1 then
-  begin
-    filename:=Lua_ToString(L, 1);
-    if parameters>=2 then
-      protect:=lua_toboolean(L,2)
-    else
-      protect:=false;
-
-    if parameters>=3 then
-      dontDeactivateDesignerForms:=lua_toboolean(L,3)
-    else
-      dontDeactivateDesignerForms:=true;
-
-    savetable(filename, protect, dontDeactivateDesignerForms);
-  end;
-
-  lua_pop(L, lua_gettop(L));
-end;
-
-function lua_detachIfPossible(L: Plua_State): integer; cdecl;
-begin
-  result:=0;
-  DetachIfPossible;
-  lua_pop(L, lua_gettop(L));
-end;
-
-function getComment(L: PLua_state): integer; cdecl;
-var address: ptruint;
-begin
-  result:=0;
-  if lua_gettop(L)=1 then
-  begin
-    address:=lua_toaddress(L,1);
-
-    lua_pushstring(L, dassemblercomments.comments[address]);
-    result:=1;
-  end;
-end;
-
-function setComment(L: PLua_state): integer; cdecl;
-var address: ptruint;
-  comment: string;
-begin
-  result:=0;
-  if lua_gettop(L)=2 then
-  begin
-    address:=lua_toaddress(L,1);
-
-    comment:=Lua_ToString(L, 2);
-
-    dassemblercomments.comments[address]:=comment;
-  end;
-end;
-
-function getHeader(L: PLua_state): integer; cdecl;
-var address: ptruint;
-begin
-  result:=0;
-  if lua_gettop(L)=1 then
-  begin
-    address:=lua_toaddress(L,1);
-
-    lua_pushstring(L, dassemblercomments.commentHeader[address]);
-    result:=1;
-  end;
-end;
-
-function setHeader(L: PLua_state): integer; cdecl;
-var address: ptruint;
-  Header: string;
-begin
-  result:=0;
-  if lua_gettop(L)=2 then
-  begin
-    address:=lua_toaddress(L,1);
-
-    Header:=Lua_ToString(L, 2);
-
-    dassemblercomments.commentHeader[address]:=Header;
-  end;
-end;
-
-function lua_createClass(L: PLua_State): integer; cdecl;
-var classname: string;
-begin
-  result:=0;
-  if lua_gettop(L)=1 then
-  begin
-    classname:=Lua_ToString(L,1);
-    luaclass_newClass(L, GetClass(classname).Create);
-    result:=1;
-  end;
-end;
-
-function lua_createComponentClass(L: PLua_State): integer; cdecl;
-var
-  classname: string;
-  owner: TComponent;
-begin
-  result:=0;
-  if lua_gettop(L)=2 then
-  begin
-    classname:=Lua_ToString(L,1);
-    owner:=lua_ToCEUserData(L,2);
-    luaclass_newClass(L, TComponentClass(GetClass(classname)).Create(owner));
-    result:=1;
-  end;
-end;
-
-function openLuaServer(L: PLua_State): integer; cdecl;
-var name: string;
-begin
-  result:=0;
-  {$IFDEF windows}
-  if lua_gettop(L)=1 then
-    name:=Lua_ToString(L, 1)
-  else
-    name:='cheatenginebla';
-
-  if luaserverExists(name)=false then
-    tluaserver.create(name);
-  {$ENDIF}
-end;
-
-function lua_registerAutoAssemblerCommand(L: PLua_State): integer; cdecl;
-var command: string;
-  f: integer;
-  routine: string;
-  lc: tluacaller;
-begin
-  result:=0;
-
-  if lua_gettop(L)=2 then
-  begin
-    if lua_isstring(L, 1) then
-    begin
-      command:=Lua_ToString(L, 1);
-
-      if lua_isfunction(L,2) then
-      begin
-        f:=luaL_ref(L,LUA_REGISTRYINDEX);
-
-        lc:=TLuaCaller.create;
-        lc.luaroutineIndex:=f;
-      end
-      else
-      if lua_isstring(L,2) then
-      begin
-        routine:=lua_tostring(L,2);
-        lc:=TLuaCaller.create;
-        lc.luaroutine:=routine;
-      end
-      else exit;
-
-      RegisterAutoAssemblerCommand(command, lc.AutoAssemblerCallback);
-    end;
-
-  end;
-
-end;
-
-function lua_unregisterAutoAssemblerCommand(L: PLua_State): integer; cdecl;
-var command: string;
-begin
-  result:=0;
-  if lua_gettop(L)=1 then
-  begin
-    command:=Lua_ToString(L, 1);
-    UnregisterAutoAssemblerCommand(command);
-  end;
-end;
-
-function lua_registerSymbolLookupCallback(L: PLua_State): integer; cdecl;
-var
-  f: integer;
-  sltype: TSymbolLookupCallbackPoint;
-  routine: string;
-  lc: tluacaller;
-  i: integer;
-begin
-  result:=0;
-
-  if lua_gettop(L)=2 then
-  begin
-    if lua_isnumber(L, 2) then sltype:=TSymbolLookupCallbackPoint(lua_tointeger(L, 2)) else exit;
-    if lua_isfunction(L, 1) then
-    begin
-      lua_pushvalue(L, 1);
-      f:=luaL_ref(L,LUA_REGISTRYINDEX);
-
-      lc:=TLuaCaller.create;
-      lc.luaroutineIndex:=f;
-    end
-    else
-    if lua_isstring(L,1) then
-    begin
-      routine:=lua_tostring(L,1);
-      lc:=TLuaCaller.create;
-      lc.luaroutine:=routine;
-    end
-    else exit;
-
-    i:=registerSymbolLookupCallback(lc.SymbolLookupCallback, sltype);
-
-    lua_pushinteger(L, lua_integer(i));
-    result:=1;
-  end;
-
-end;
-
-function lua_unregisterSymbolLookupCallback(L: PLua_State): integer; cdecl;
-var id: integer;
-begin
-  result:=0;
-  if lua_gettop(L)>0 then
-    unregisterSymbolLookupCallback(lua_tointeger(L, 1));
-end;
-
-function lua_registerAddressLookupCallback(L: PLua_State): integer; cdecl;
-var
-  f: integer;
-  routine: string;
-  lc: tluacaller;
-begin
-  result:=0;
-
-  if lua_gettop(L)=1 then
-  begin
-    if lua_isfunction(L, 1) then
-    begin
-      lua_pushvalue(L, 1);
-      f:=luaL_ref(L,LUA_REGISTRYINDEX);
-
-      lc:=TLuaCaller.create;
-      lc.luaroutineIndex:=f;
-    end
-    else
-    if lua_isstring(L,1) then
-    begin
-      routine:=lua_tostring(L,1);
-      lc:=TLuaCaller.create;
-      lc.luaroutine:=routine;
-    end
-    else exit;
-
-    lua_pushinteger(L, registerAddressLookupCallback(lc.AddressLookupCallback));
-    result:=1;
-  end;
-
-end;
-
-function lua_unregisterAddressLookupCallback(L: PLua_State): integer; cdecl;
-begin
-  result:=0;
-  if lua_gettop(L)>0 then
-    unregisterAddressLookupCallback(lua_tointeger(L, 1));
-end;
-
-//----
-function lua_registerStructureAndElementListCallback(L: PLua_State): integer; cdecl;
-var
-  f: integer;
-  routine: string;
-  lc,lc2: tluacaller;
-begin
-  result:=0;
-
-  if lua_gettop(L)>=2 then
-  begin
-    if lua_isfunction(L, 1) then
-    begin
-      lua_pushvalue(L, 1);
-      f:=luaL_ref(L,LUA_REGISTRYINDEX);
-
-      lc:=TLuaCaller.create;
-      lc.luaroutineIndex:=f;
-    end
-    else
-    if lua_isstring(L,1) then
-    begin
-      routine:=lua_tostring(L,1);
-      lc:=TLuaCaller.create;
-      lc.luaroutine:=routine;
-    end
-    else exit;
-
-    if lua_isfunction(L, 2) then
-    begin
-      lua_pushvalue(L, 2);
-      f:=luaL_ref(L,LUA_REGISTRYINDEX);
-
-      lc2:=TLuaCaller.create;
-      lc2.luaroutineIndex:=f;
-    end
-    else
-    if lua_isstring(L,2) then
-    begin
-      routine:=lua_tostring(L,2);
-      lc2:=TLuaCaller.create;
-      lc2.luaroutine:=routine;
-    end
-    else exit;
-
-    lua_pushinteger(L, registerStructureAndElementListCallback(lc.StructureListCallback, lc2.ElementListCallback));
-    result:=1;
-  end;
-
-end;
-
-function lua_unregisterStructureAndElementListCallback(L: PLua_State): integer; cdecl;
-begin
-  result:=0;
-  if lua_gettop(L)>0 then
-    unregisterStructureAndElementListCallback(lua_tointeger(L, 1));
-end;
-//----
-
-function lua_registerGlobalDisassembleOverride(L: PLua_State): integer; cdecl;
-var
-  f: integer;
-  routine: string;
-  lc: tluacaller;
-begin
-  result:=0;
-
-  if lua_gettop(L)=1 then
-  begin
-    if lua_isfunction(L, 1) then
-    begin
-      lua_pushvalue(L, 1);
-      f:=luaL_ref(L,LUA_REGISTRYINDEX);
-
-      lc:=TLuaCaller.create;
-      lc.luaroutineIndex:=f;
-    end
-    else
-    if lua_isstring(L,1) then
-    begin
-      routine:=lua_tostring(L,1);
-      lc:=TLuaCaller.create;
-      lc.luaroutine:=routine;
-    end
-    else exit;
-
-    lua_pushinteger(L, registerGlobalDisassembleOverride(lc.DisassembleEvent));
-    result:=1;
-  end;
-
-end;
-
-function lua_unregisterGlobalDisassembleOverride(L: PLua_State): integer; cdecl;
-begin
-  result:=0;
-  if lua_gettop(L)>0 then
-    unregisterGlobalDisassembleOverride(lua_tointeger(L, 1));
-end;
-
-function lua_registerStructureDissectOverride(L: PLua_State): integer; cdecl;
-var
-  f: integer;
-  routine: string;
-  lc: tluacaller;
-  m: Tmethod;
-begin
-  result:=0;
-
-  if lua_gettop(L)=1 then
-  begin
-    if lua_isfunction(L, 1) then
-    begin
-      lua_pushvalue(L, 1);
-      f:=luaL_ref(L,LUA_REGISTRYINDEX);
-
-      lc:=TLuaCaller.create;
-      lc.luaroutineIndex:=f;
-    end
-    else
-    if lua_isstring(L,1) then
-    begin
-      routine:=lua_tostring(L,1);
-      lc:=TLuaCaller.create;
-      lc.luaroutine:=routine;
-    end
-    else exit;
-
-    lua_pushinteger(L, registerStructureDissectOverride(lc.StructureDissectEvent));
-    result:=1;
-  end;
-end;
-
-function lua_unregisterStructureDissectOverride(L: PLua_State): integer; cdecl;
-begin
-  result:=0;
-  if lua_gettop(L)>0 then
-    unregisterStructureDissectOverride(lua_tointeger(L, 1));
-end;
-
-
-function lua_registerStructureNameLookup(L: PLua_State): integer; cdecl;
-var
-  f: integer;
-  routine: string;
-  lc: tluacaller;
-begin
-  result:=0;
-
-  if lua_gettop(L)=1 then
-  begin
-    if lua_isfunction(L, 1) then
-    begin
-      lua_pushvalue(L, 1);
-      f:=luaL_ref(L,LUA_REGISTRYINDEX);
-
-      lc:=TLuaCaller.create;
-      lc.luaroutineIndex:=f;
-    end
-    else
-    if lua_isstring(L,1) then
-    begin
-      routine:=lua_tostring(L,1);
-      lc:=TLuaCaller.create;
-      lc.luaroutine:=routine;
-    end
-    else exit;
-
-    lua_pushinteger(L, registerStructureNameLookup(lc.StructureNameLookup));
-    result:=1;
-  end;
-end;
-
-function lua_unregisterStructureNameLookup(L: PLua_State): integer; cdecl;
-begin
-  result:=0;
-  if lua_gettop(L)>0 then
-    unregisterStructureNameLookup(lua_tointeger(L, 1));
-end;
-
-function lua_registerAssembler(L: PLua_State): integer; cdecl;
-var
-  f: integer;
-  routine: string;
-  lc: tluacaller;
-begin
-  result:=0;
-
-  if lua_gettop(L)=1 then
-  begin
-    if lua_isfunction(L, 1) then
-    begin
-      lua_pushvalue(L, 1);
-      f:=luaL_ref(L,LUA_REGISTRYINDEX);
-
-      lc:=TLuaCaller.create;
-      lc.luaroutineIndex:=f;
-    end
-    else
-    if lua_isstring(L,1) then
-    begin
-      routine:=lua_tostring(L,1);
-      lc:=TLuaCaller.create;
-      lc.luaroutine:=routine;
-    end
-    else exit;
-
-    lua_pushinteger(L, registerAssembler(lc.AssemblerEvent));
-    result:=1;
-  end;
-end;
-
-function lua_unregisterAssembler(L: PLua_State): integer; cdecl;
-begin
-  result:=0;
-  if lua_gettop(L)>0 then
-    unregisterAssembler(lua_tointeger(L, 1));
-end;
-
-
-function lua_registerAutoAssemblerPrologue(L: PLua_State): integer; cdecl;
-var
-  f: integer;
-  routine: string;
-  lc: tluacaller;
-  postaob: boolean;
-begin
-  result:=0;
-
-  if lua_gettop(L)>=1 then
-  begin
-    if lua_isfunction(L, 1) then
-    begin
-      lua_pushvalue(L, 1);
-      f:=luaL_ref(L,LUA_REGISTRYINDEX);
-
-      lc:=TLuaCaller.create;
-      lc.luaroutineIndex:=f;
-    end
-    else
-    if lua_isstring(L,1) then
-    begin
-      routine:=lua_tostring(L,-1);
-      lc:=TLuaCaller.create;
-      lc.luaroutine:=routine;
-    end
-    else exit;
-
-    if lua_gettop(L)=2 then
-      postaob:=lua_toboolean(L,2)
-    else
-      postaob:=false;
-
-    lua_pushinteger(L, registerAutoAssemblerPrologue(lc.AutoAssemblerPrologueEvent, postaob));
-    result:=1;
-  end;
-end;
-
-function lua_unregisterAutoAssemblerPrologue(L: PLua_State): integer; cdecl;
-begin
-  result:=0;
-  if lua_gettop(L)>0 then
-    unregisterAutoAssemblerPrologue(lua_tointeger(L, 1));
-end;
-
-function lua_shortCutToText(L: PLua_State): integer; cdecl;
-begin
-  if lua_gettop(L)>0 then
-  begin
-    lua_pushstring(L, ShortCutToText(TShortCut(lua_tointeger(L, 1))));
-    result:=1;
-  end
-  else
-    result:=0;
-end;
-
-function lua_textToShortCut(L: PLua_State): integer; cdecl;
-begin
-  if lua_gettop(L)>0 then
-  begin
-    lua_pushinteger(L, TextToShortCut(Lua_ToString(L, 1)));
-    result:=1;
-  end
-  else
-    result:=0;
-end;
-
-function lua_outputDebugString(L: PLua_State): integer; cdecl;
-begin
-  if lua_gettop(L)>0 then
-    OutputDebugString(pchar(Lua_ToString(L, 1)));
-
-  result:=0;
-end;
-
-function getUserRegistryEnvironmentVariable(L: PLua_State): integer; cdecl;
-var
-  name: string;
-  r: Tregistry;
-begin
-  result:=0;
-  if lua_gettop(L)>0 then
-  begin
-    name:=Lua_ToString(L, 1);
-
-    r:=tregistry.Create;
-    try
-      r.RootKey:=HKEY_CURRENT_USER;
-      if r.OpenKey('\Environment',false) then
-      begin
-        if r.ValueExists(name) then
-        begin
-          lua_pushstring(L, r.ReadString(name));
-          result:=1;
-        end;
-      end;
-    finally
-      r.free;
-    end;
-
-  end;
-end;
-
-function setUserRegistryEnvironmentVariable(L: PLua_State): integer; cdecl;
-var
-  name, value: string;
-  r: tregistry;
-begin
-  result:=0;
-  if lua_gettop(L)>1 then
-  begin
-    name:=Lua_ToString(L, 1);
-    value:=Lua_ToString(L, 2);
-
-    r:=tregistry.Create;
-    try
-      r.RootKey:=HKEY_CURRENT_USER;
-      if r.OpenKey('\Environment',false) then
-        r.WriteString(name, value);
-    finally
-      r.free;
-    end;
-  end;
-end;
-
-function broadcastEnvironmentUpdate(L: PLua_State): integer; cdecl;
-{$if FPC_FULLVERSION<=30002}
-var rv: DWORD; //bug in laz 1.6.4 (not the end of the world, as rv is on a 8 byte boundary in the stack and not used)
-{$else}
-var rv: DWORD_PTR;
-{$endif}
-begin
-  result:=0;
-
-  {$IFDEF windows}
-  SendMessageTimeout(HWND_BROADCAST, WM_SETTINGCHANGE, 0, LPARAM(pchar('Environment')), SMTO_ABORTIFHUNG, 5000, rv);
-  {$ENDIF}
-end;
-
-{$IFDEF windows}
-var winmm: THandle=0;
-var PlaySoundA: function (pszSound: LPCSTR; hmod: HModule; fdwSound: DWORD): BOOL; stdcall;
-{$ENDIF}
-
-function lua_playSound(L: PLua_State): integer; cdecl;
-const
-    SND_NODEFAULT = 2;
-    SND_MEMORY = 4;
-    SND_LOOP = 8;
-    SND_NOSTOP = 16;
-    SND_SYNC = 0;
-    SND_ASYNC = 1;
-    SND_PURGE = 64;
-    SND_APPLICATION = 128;
-var
-  o: tobject;
-  ms: TMemorystream;
-  playparam: dword;
-begin
-  result:=0;
-
-  {$IFDEF windows}
-  if lua_gettop(L)>=1 then
-  begin
-    if winmm=0 then
-      winmm:=LoadLibrary('winmm.dll');
-
-    if (winmm<>0) then
-    begin
-      if not assigned(PlaySoundA) then
-        PlaySoundA:=GetProcAddress(winmm,'PlaySoundA');
-
-      if assigned(PlaySoundA) then
-      begin
-        if lua_isuserdata(L,1) then
-        begin
-          o:=lua_ToCEUserData(L, 1);
-
-          if o is TLuafile then
-            ms:=TLuaFile(o).stream
-          else
-          if o is TMemoryStream then
-            ms:=TMemoryStream(o)
-          else
-            raise exception.create(rsPlaySoundTheParameterMustBeATableFileOrAMemoryStream);
-
-          playparam:=SND_MEMORY;
-          if (lua_gettop(L)>=2) and lua_toboolean(L,2) then
-            playparam:=playparam or SND_SYNC
-          else
-            playparam:=playparam or SND_ASYNC;
-
-          PlaySoundA(ms.Memory, 0, playparam);
-        end;
-
-
-      end;
-    end;
-  end;
-  {$ENDIF}
-
-end;
-
-function createRef(L: PLua_State): integer; cdecl;
-begin
-  lua_pushinteger(L, luaL_ref(L, LUA_REGISTRYINDEX));
-  result:=1;
-end;
-
-function getRef(L: PLua_State): integer; cdecl;
-begin
-  lua_rawgeti(Luavm, LUA_REGISTRYINDEX, lua_tointeger(L,1));
-  result:=1;
-end;
-
-function destroyRef(L: PLua_State): integer; cdecl;
-begin
-  luaL_unref(L, LUA_REGISTRYINDEX, lua_tointeger(L,1));
-  result:=0;
-end;
-
-function activateProtection(L: PLua_State): integer; cdecl;
-begin
-  result:=0;
-  if lua_gettop(L)=0 then
-    protectme
-  else
-    protectme(lua_tointeger(L,1));
-end;
-
-function getLuaEngine(L:PLua_State): integer; cdecl;
-begin
-  if frmLuaEngine=nil then
-    frmLuaEngine:=TfrmLuaEngine.Create(application);
-
-  luaclass_newClass(L, frmLuaEngine);
-  result:=1;
-end;
-
-function getApplication(L:PLua_State): integer; cdecl;
-begin
-  luaclass_newClass(L, application);
-  result:=1;
-end;
-
-function lua_stringToMD5String(L:PLua_State): integer; cdecl;
-var msg: pchar;
-    size: size_t;
-begin
-  if lua_gettop(L)=1 then
-  begin
-    msg:=lua_tolstring(L, 1, @size);
-    lua_pushstring(L, MD5Print(MD5Buffer(msg^,size)));
-    result:=1;
-  end
-  else
-    result:=0;
-end;
-
-function lua_ConvertKeyComboToString(L:PLua_State): integer; cdecl;
-var
-  keycombo: TKeyCombo;
-  keycount: integer;
-  i: integer;
-begin
-  zeromemory(@keycombo, sizeof(keycombo));
-  keycount:=min(lua_gettop(L), 5);
-
-  if (keycount=1) and lua_istable(L,1) then
-  begin
-    for i:=0 to 4 do
-    begin
-      lua_pushinteger(L, i+1);
-      lua_gettable(L, 1);
-      if lua_isnil(L, -1) then  //end of the list
-      begin
-        lua_pop(L,1);
-        break;
-      end
-      else
-      begin
-        keycombo[i]:=lua_tointeger(L,-1);
-        lua_pop(L,1);
-      end;
-    end;
-
-  end
-  else
-  begin
-    for i:=0 to keycount-1 do
-      keycombo[i]:=lua_tointeger(L, i+1);
-  end;
-
-  lua_pushstring(L, ConvertKeyComboToString(keycombo));
-  result:=1;
-end;
-
-function restoreSeDebugPrivilege(L:PLua_State): integer; cdecl;
-{$IFDEF windows}
-var
-  tp: TTokenPrivileges;
-  prev: TTokenPrivileges;
-  returnlength: dword;
-  tokenhandle: thandle;
-{$ENDIF}
-begin
-  result:=0;
-  {$IFDEF windows}
-  if ownprocesshandle <> 0 then
-  begin
-    if OpenProcessToken(ownprocesshandle, TOKEN_QUERY or TOKEN_ADJUST_PRIVILEGES, tokenhandle) then
-    begin
-      ZeroMemory(@tp, sizeof(tp));
-
-      if lookupPrivilegeValue(nil, 'SeDebugPrivilege', tp.Privileges[0].Luid) then
-      begin
-        tp.Privileges[0].Attributes := SE_PRIVILEGE_ENABLED;
-        tp.PrivilegeCount := 1; // One privilege to set
-        if AdjustTokenPrivileges(tokenhandle, False, tp, sizeof(tp),  prev, returnlength) then
-        begin
-          lua_pushboolean(L, true);
-          result:=1;
-        end
-
-
-      end;
-
-      closehandle(tokenhandle);
-    end;
-
-  end;
-  {$ENDIF}
-end;
-
-function lua_frexp(L:PLua_State): integer; cdecl;
-var
-  d: float;
-  m: float;
-  e: integer;
-begin
-  result:=0;
-  if lua_gettop(l)>=1 then
-  begin
-    d:=lua_tonumber(L, 1);
-    Frexp(d, m,e);
-
-    lua_pushnumber(l,m);
-    lua_pushnumber(l, e);
-    result:=2;
-  end
-  else
-  begin
-    lua_pushstring(L, rsNumberRequired);
-    lua_error(L);
-  end;
-end;
-
-function lua_cosh(L:PLua_State): integer; cdecl;
-begin
-  result:=0;
-  if lua_gettop(l)>=1 then
-  begin
-    lua_pushnumber(L, cosh(lua_tonumber(L,1)));
-    result:=1;
-  end
-  else
-  begin
-    lua_pushstring(L, rsNumberRequired);
-    lua_error(L);
-  end;
-end;
-
-
-function lua_sinh(L:PLua_State): integer; cdecl;
-begin
-  result:=0;
-  if lua_gettop(l)>=1 then
-  begin
-    lua_pushnumber(L, sinh(lua_tonumber(L,1)));
-    result:=1;
-  end
-  else
-  begin
-    lua_pushstring(L, rsNumberRequired);
-    lua_error(L);
-  end;
-end;
-
-function lua_tanh(L:PLua_State): integer; cdecl;
-begin
-  result:=0;
-  if lua_gettop(l)>=1 then
-  begin
-    lua_pushnumber(L, tanh(lua_tonumber(L,1)));
-    result:=1;
-  end
-  else
-  begin
-    lua_pushstring(L, rsNumberRequired);
-    lua_error(L);
-  end;
-end;
-
-function lua_getTranslationFolder(L: PLua_State): integer; cdecl;
-begin
-  lua_pushstring(L, translationfilepath);
-  result:=1;
-end;
-
-function lua_loadPOFile(L: PLua_State): integer; cdecl;
-var
-  POFile: TPOFile;
-  filename: string;
-  postrings: TStringlist;
-begin
-  if lua_gettop(L)>=1 then
-  begin
-    postrings:=Tstringlist.create;
-    try
-      filename:=Lua_ToString(L, 1);
-      postrings.LoadFromFile(filename{$if FPC_FULLVERSION>=030200}, true{$endif});
-      if assigned(LRSTranslator) then
-      begin
-        if (LRSTranslator is TPOTranslator) then
-        begin
-          pofile:=TPOTranslator(LRSTranslator).POFile;
-          pofile.ReadPOText(postrings.text);
-        end;
-      end;
-      lua_pushboolean(L, true);
-    except
-      lua_pushboolean(L, false);
-    end;
-    postrings.free;
-    result:=1;
-  end
-  else
-    result:=0;
-end;
-
-function lua_translateid(L:PLua_state): integer; cdecl;
-var
-  POFile: TPOFile;
-  id, orig: string;
-  r: string;
-begin
-  if lua_gettop(L)>=1 then
-  begin
-    id:=Lua_ToString(L, 1);
-
-    if lua_gettop(L)>=2 then
-      orig:=Lua_ToString(L,2)
-    else
-      orig:='';
-
-    r:=orig;
-
-    if assigned(LRSTranslator) then
-    begin
-      if (LRSTranslator is TPOTranslator) then
-      begin
-        pofile:=TPOTranslator(LRSTranslator).POFile;
-
-        if assigned(pofile) then
-          r:=pofile.Translate(id, orig);
-      end;
-    end;
-
-    lua_pushstring(L, r);
-    result:=1;
-  end
-  else
-    result:=0;
-end;
-
-function lua_translate(L:PLua_state): integer; cdecl;
-var
-  s: string;
-  POFile: TPOFile;
-  r: string;
-
-  z: TStringList;
-begin
-  if lua_gettop(L)>=1 then
-  begin
-    r:=Lua_ToString(L, 1);
-
-    if assigned(LRSTranslator) then
-    begin
-      if (LRSTranslator is TPOTranslator) then
-      begin
-        pofile:=TPOTranslator(LRSTranslator).POFile;
-
-        if assigned(pofile) then
-          r:=pofile.Translate('',r);
-      end;
-    end;
-
-    lua_pushstring(L, r);
-    result:=1;
-  end
-  else
-    result:=1;
-end;
-
-function lua_registerBinUtil (L:PLua_state): integer; cdecl;
-var
-  name, description: string;
-  path: string;
-  prefix: string;
-  ASParam: string;
-  LDParam: string;
-  OBJDUMPParam: string;
-  DisassemblerCommentChar: string;
-
-
-  bu: TBinUtils;
-
-  miBu: TMenuItem;
-  OnDisassemble: integer;
-  arch: string;
-
-  i: integer;
-begin
-  result:=0;
-  if (lua_gettop(L)>0) and (lua_istable(L, 1)) then
-  begin
-    //get the data from the provided table
-    lua_pushstring(L, 'Name');
-    lua_gettable(L, 1);
-
-    if lua_isnil(L,-1) then
-      name:='No name'
-    else
-      name:=Lua_ToString(L,-1);
-
-    lua_pop(L,1);
-
-    lua_pushstring(L, 'Description');
-    lua_gettable(L, 1);
-
-    if lua_isnil(L,-1) then
-      description:=''
-    else
-      description:=Lua_ToString(L,-1);
-
-    lua_pop(L,1);
-
-    lua_pushstring(L, 'Path');
-    lua_gettable(L, 1);
-
-    if lua_isnil(L,-1) then
-      path:=''
-    else
-      path:=Lua_ToString(L,-1);
-
-    lua_pop(L,1);
-
-    lua_pushstring(L, 'Prefix');
-    lua_gettable(L, 1);
-
-    if lua_isnil(L,-1) then
-      prefix:=''
-    else
-      prefix:=Lua_ToString(L,-1);
-
-    lua_pop(L,1);
-
-    lua_pushstring(L, 'OnDisassemble');
-    lua_gettable(L, 1);
-
-    i:=lua_gettop(L);
-    if lua_isnil(L,-1) then
-    begin
-      onDisassemble:=0;
-      lua_pop(L,1);
-    end
-    else
-      OnDisassemble:=luaL_ref(L, LUA_REGISTRYINDEX);
-
-    lua_pushstring(L, 'Architecture');
-    lua_gettable(L, 1);
-
-    if lua_isnil(L,-1) then
-      arch:=''
-    else
-      arch:=Lua_ToString(L,-1);
-
-    lua_pop(L,1);
-
-    lua_pushstring(L, 'ASParam');
-    lua_gettable(L, 1);
-
-    if lua_isnil(L,-1) then
-      ASParam:=''
-    else
-      ASParam:=Lua_ToString(L,-1);
-
-    lua_pop(L,1);
-
-    lua_pushstring(L, 'LDParam');
-    lua_gettable(L, 1);
-
-    if lua_isnil(L,-1) then
-      LDParam:=''
-    else
-      LDParam:=Lua_ToString(L,-1);
-
-    lua_pop(L,1);
-
-    lua_pushstring(L, 'OBJDUMPParam');
-    lua_gettable(L, 1);
-
-    if lua_isnil(L,-1) then
-      OBJDUMPParam:=''
-    else
-      OBJDUMPParam:=Lua_ToString(L,-1);
-
-    lua_pop(L,1);
-
-    lua_pushstring(L, 'DisassemblerCommentChar');
-    lua_gettable(L, 1);
-
-    if lua_isnil(L,-1) then
-      DisassemblerCommentChar:=''
-    else
-      DisassemblerCommentChar:=Lua_ToString(L,-1);
-
-    lua_pop(L,1);
-
-
-
-
-    bu:=TBinUtils.create;
-
-    bu.Name:=name;
-    bu.description:=description;
-    bu.prefix:=prefix;
-    bu.path:=path;
-    bu.OnDisassemble:=ondisassemble;
-    bu.arch:=Arch;
-    bu.ASParam:=ASParam;
-    bu.LDParam:=LDParam;
-    bu.OBJDUMPParam:=OBJDUMPParam;
-    bu.DisassemblerCommentChar:=DisassemblerCommentChar;
-
-
-    binutilslist.add(bu);
-
-    miBu:=TMenuItem.Create(MemoryBrowser.miBinUtils);
-    if bu.description<>'' then
-      miBu.caption:=bu.name+' - '+bu.description
-    else
-      miBu.caption:=bu.name;
-
-    miBu.Tag:=binutilslist.count-1;
-    miBu.AutoCheck:=true;
-    miBu.RadioItem:=true;
-    miBu.OnClick:=MemoryBrowser.miBinutilsSelect.OnClick;
-
-    MemoryBrowser.miBinUtils.Add(miBu);
-
-    if binutilslist.count>0 then //make a menu visible so the user can choose at runtime
-    begin
-      MemoryBrowser.miBinUtils.visible:=true;
-      MemoryBrowser.miGNUAssembler.visible:=true;
-    end;
-  end;
-end;
-
-function setPointerSize(L:PLua_state): integer; cdecl;
-begin
-  if lua_gettop(L)>=1 then
-    processhandler.overridePointerSize(lua_tointeger(L, 1));
-
-  result:=0;
-end;
-
-
-function getDebugContext(L:PLua_state): integer; cdecl;
-var extraregs: boolean;
-begin
-  result:=1;
-  if lua_gettop(L)>=1 then
-    extraregs:=lua_toboolean(L,1)
-  else
-    extraregs:=false;
-
-  if (debuggerthread<>nil) and (debuggerthread.isWaitingToContinue) and (debuggerthread.CurrentThread<>nil) then
-  begin
-    LUA_SetCurrentContextState(debuggerthread.CurrentThread.ThreadId, debuggerthread.CurrentThread.context, extraregs);
-    lua_pushboolean(L, true);
-  end
-  else
-    lua_pushboolean(L, false);
-
-end;
-
-function setDebugContext(L:PLua_state): integer; cdecl;
-var extraregs: boolean;
-begin
-  result:=1;
-  if lua_gettop(L)>=1 then
-    extraregs:=lua_toboolean(L,1)
-  else
-    extraregs:=false;
-
-  if (debuggerthread<>nil) and (debuggerthread.isWaitingToContinue) and (debuggerthread.CurrentThread<>nil) then
-  begin
-    LUA_GetNewContextState(debuggerthread.CurrentThread.context, extraregs);
-    lua_pushboolean(L, true);
-  end
-  else
-    lua_pushboolean(L, false);
-end;
-
-function debug_updateGUI(L:PLua_state): integer; cdecl;
-begin
-  result:=0;
-  if (debuggerthread<>nil) and (debuggerthread.isWaitingToContinue) and (debuggerthread.CurrentThread<>nil) then
-  begin
-    debuggerthread.CurrentThread.UpdateMemoryBrowserContext;
-    MemoryBrowser.UpdateDebugContext(debuggerthread.CurrentThread.handle,debuggerthread.CurrentThread.ThreadID, false);
-  end;
-end;
-
-
-
-function executeMethod(L:PLua_state): integer; cdecl; //executecodeex(callmethod, timeout, address, {instance},{param1},{param2},{param3},{...})
-//executeCodeEx(callmethod, timeout, address, {type=x,value=param1} or param1,{type=x,value=param2} or param2,...)
-
-//callmethod:
-//0: stdcall
-//1: cdecl
-//other, not implemented yet
-//
-//timeout:
-//0: don't wait (no return value)
-//nil or -1: infinite
-//else time in milliseconds
-//
-//
-//paramtypes:
-//0: integer/pointer
-//1: float
-//2: double
-//3: asciistring (turns into 0:pointer after writing the string)
-//4: widestring
-var
-  callmethod: integer;
-  address: ptruint;
-  paramcount: integer;
-
-  i: integer;
-
-  s: tstringlist;
-  floatvalues: tstringlist;
-  valuetype: integer;
-
-  stackalloc: integer;
-  floatvalueallocs: integer;
-
-  instanceValue: ptruint;
-  instancereg: integer=1;
-  regstr: string;
-
-  stackpointer: integer;
-
-  value: qword;
-
-
-  f: single;
-  floatdword: dword absolute f;
-  d: double;
-  doubleqword: qword absolute d;
-  z: PDwordArray;
-
-  stringsize: integer;
-  str: string;
-  wstr: widestring;
-  stringallocs: array of pointer;
-  sai: integer;
-  x: ptruint;
-  y,wr: dword;
-
-  stubaddress, resultaddress: ptruint;
-  allocs: TCEAllocArray;
-  exceptionlist: TCEExceptionListArray;
-
-  r: ptruint;
-  dontfree: boolean;
-  timeout: dword;
-  thread:thandle;
-begin
-  if lua_gettop(L)<4 then
-  begin
-    lua_pushnil(L);
-    lua_pushstring(L,'Not enough parameters. Minimum: callmethod, timeout, address, instance');
-    exit(2);
-  end;
-
-  paramcount:=lua_gettop(L)-4;
-
-
-  setlength(stringallocs,0);
-  setlength(allocs,0);
-  setlength(exceptionlist,0);
-
-  callmethod:=lua_tointeger(L,1);
-  if callmethod>=2 then
-  begin
-    lua_pushnil(L);
-    lua_pushstring(L,'Invalid callmethod:'+inttostr(callmethod));
-    exit(2);
-  end;
-
-  if lua_isnil(L,2) then
-    timeout:=INFINITE
-  else
-    timeout:=lua_tointeger(L,2);
-
-  address:=lua_toaddress(L,3);
-
-
-  s:=tstringlist.create;
-  floatvalues:=tstringlist.create;
-
-  s.Add('allocXO(stub, 4096)');
-  if processhandler.is64Bit then
-  begin
-    floatvalueallocs:=s.add('allocXO(addressToCall, 8)');
-    s.add('allocNX(result,8)');
-  end
-  else
-  begin
-    floatvalueallocs:=s.add('allocXO(addressToCall, 4)');
-    s.add('allocNX(result,4)');
-  end;
-
-  s.add('addressToCall:');
-  if processhandler.is64Bit then
-    s.add('dq '+inttohex(address,8))
-  else
-    s.add('dd '+inttohex(address,8));
-
-
-  s.add('stub:');
-  if processhandler.is64Bit then
-    stackalloc:=s.add('sub rsp,'+inttohex(align(max(4,paramcount)*8,$10)+8,1))
-  else
-    stackalloc:=s.add('sub esp,'+inttohex(paramcount*4,1));  //save this linenr in case doubles are used
-
-
-  if lua_isnil(L,4)=false then  //check if instance is nil
-  begin
-    //instance is provided
-    if lua_istable(L,4) then
-    begin
-      //table
-      lua_pushstring(L,'regnr');
-      lua_gettable(L,4);
-      if lua_isnil(L,-1) then
-      begin
-        lua_pushinteger(L,1);
-        lua_gettable(L,4);
-        if not lua_isnil(L,-1) then
-          instancereg:=lua_tointeger(L,-1)
-        else
-          instancereg:=1; //assume the user used a table and left out the instancereg cause he wants ecx/rcx
-
-        lua_pop(L,1);
-      end
-      else
-        instanceReg:=lua_tointeger(L,-1);
-
-      lua_pop(L,1);
-
-      lua_pushstring(L,'classinstance');
-      lua_gettable(L,4);
-      if lua_isnil(L,-1) then
-      begin
-        //fu
-        lua_pushinteger(L,2);
-        lua_gettable(L,4);
-        if lua_isnil(L,-1) then
-        begin
-          lua_pushnil(L);
-          lua_pushstring(L,'Invalid instance');
-          exit(2);
-        end;
-
-        instanceValue:=lua_tointeger(L,-1);
-        lua_pop(L,1);
-      end
-      else
-        instanceValue:=lua_tointeger(L,-1);
-
-      lua_pop(L,1);
-
-    end
-    else
-    begin
-      instanceValue:=lua_tointeger(L,4);
-      instanceReg:=1; //ECX/RCX
-    end;
-
-    case instancereg of
-      0: regstr:='rax';
-      1: regstr:='rcx';
-      2: regstr:='rdx';
-      3: regstr:='rbx';
-      4: regstr:='rsp';
-      5: regstr:='rbp';
-      6: regstr:='rsi';
-      7: regstr:='rdi';
-      8: regstr:='r8';
-      9: regstr:='r9';
-      10: regstr:='r10';
-      11: regstr:='r11';
-      12: regstr:='r12';
-      13: regstr:='r13';
-      14: regstr:='r14';
-      15: regstr:='r15';
-    end;
-
-    if processhandler.is64Bit=false then
-    begin
-      if instancereg>=8 then raise exception.create('Invalid instance register');
-      regstr[1]:='e';
-    end;
-    s.add('mov '+regstr+','+inttohex(instanceValue,8));
-
-  end;
-
-
-  try
-
-    //setup the parameters:
-    stackpointer:=0;
-    for i:=5 to lua_gettop(L) do
-    begin
-      valuetype:=0;
-      if lua_istable(l,i) then
-      begin
-        lua_pushstring(L,'type');
-        lua_gettable(L,i);
-        if lua_isnil(L,-1) then
-        begin
-          lua_pop(L,1);
-          lua_pushinteger(L,1);
-          lua_gettable(L,i);
-          if lua_isnil(L,-1) then
-          begin
-            lua_pushnil(L);
-            lua_pushstring(L,'Invalid parametertype '+inttostr(i+3));
-            exit(2);
-          end;
-        end;
-        valuetype:=lua_tointeger(L,-1);
-        lua_pop(L,1);
-
-        lua_pushstring(L,'value');
-        lua_gettable(L,i);
-        if lua_isnil(L,-1) then
-        begin
-          lua_pop(L,1);
-          lua_pushinteger(L,2);
-          lua_gettable(L,i);
-          if lua_isnil(L,-1) then
-          begin
-            lua_pushnil(L);
-            lua_pushstring(L,'Invalid parametervalue '+inttostr(i+3));
-            exit(2);
-          end;
-        end;
-      end
-      else
-      begin
-        //no specific type is given, guess it based on the parameters (damn those lazy ass users)
-        if lua_type(L,i)=LUA_TSTRING then
-          valuetype:=3
-        else
-        begin
-          if lua_isnumber(L,i) then
-          begin
-            if lua_isinteger(L,i) then
-              valuetype:=0 //integer/pointer
-            else
-              valuetype:=1; //float (if you want double then give a proper typespecficiation and FU)
-          end
-          else
-          begin
-            lua_pushnil(L);
-            lua_pushstring(L,'No idea how to handle the type you provided for parameter '+inttostr(i));
-            exit(2);
-          end;
-        end;
-        lua_pushvalue(L,i);  //-1 now contains the value
-      end;
-
-      case valuetype of
-        0,3,4:
-        begin
-          if valuetype in [3..4] then
-          begin
-            sai:=length(stringallocs);
-            setlength(stringallocs, sai+1);
-
-            if valuetype=3 then
-            begin
-              //ascii
-              str:=Lua_ToString(L,-1);
-              stringallocs[sai]:=virtualallocex(processhandle,nil,length(str)+1,MEM_COMMIT or MEM_RESERVE,PAGE_READWRITE);
-              WriteProcessMemory(processhandle, stringallocs[sai],@str[1],length(str)+1,x);
-            end
-            else
-            begin
-              //widestring
-              wstr:=Lua_ToString(L,-1);
-              stringallocs[sai]:=virtualallocex(processhandle,nil,length(wstr)+2,MEM_COMMIT or MEM_RESERVE,PAGE_READWRITE);
-              WriteProcessMemory(processhandle, stringallocs[sai],@wstr[1],length(wstr)+2,x);
-            end;
-            value:=ptruint(stringallocs[sai]);
-          end
-          else
-            value:=lua_tointeger(L,-1);
-
-          if processhandler.is64Bit then
-          begin
-            case stackpointer of
-              0: s.add('mov rcx,'+inttohex(value,8));
-              1: s.add('mov rdx,'+inttohex(value,8));
-              2: s.add('mov r8,'+inttohex(value,8));
-              3: s.add('mov r9,'+inttohex(value,8));
-              else
-              begin
-                s.add('mov rax,'+inttohex(lua_tointeger(L,-1),8));
-                s.add('mov qword ptr [rsp+'+inttohex(stackpointer*8,8)+'],rax');
-              end;
-            end;
-          end
-          else
-          begin
-            s.add('mov dword ptr [esp+'+inttohex(stackpointer*4,1)+'],'+inttohex(value,8));
-          end;
-          inc(stackpointer);
-        end;
-
-        1: //float(single)
-        begin
-          f:=lua_tonumber(L,-1);
-          if processhandler.is64Bit then
-          begin
-            floatvalues.Add('floatvalue'+inttostr(stackpointer)+':');
-            floatvalues.add('dd '+inttohex(floatdword,8));
-            if stackpointer<4 then
-            begin
-              s.add('movss xmm'+inttostr(stackpointer)+',[floatvalue'+inttostr(stackpointer)+']')
-            end
-            else
-            begin
-              s.add('mov eax,[floatvalue'+inttostr(stackpointer)+']');
-              s.add('mov qword ptr [rsp+'+inttohex(stackpointer*8,8)+'],rax');
-            end;
-          end
-          else
-            s.add('mov dword ptr [esp+'+inttohex(stackpointer*4,1)+'],'+inttohex(floatdword,8));
-
-          inc(stackpointer);
-        end;
-
-        2: //double
-        begin
-          d:=lua_tonumber(L,-1);
-          if processhandler.is64Bit then
-          begin
-            floatvalues.Add('floatvalue'+inttostr(stackpointer)+':');
-            floatvalues.add('dq '+inttohex(doubleqword,16));
-
-            if stackpointer<4 then
-              s.add('movsd xmm'+inttostr(stackpointer)+',[floatvalue'+inttostr(stackpointer)+']')
-            else
-            begin
-              s.add('mov rax,[floatvalue'+inttostr(stackpointer)+']');
-              s.add('mov qword ptr [rsp+'+inttohex(stackpointer*8,8)+'],rax');
-            end;
-          end
-          else
-          begin
-            z:=@doubleqword;
-            s.add('mov dword ptr [esp+'+inttohex(stackpointer*4,1)+'],'+inttohex(z[0],8));
-            inc(stackpointer);
-            s.add('mov dword ptr [esp+'+inttohex(stackpointer*4,1)+'],'+inttohex(z[0],8));
-          end;
-          inc(stackpointer);
-        end;
-
-        else
-        begin
-          lua_pushnil(L);
-          lua_pushstring(L,'Invalid parametertype '+inttostr(i+3)+'('+inttostr(valuetype)+')');
-          exit(2);
-        end;
-      end;
-
-      lua_pop(L,1);
-    end;
-
-    if processhandler.is64Bit=false then //fix the stackfor the caller
-      s[stackalloc]:='sub esp,'+inttohex(stackpointer*4,1);
-
-    s.add('call [addressToCall]');
-    if processhandler.is64Bit then
-    begin
-      s.add('mov [result],rax');
-      s.add('add rsp,'+inttohex(align(max(4,paramcount)*8,$10)+8,1));
-      s.add('ret');
-    end
-    else
-    begin
-      s.add('mov [result],eax');
-
-      if callmethod=1 then
-        s.add('add esp,'+inttohex(stackpointer*4,1));
-
-      s.add('ret 4');
-    end;
-
-    if floatvalues.count>0 then
-      s.add('align 10,0');
-
-    for i:=0 to floatvalues.count-1 do
-      s.add(floatvalues[i]);
-
-
-    dontfree:=false;
-
-    if autoassemble(s,false,true,false,false,allocs,exceptionlist) then
-    begin
-      for i:=0 to length(allocs)-1 do
-      begin
-        if allocs[i].varname='stub' then
-          stubaddress:=allocs[i].address;
-
-        if allocs[i].varname='result' then
-          resultaddress:=allocs[i].address;
-      end;
-
-      {
-      lua_pop(L,lua_gettop(L));
-      lua_pushstring(L,pchar('stub at '+inttohex(stubaddress,8)));
-      print(L);
-      dontfree:=true;
-      exit(0);
-                  }
-
-
-      thread:=CreateRemoteThread(processhandle, nil, 0, pointer(stubaddress), nil, 0, y);
-
-      if (thread<>0) then
-      begin
-        dontfree:=timeout=0;
-
-
-        {$ifdef darwin}
-        if macWaitForRemoteThread(thread,timeout) then
-          wr:=WAIT_OBJECT_0
-        else
-          wr:=WAIT_TIMEOUT;
-        {$endif}
-        {$ifdef windows}
-        wr:=WaitForSingleObject(thread, timeout);
-        {$endif}
-        if wr=WAIT_OBJECT_0 then
-        begin
-          if ReadProcessMemory(processhandle, pointer(resultaddress), @r, sizeof(r), x) then
-          begin
-            lua_pushinteger(L, r);
-            exit(1);
-          end
-          else
-          begin
-            lua_pushnil(L);
-            lua_pushstring(L,'Failure reading the result address');
-            exit(2);
-          end;
-        end
-        else
-        if wr=WAIT_TIMEOUT then
-        begin
-          dontfree:=true;
-          lua_pushnil(L);
-          lua_pushstring(L,'Execution timeout');
-          exit(2);
-        end
-        else
-        begin
-          lua_pushnil(L);
-          lua_pushstring(L,'Wait failure');
-          exit(2);
-        end;
-
-
-        closehandle(thread);
-      end
-      else
-      begin
-        lua_pushnil(L);
-        lua_pushstring(L,'Failure launching thread');
-        exit(2);
-      end;
-    end;
-  finally
-    s.free;
-
-    if (dontfree=false) then
-    begin
-      if stubaddress<>0 then VirtualFreeEx(processhandle, pointer(stubaddress), 0, MEM_RELEASE);
-      if resultaddress<>0 then VirtualFreeEx(processhandle, pointer(resultaddress), 0, MEM_RELEASE);
-      for i:=0 to length(stringallocs)-1 do
-        VirtualFreeEx(processhandle, pointer(stringallocs[i]), 0, MEM_RELEASE);
-    end;
-
-
-    //free allocated strings
-
-  end;
-
-end;
-
-function executeCodeEx(L:PLua_state): integer; cdecl;  //executecodeex(callmethod, timeout, address, {param1},{param2},{param3},{...})
-var
-  paramcount: integer;
-  i: integer;
-begin
-  //convert to
-  //executeMethod(callmethod, timeout, address, nil, param1, param2, param3, ...
-
-  paramcount:=lua_gettop(L);
-  if paramcount<3 then
-  begin
-    lua_pushnil(L);
-    lua_pushstring(L,'Not enough parameters. Minimum: callmethod, timeout, address');
-    exit(2);
-  end;
-
-  lua_pushnil(L);
-  lua_insert(L, 4); //instance=nil
-  exit(executeMethod(L));
-end;
-
-function executeCode(L:PLua_state): integer; cdecl; //executecode(address, parameter)
-var
-  s: tstringlist;
-  allocs: TCEAllocArray;
-  exceptionlist: TCEExceptionListArray;
-  address: ptruint;
-  i: integer;
-  stubaddress: ptruint;
-  resultaddress: ptruint;
-
-  parameter: ptruint;
-  timeout: dword;
-
-  thread: thandle;
-
-  r: ptruint;
-  x: dword;
-  y: ptruint;
-
-  wr: DWORD;
-  dontfree: boolean;
-begin
-  //creates a thread in the target process.  calls stdcall function(parameter):pointer and wait for it's return
-  stubaddress:=0;
-  result:=0;
-  dontfree:=false;
-
-  if lua_gettop(L)>=1 then
-  begin
-    if lua_isnil(L,1) then exit(0);
-    address:=lua_toaddress(L,1);
-
-    if lua_gettop(L)>=2 then
-    begin
-      if lua_isnumber(L,2) then
-        parameter:=lua_tointeger(L, 2)
-      else
-        parameter:=symhandler.getAddressFromName(Lua_ToString(L,2), waitforsymbols);
-    end
-    else
-      parameter:=0;
-
-    if lua_gettop(L)>=3 then
-      timeout:=lua_tointeger(L,3)
-    else
-      timeout:=INFINITE;
-  end
-  else
-    exit;
-
-  s:=tstringlist.create;
-  try
-    s.Add('allocXO(stub, 2048)');
-
-    if processhandler.is64Bit then
-    begin
-      s.add('allocXO(addressToCall, 8)');
-      s.add('allocNX(result,8)');
-    end
-    else
-      s.add('allocNX(result,4)');
-
-
-    s.add('stub:');
-    if processhandler.is64Bit then
-    begin
-      s.add('sub rsp,28');
-      s.add('call [addressToCall]');
-      s.add('mov [result],rax');
-      s.add('add rsp,28');
-      s.add('ret');
-    end
-    else
-    begin
-      s.add('push [esp+4]');  //push the parameter again
-      s.add('call '+inttohex(address,8));
-      s.add('mov [result],eax');
-      s.add('ret 4');
-    end;
-
-    if processhandler.is64Bit then
-    begin
-      s.add('addressToCall:');
-      s.add('dq '+inttohex(address,8));
-    end;
-
-    if autoassemble(s, false, true, false, false, allocs, exceptionlist) then
-    begin
-
-      for i:=0 to length(allocs)-1 do
-      begin
-        if allocs[i].varname='stub' then
-          stubaddress:=allocs[i].address;
-
-        if allocs[i].varname='result' then
-          resultaddress:=allocs[i].address;
-      end;
-
-      if stubaddress<>0 then
-      begin
-        thread:=CreateRemoteThread(processhandle, nil, 0, pointer(stubaddress), pointer(parameter), 0, x);
-
-        if (thread<>0) then
-        begin
-          {$ifdef darwin}
-          if macWaitForRemoteThread(thread,timeout) then
-            wr:=WAIT_OBJECT_0
-          else
-            wr:=WAIT_TIMEOUT;
-          {$endif}
-          {$ifdef windows}
-          wr:=WaitForSingleObject(thread, timeout);
-          {$endif}
-          if wr=WAIT_OBJECT_0 then
-          begin
-            if ReadProcessMemory(processhandle, pointer(resultaddress), @r, sizeof(r), y) then
-            begin
-              lua_pushinteger(L, r);
-              result:=1;
-            end
-            else
-            begin
-              lua_pushnil(L);
-              lua_pushstring(L,'Failure reading the result address');
-              exit(2);
-            end;
-          end
-          else
-          if wr=WAIT_TIMEOUT then
-          begin
-            dontfree:=true;
-            lua_pushnil(L);
-            lua_pushstring(L,'Execution timeout');
-            exit(2);
-          end
-          else
-          begin
-            lua_pushnil(L);
-            lua_pushstring(L,'Wait failure');
-            exit(2);
-          end;
-
-
-          closehandle(thread);
-        end
-        else
-        begin
-          lua_pushnil(L);
-          lua_pushstring(L,'Failure launching thread');
-          exit(2);
-        end;
-      end;
-    end;
-
-  finally
-    s.free;
-
-    if (dontfree=false) and (stubaddress<>0) then
-      VirtualFreeEx(processhandle, pointer(stubaddress), 0, MEM_RELEASE);
-
-    if (dontfree=false) and (resultaddress<>0) then
-      VirtualFreeEx(processhandle, pointer(resultaddress), 0, MEM_RELEASE);
-  end;
-end;
-
-
-function test(x: integer): qword;
-begin
-  result:=x+12;
-end;
-
-
-
-function executeCodeLocalEx(L:PLua_state): integer; cdecl; //address,{param},{param},{param}
-//paramtypes:
-//0: integer/pointer
-//1: float
-//2: double
-//3: asciistring (turns into 0:pointer after writing the string)
-//4: widestring
-
-label
- p1typeisint, p1typeisfloat, afterp1,
- p2typeisint, p2typeisfloat, afterp2,
- p3typeisint, p3typeisfloat, afterp3,
- p4typeisint, p4typeisfloat, afterp4;
-var
-  //callstack: pointer;
-  oldstack: pointer;
-  callstack: array of byte; //stoprage to hold the parameters pushed on the stack (gets copied when needed)
-  p1type: byte;
-  p2type: byte;
-  p3type: byte;
-  p4type: byte;
-
-  valuetype: integer;
-
-  AddressToCall: pointer;
-  paramcount: integer;
-  paramsize: qword;
-
-  paramstart,paramstart2: pointer;
-
-  r: qword;
-  i: integer;
-
-  s: string;
-  ws: widestring;
-
-  ts: array of string;
-  tws: array of widestring;
-
-
-
-
-begin
-  {$ifdef cpu64}
-  //allocate a stack for this call and fill in the parameters
-  //setup the parameters at callstack $fff0-parametersize
-  //getmem(callstack, 65536);
-
-  setlength(ts,0);
-  setlength(tws,0);
-
-  if lua_gettop(L)>=1 then
-  begin
-    AddressToCall:=pointer(lua_toaddress(L,1,true));
-    paramcount:=lua_gettop(L)-1;
-
-
-    paramsize:=max(32,8*paramcount);
-    setlength(callstack,paramsize);
-    paramstart:=@callstack[0];
-
-    if paramcount>0 then
-    begin
-      setlength(ts,paramcount);
-      setlength(tws,paramcount);
-
-      for i:=2 to 2+paramcount-1 do  //
-      begin
-        if lua_istable(L,i) then
-        begin
-          lua_pushstring(L,'type');
-          lua_gettable(L,i);
-          if lua_isnil(L,-1) then
-          begin
-            lua_pop(L,1);
-            lua_pushinteger(L,1);
-            lua_gettable(L,i);
-            if lua_isnil(L,-1) then
-            begin
-              lua_pushnil(L);
-              lua_pushstring(L,'Invalid parametertype '+inttostr(i));
-              exit(2);
-            end;
-          end;
-          valuetype:=lua_tointeger(L,-1);
-          lua_pop(L,1);
-
-          lua_pushstring(L,'value');
-          lua_gettable(L,i);
-          if lua_isnil(L,-1) then
-          begin
-            lua_pop(L,1);
-            lua_pushinteger(L,2);
-            lua_gettable(L,i);
-            if lua_isnil(L,-1) then
-            begin
-              lua_pushnil(L);
-              lua_pushstring(L,'Invalid parametervalue '+inttostr(i));
-              exit(2);
-            end;
-          end;
-        end
-        else
-        begin
-          //no typedefinition
-          if lua_type(L,i)=LUA_TSTRING then
-            valuetype:=3
-          else
-          begin
-            if lua_isnumber(L,i) then
-            begin
-              if lua_isinteger(L,i) then
-                valuetype:=0 //integer/pointer
-              else
-                valuetype:=1; //float (if you want double then give a proper typespecficiation and FU)
-            end
-            else
-            begin
-              lua_pushnil(L);
-              lua_pushstring(L,'No idea how to handle the type you provided for parameter '+inttostr(i));
-              exit(2);
-            end;
-          end;
-          lua_pushvalue(L,i);  //-1 now contains the value
-
-        end;
-
-        case valuetype of
-          0: pqword(ptruint(paramstart)+(i-2)*sizeof(pointer))^:=lua_tointeger(L,-1);
-          1: psingle(ptruint(paramstart)+(i-2)*sizeof(pointer))^:=lua_tonumber(L,-1);
-          2: pdouble(ptruint(paramstart)+(i-2)*sizeof(pointer))^:=lua_tonumber(L,-1);
-          3:
-          begin
-            ts[i-2]:=Lua_ToString(L,-1);
-            pqword(ptruint(paramstart)+(i-2)*sizeof(pointer))^:=ptruint(pchar(ts[i-2]));
-            valuetype:=0;
-          end;
-
-          4:
-          begin
-            tws[i-2]:=Lua_ToString(L,-1);
-            pqword(ptruint(paramstart)+(i-2)*sizeof(pointer))^:=ptruint(pwidechar(tws[i-2]));
-            valuetype:=0;
-          end;
-        end;
-
-        case i-1 of
-          1: p1type:=valuetype;
-          2: p2type:=valuetype;
-          3: p3type:=valuetype;
-          4: p4type:=valuetype;
-        end;
-
-        lua_pop(L,1);
-
-      end;
-
-
-      asm
-        //parameters are accessed by use of RBP which is unaffected by this code
-        mov oldstack,rsp
-
-        sub rsp,paramsize
-        and rsp,$fffffffffffffff0   //align just in case it was an unaligned paramcount
-
-        mov paramstart2,rsp
-
-        push rsi
-        push rdi
-        push rcx
-        mov rsi,paramstart
-        mov rdi,paramstart2
-        mov rcx,paramsize
-        rep movsb
-
-        pop rcx
-        pop rdi
-        pop rsi
-
-        cmp paramcount,1
-        jb afterp4
-//p1:
-        cmp p1type,0
-        je p1typeisint
-
-        cmp p1type,1
-        je p1typeisfloat
-
-        movsd xmm0,[rsp]
-        jmp afterp1
-
-p1typeisint:
-        mov rcx,[rsp]
-        jmp afterp1
-
-p1typeisfloat:
-        movss xmm0,[rsp]
-
-afterp1:
-//p2:
-        cmp paramcount,2
-        jb afterp4
-
-        cmp [p2type],0
-        je p2typeisint
-
-        cmp [p2type],1
-        je p2typeisfloat
-
-        movsd xmm1,[rsp+8]
-        jmp afterp2
-
-p2typeisint:
-        mov rdx,[rsp+8]
-        jmp afterp2
-
-p2typeisfloat:
-        movss xmm1,[rsp+8]
-
-afterp2:
-
-//p3
-        cmp paramcount,3
-        jb afterp4
-
-        cmp [p3type],0
-        je p3typeisint
-
-        cmp [p3type],1
-        je p3typeisfloat
-
-        movsd xmm2,[rsp+$10]
-        jmp afterp3
-
-p3typeisint:
-        mov r8,[rsp+$10]
-        jmp afterp3
-
-p3typeisfloat:
-        movss xmm2,[rsp+$10]
-
-afterp3:
-
-//p4
-        cmp paramcount,4
-        jb afterp4
-
-        cmp [p4type],0
-        je p4typeisint
-
-        cmp [p4type],1
-        je p4typeisfloat
-
-        movsd xmm3,[rsp+$18]
-        jmp afterp4
-
-p4typeisint:
-        mov r9,[rsp+$18]
-        jmp afterp4
-
-p4typeisfloat:
-        movss xmm3,[rsp+$18]
-
-afterp4:
-
-
-        call AddressToCall
-
-        mov r,rax
-        mov rsp,oldstack
-      end;
-
-      lua_pushinteger(L,r);
-      exit(1);
-    end;
-  end
-  else exit(0);
-
-
-
-
-  {$else}
-  lua_pushstring(L,'executeCodeLocalEx is currently not supported on the 32-bit build');
-  lua_error(L);
-  {$endif}
-
-
-end;
-
-
-function executeCodeLocal(L:PLua_state): integer; cdecl;
-type
-  TFunction=function(parameter: pointer):pointer; stdcall;
-var
-  address, parameter: PtrUInt;
-  f: TFunction;
-begin
-  //executes the given address
-  result:=0;
-  if lua_gettop(L)>=1 then
-  begin
-    address:=lua_toaddress(L,1,true);
-
-
-    if lua_gettop(L)>=2 then
-    begin
-      if lua_isstring(L,2) then
-        parameter:=selfsymhandler.getAddressFromName(Lua_ToString(L,2), waitforsymbols)
-      else
-        parameter:=lua_tointeger(L, 2)
-
-    end
-    else
-      parameter:=0;
-
-    f:=pointer(address);
-    lua_pushinteger(L, ptruint(f(pointer(parameter))));
-    result:=1;
-  end
-  else
-    exit;
-end;
-
-function md5file(L:PLua_state): integer; cdecl;
-var
-  filename: string;
-  f: TMemoryStream;
-begin
-  result:=0;
-  if lua_gettop(L)>=1 then
-  begin
-    filename:=Lua_ToString(L,1);
-
-    f:=TMemoryStream.create;
-    try
-      f.LoadFromFile(filename);
-      lua_pushstring(L, MD5Print(MD5Buffer(f.Memory^, f.Size)));
-      result:=1;
-    finally
-      f.free;
-    end;
-  end;
-end;
-
-function md5memory(L:PLua_state): integer; cdecl;
-var
-  startaddress: ptruint;
-  size: integer;
-
-  buf: PByteArray;
-  x: ptruint;
-begin
-  result:=0;
-  if lua_gettop(L)>=2 then
-  begin
-    startaddress:=lua_toaddress(L,1);
-
-    size:=lua_tointeger(L, 2);
-
-    if size>0 then
-    begin
-      getmem(buf, size);
-      if ReadProcessMemory(processhandle, pointer(startaddress), buf, size, x) then
-      begin
-        if x>0 then
-        begin
-          lua_pushstring(L, MD5Print(MD5Buffer(buf^, x)));
-          result:=1;
-        end;
-      end;
-      FreeMemAndNil(buf);
-    end;
-
-  end;
-
-end;
-
-
-function allocateKernelMemory(L:PLua_state): integer; cdecl;
-begin
-  result:=0;
-  {$IFDEF windows}
-  if lua_gettop(L)=1 then
-  begin
-    lua_pushinteger(L, ptruint(KernelAlloc(lua_tointeger(L,1))));
-    result:=1;
-  end;
-  {$ENDIF}
-end;
-
-function freeKernelMemory(L:PLua_state): integer; cdecl;
-begin
-  {$IFDEF windows}
-  if lua_gettop(L)=1 then
-    KernelFree(lua_tointeger(L,1));
-  {$ENDIF}
-
-  result:=0; //you'll know it worked by not having a BSOD
-end;
-
-function lua_mapMemory(L:PLua_state): integer; cdecl;
-var
-  address: uint64;
-  size: dword;
-  frompid, topid: dword;
-
-  mmr: TMapMemoryResult;
-begin
-  result:=0;
-  {$IFDEF windows}
-  frompid:=0;
-  topid:=0;
-
-  if lua_gettop(L)>=2 then
-  begin
-    address:=lua_toaddress(L,1);
-    size:=lua_tointeger(L,2);
-  end
-  else
-    exit(0);
-
-  if lua_gettop(L)>=3 then
-    frompid:=lua_tointeger(L,3);
-
-  if lua_gettop(L)>=4 then
-    topid:=lua_tointeger(L,4);
-
-  mmr:=MapMemory(address, size, frompid, topid);
-
-  lua_pushinteger(L, mmr.address);
-  lua_pushinteger(L, mmr.mdladdress);
-  result:=2;
-  {$ENDIF}
-end;
-
-function lua_unmapMemory(L:PLua_state): integer; cdecl;
-var
-  mmr: TMapMemoryResult;
-begin
-  result:=0;
-  {$IFDEF windows}
-  if lua_gettop(l)>=2 then
-  begin
-    mmr.address:=lua_toaddress(L, 1);
-    mmr.mdladdress:=lua_toaddress(L, 2);
-    UnmapMemory(mmr);
-  end;
-  {$ENDIF}
-end;
-
-function lua_lockMemory(L:PLua_state): integer; cdecl;
-var
-  address: qword;
-  size: integer;
-  mdl: qword;
-begin
-  result:=0;
-  {$IFDEF windows}
-  if lua_gettop(L)>=2 then
-  begin
-    address:=lua_tointeger(L,1);
-    size:=lua_tointeger(L,2);
-
-    mdl:=DBK32functions.LockMemory(processid, address, size);
-    lua_pushinteger(L,mdl);
-    result:=1;
-  end;
-  {$ENDIF}
-end;
-
-function lua_unlockMemory(L:PLua_state): integer; cdecl;
-var
-  mdl: qword;
-begin
-  result:=0;
-  {$IFDEF windows}
-  if lua_gettop(L)>=1 then
-  begin
-    mdl:=lua_tointeger(L,1);
-    DBK32functions.unLockMemory(mdl);
-  end;
-  {$ENDIF}
-end;
-
-function lua_sendMessage(L:PLua_state): integer; cdecl;
-var h: HWND;
-    Msg:  UINT;
-    wp: WPARAM;
-    lp: LPARAM;
-begin
-  result:=0;
-  if lua_gettop(L)=4 then
-  begin
-    h:=lua_tointeger(L,1);
-    msg:=lua_tointeger(L,2);
-    wp:=lua_tointeger(L,3);
-    lp:=lua_tointeger(L,4);
-
-    lua_pushinteger(L, SendMessage(h, Msg, wp, lp));
-    result:=1;
-  end;
-end;
-
-function lua_sendMessageTimeout(L:PLua_state): integer; cdecl;
-var h: HWND;
-    Msg:  UINT;
-    wp: WPARAM;
-    lp: LPARAM;
-    flags, timeout: uint;
-    r: DWORD_PTR;
-begin
-  result:=0;
-  {$IFDEF windows}
-  if lua_gettop(L)=4 then
-  begin
-    h:=lua_tointeger(L,1);
-    msg:=lua_tointeger(L,2);
-    wp:=lua_tointeger(L,3);
-    lp:=lua_tointeger(L,4);
-    flags:=lua_tointeger(L,5);
-    timeout:=lua_tointeger(L,6);
-
-    if SendMessageTimeoutA(h, Msg, wp, lp, flags,timeout, r)<>0 then
-      lua_pushinteger(L,r)
-    else
-      lua_pushnil(L);
-
-    result:=1;
-  end;
-  {$ENDIF}
-end;
-
-function lua_findWindow(L:PLua_state): integer; cdecl;
-var
-  classname, windowname: pchar;
-begin
-  result:=0;
-  {$IFDEF windows}
-  classname:=nil;
-  windowname:=nil;
-
-  if lua_gettop(L)>=1 then
-    classname:=lua.lua_tostring(L,1);
-
-  if lua_gettop(L)>=2 then
-    windowname:=lua.Lua_ToString(L, 2);
-
-  lua_pushinteger(L, FindWindow(classname, windowname));
-  result:=1;
-  {$ENDIF}
-end;
-
-function lua_getWindow(L:PLua_state): integer; cdecl;
-var
-  h: hwnd;
-  cmd: uint;
-begin
-  result:=0;
-  {$IFDEF windows}
-  if lua_gettop(L)>=2 then
-  begin
-    h:=lua_tointeger(L, 1);
-    cmd:=lua_tointeger(L, 2);
-
-    lua_pushinteger(L, GetWindow(h, cmd));
-    result:=1;
-  end;
-  {$ENDIF}
-end;
-
-function lua_getWindowProcessID(L:PLua_state): integer; cdecl;
-var
-  h: hwnd;
-  pid: DWORD;
-  tid: dword;
-begin
-  result:=0;
-  {$IFDEF windows}
-  if lua_gettop(L)>=1 then
-  begin
-    pid:=0;
-    tid:=0;
-
-    h:=lua_tointeger(L,1);
-
-    tid:=GetWindowThreadProcessId(h, pid);
-
-    lua_pushinteger(L, pid);
-    lua_pushinteger(L, tid);
-    result:=2;
-
-  end;
-  {$ENDIF}
-end;
-
-function lua_getWindowCaption(L:PLua_state): integer; cdecl;
-var
-  h: hwnd;
-  s: pchar;
-  i: integer;
-begin
-  result:=0;
-  {$IFDEF windows}
-  if lua_gettop(L)=1 then
-  begin
-    h:=lua_tointeger(L, 1);
-    getmem(s,256);
-    try
-      i:=GetWindowText(h, s, 255);
-      s[i]:=#0;
-      lua_pushstring(L,s);
-      result:=1;
-    finally
-      FreeMemAndNil(s);
-    end;
-  end;
-  {$ENDIF}
-end;
-
-function lua_getWindowClassName(L:PLua_state): integer; cdecl;
-var
-  h: hwnd;
-  s: pchar;
-  i: integer;
-begin
-  result:=0;
-  {$IFDEF windows}
-  if lua_gettop(L)=1 then
-  begin
-    h:=lua_tointeger(L, 1);
-
-    getmem(s,256);
-    try
-      i:=GetClassNameA(h, s, 255);
-      s[i]:=#0;
-      lua_pushstring(L,s);
-      result:=1;
-    finally
-      FreeMemAndNil(s);
-    end;
-  end;
-  {$ENDIF}
-end;
-
-function lua_getForegroundWindow(L:PLua_state): integer; cdecl;
-begin
-  result:=1;
-  lua_pushinteger(L, GetForegroundWindow());
-end;
-
-function getXBox360ControllerKeyPress(L:PLua_state): integer; cdecl;
-{$IFDEF windows}
-var
-  i: integer;
-  index: integer;
-  ks: XINPUT_KEYSTROKE;
-  state: XINPUT_STATE;
-{$ENDIF}
-begin
-
-  result:=0;
-
-  {$IFDEF windows}
-  XInputMessages(false); //you don't want to use gui support for hotkeys, but handle it yourself
-
-
-  index:=-1;
-  if InitXinput=false then exit;
-  if not assigned(XInputGetKeystroke) then exit;
-
-  if lua_gettop(L)>=1 then
-  begin
-    index:=lua_tointeger(L, 1);
-    if XInputGetKeystroke(index, 0, @ks)<>0 then exit;
-  end
-  else
-  begin
-    for i:=0 to XUSER_MAX_COUNT-1 do
-    begin
-      if (XInputGetState(i, state)=0) and (XInputGetKeystroke(i, 0, @ks)=0) then //found a controller  (usually 0)
-      begin
-        index:=i;
-        break;
-      end;
-    end;
-  end;
-
-  if index<>-1 then
-  begin
-    lua_newtable(L);
-    i:=lua_gettop(L);
-
-    lua_setbasictableentry(L, i, 'VirtualKey', ks.VirtualKey);
-    lua_setbasictableentry(L, i, 'Unicode', ks.Unicode);
-    lua_setbasictableentry(L, i, 'Flags', ks.Flags);
-    lua_setbasictableentry(L, i, 'UserIndex', ks.UserIndex);
-    lua_setbasictableentry(L, i, 'HidCode', ks.HidCode);
-    result:=1;
-  end;
-  {$ENDIF}
-
-end;
-
-function getXBox360ControllerState(L:PLua_state): integer; cdecl;
-{$IFDEF windows}
-var
-  index: integer;
-  i: integer;
-  state: XINPUT_STATE;
-{$ENDIF}
-begin
-  result:=0;
-  {$IFDEF windows}
-
-  index:=-1;
-  if InitXinput=false then exit;
-
-  if lua_gettop(L)>=1 then
-  begin
-    index:=lua_tointeger(L, 1);
-    if XInputGetState(index, state)<>0 then exit;
-  end
-  else
-  begin
-    for i:=0 to XUSER_MAX_COUNT-1 do
-    begin
-      if XInputGetState(i, state)=0 then //found a controller  (usually 0)
-      begin
-        index:=i;
-        break;
-      end;
-    end;
-  end;
-
-  if index<>-1 then
-  begin
-    //state is now filled in, convert it to a readable table
-    lua_newtable(L);
-    i:=lua_gettop(L);
-
-    lua_setbasictableentry(L, i, 'ControllerID', index);
-    lua_setbasictableentry(L, i, 'PacketNumber', state.dwPacketNumber);
-    lua_setbasictableentry(L, i, 'GAMEPAD_DPAD_UP', (state.Gamepad.wButtons and XINPUT_GAMEPAD_DPAD_UP)<>0);
-    lua_setbasictableentry(L, i, 'GAMEPAD_DPAD_DOWN', (state.Gamepad.wButtons and XINPUT_GAMEPAD_DPAD_DOWN)<>0);
-    lua_setbasictableentry(L, i, 'GAMEPAD_DPAD_LEFT', (state.Gamepad.wButtons and XINPUT_GAMEPAD_DPAD_LEFT)<>0);
-    lua_setbasictableentry(L, i, 'GAMEPAD_DPAD_RIGHT', (state.Gamepad.wButtons and XINPUT_GAMEPAD_DPAD_RIGHT)<>0);
-
-    lua_setbasictableentry(L, i, 'GAMEPAD_START', (state.Gamepad.wButtons and XINPUT_GAMEPAD_START)<>0);
-    lua_setbasictableentry(L, i, 'GAMEPAD_BACK', (state.Gamepad.wButtons and XINPUT_GAMEPAD_BACK)<>0);
-
-    lua_setbasictableentry(L, i, 'GAMEPAD_LEFT_THUMB', (state.Gamepad.wButtons and XINPUT_GAMEPAD_LEFT_THUMB)<>0);
-    lua_setbasictableentry(L, i, 'GAMEPAD_RIGHT_THUMB', (state.Gamepad.wButtons and XINPUT_GAMEPAD_RIGHT_THUMB)<>0);
-
-    lua_setbasictableentry(L, i, 'GAMEPAD_LEFT_SHOULDER', (state.Gamepad.wButtons and XINPUT_GAMEPAD_LEFT_SHOULDER)<>0);
-    lua_setbasictableentry(L, i, 'GAMEPAD_RIGHT_SHOULDER', (state.Gamepad.wButtons and XINPUT_GAMEPAD_RIGHT_SHOULDER)<>0);
-
-    lua_setbasictableentry(L, i, 'GAMEPAD_A', (state.Gamepad.wButtons and XINPUT_GAMEPAD_A)<>0);
-    lua_setbasictableentry(L, i, 'GAMEPAD_B', (state.Gamepad.wButtons and XINPUT_GAMEPAD_B)<>0);
-    lua_setbasictableentry(L, i, 'GAMEPAD_X', (state.Gamepad.wButtons and XINPUT_GAMEPAD_X)<>0);
-    lua_setbasictableentry(L, i, 'GAMEPAD_Y', (state.Gamepad.wButtons and XINPUT_GAMEPAD_Y)<>0);
-
-    lua_setbasictableentry(L, i, 'wButtons', state.Gamepad.wButtons);
-
-    lua_setbasictableentry(L, i, 'LeftTrigger', state.Gamepad.bLeftTrigger);
-    lua_setbasictableentry(L, i, 'RightTrigger', state.Gamepad.bRightTrigger);
-
-    lua_setbasictableentry(L, i, 'ThumbLeftX', state.Gamepad.sThumbLX);
-    lua_setbasictableentry(L, i, 'ThumbLeftY', state.Gamepad.sThumbLY);
-    lua_setbasictableentry(L, i, 'ThumbRightX', state.Gamepad.sThumbRX);
-    lua_setbasictableentry(L, i, 'ThumbRightY', state.Gamepad.sThumbRY);
-
-
-
-    result:=1;
-  end;
-  {$ENDIF}
-end;
-
-function setXBox360ControllerVibration(L:PLua_state): integer; cdecl;
-{$IFDEF windows}
-var
-  index: integer;
-  left, right: word;
-  vib: XINPUT_VIBRATION;
-{$ENDIF}
-begin
-  result:=0;
-  {$IFDEF windows}
-  if InitXinput=false then exit;
-
-  if lua_gettop(L)>=3 then
-  begin
-    index:=lua_tointeger(L,1);
-    left:=lua_tointeger(L,2);
-    right:=lua_tointeger(L, 3);
-
-    vib.wLeftMotorSpeed:=left;
-    vib.wRightMotorSpeed:=right;
-
-    result:=1;
-    lua_pushboolean(L, XInputSetState(index, @vib)=0);
-  end;
-  {$ENDIF}
-end;
-
-
-function lua_registerAutoAssemblerTemplate(L:PLua_state): integer; cdecl;
-var
-  f: integer;
-  routine: string;
-  lc: tluacaller;
-  name: string;
-begin
-  result:=0;
-
-  if lua_gettop(L)>=2 then
-  begin
-    name:=Lua_ToString(L, 1);
-
-    if lua_isfunction(L, 2) then
-    begin
-      lua_pushvalue(L, 2);
-      f:=luaL_ref(L,LUA_REGISTRYINDEX);
-
-      lc:=TLuaCaller.create;
-      lc.luaroutineIndex:=f;
-    end
-    else
-    if lua_isstring(L,2) then
-    begin
-      routine:=lua_tostring(L,2);
-      lc:=TLuaCaller.create;
-      lc.luaroutine:=routine;
-    end
-    else exit;
-
-    lua_pushinteger(L, registerAutoAssemblerTemplate(name, lc.AutoAssemblerTemplateCallback));
-    result:=1;
-  end;
-end;
-
-function lua_unregisterAutoAssemblerTemplate(L:PLua_state): integer; cdecl;
-var id: integer;
-begin
-  result:=0;
-  if lua_gettop(L)=1 then
-  begin
-    id:=lua_tointeger(L, 1);
-    unregisterAutoAssemblerTemplate(id);
-  end;
-end;
-
-
-function lua_GenerateCodeInjectionScript(L: PLua_state): integer; cdecl;
-var
-  script: TStrings;
-  address: string;
-begin
-  result:=0;
-  if lua_gettop(L)>=1 then
-  begin
-    script:=lua_ToCEUserData(L,1);
-
-    if lua_gettop(L)>=2 then
-      address:=Lua_ToString(L,2)
-    else
-      address:=inttohex(MemoryBrowser.disassemblerview.SelectedAddress,8);
-
-    try
-      GenerateCodeInjectionScript(script, address);
-      lua_pushboolean(L,true);
-      result:=1;
-    except
-    end;
-  end;
-end;
-
-function lua_GenerateAOBInjectionScript(L: PLua_state): integer; cdecl;
-var
-  script: TStrings;
-  address, symbolname: string;
-begin
-  result:=0;
-  if lua_gettop(L)>=2 then
-  begin
-    script:=lua_ToCEUserData(L,1);
-    symbolname:=Lua_ToString(L,2);
-
-    if lua_gettop(L)>=3 then
-      address:=Lua_ToString(L,3)
-    else
-      address:=inttohex(MemoryBrowser.disassemblerview.SelectedAddress,8);
-
-
-    try
-      GenerateAOBInjectionScript(script, address, symbolname);
-      lua_pushboolean(L,true);
-      result:=1;
-    except
-    end;
-  end;
-end;
-
-function lua_GenerateFullInjectionScript(L: PLua_state): integer; cdecl;
-var
-  script: TStrings;
-  address: string;
-begin
-  result:=0;
-  if lua_gettop(L)>=1 then
-  begin
-    script:=lua_ToCEUserData(L,1);
-
-    if lua_gettop(L)>=2 then
-      address:=Lua_ToString(L,2)
-    else
-      address:=inttohex(MemoryBrowser.disassemblerview.SelectedAddress,8);
-
-    try
-      GenerateFullInjectionScript(script, address);
-      lua_pushboolean(L,true);
-      result:=1;
-    except
-    end;
-  end;
-end;
-
-function lua_unloadLoadedFont(L: PLua_state): integer; cdecl;
-begin
-  {$IFDEF windows}
-  if lua_isnumber(L, 1) then
-    RemoveFontMemResourceEx(lua_tointeger(L,1));
-  {$ENDIF}
-
-  result:=0;
-end;
-
-function lua_loadFontFromStream(L: PLua_state): integer; cdecl;
-var
-  s: TStream;
-  ms: TMemoryStream absolute s;
-  f: TFont;
-  pc: dword;
-
-  h: THandle;
-begin
-  result:=0;
-
-  {$IFDEF windows}
-  if lua_isuserdata(L, 1) then
-  begin
-    s:=lua_toceuserdata(L, 1);
-    if s is TMemoryStream then
-    begin
-      pc:=1;
-      h:=AddFontMemResourceEx(ms.Memory, ms.Size, nil, @pc);
-      lua_pushinteger(L, h);
-      result:=1;
-    end;
-  end;
-  {$ENDIF}
-end;
-
-function lua_speakex(engLang: boolean; L: Plua_State): integer; cdecl;
-var
-  pc: integer;
-  s: widestring;
-begin
-  result:=0;
-  {$IFDEF windows}
-  pc:=lua_gettop(L);
-
-  if pc>=1 then
-    s:=Lua_ToString(L, 1)
-  else
-    exit(0);
-
-
-  if engLang then
-  begin
-    s:=StringReplace(s,'&','&amp;',[rfReplaceAll]);
-    s:=StringReplace(s,'<','&lt;',[rfReplaceAll]);
-    s:=StringReplace(s,'>','&gt;',[rfReplaceAll]);
-    //s:='<speak version="1.0" xml:lang="en">'+s+'</speak>';
-    //s:='<lang langid="409">'+s+'</lang>';
-    s:='<voice required="Language=409">'+s+'</voice>';   //413=dutch (while running under a debugger, this is slow. But normal usage is fine)
-  end;
-
-  if pc>=2 then
-  begin
-    if lua_isboolean(l,2) then
-    begin
-      lua_pushinteger(L, speak(s, lua_toboolean(L,2)));
-      exit(1);
-    end
-    else
-    begin
-      lua_pushinteger(L, speak(s, lua_tointeger(L,2)));
-      exit(1);
-    end;
-  end
-  else
-  begin
-    lua_pushinteger(L, speak(s));
-    exit(1);
-  end;
-  {$ENDIF}
-
-end;
-
-
-function lua_speak(L: Plua_State): integer; cdecl;
-begin
-  lua_speakEx(false,L);
-  result:=0;
-end;
-
-function lua_speakEnglish(L: Plua_State): integer; cdecl;
-begin
-  lua_speakEx(true,L);
-  result:=0;
-end;
-
-
-function lua_getFileVersion(L: Plua_State): integer; cdecl;
-{$IFDEF windows}
-var
-  filepath: string;
-  h: THandle;
-  size: integer;
-  data: pointer;
-  ffi: ^VS_FIXEDFILEINFO;
-  t: integer;
-
-  v: qword;
-  s: UINT;
-{$ENDIF}
-begin
-  result:=0;
-  {$IFDEF windows}
-  if lua_gettop(L)=1 then
-  begin
-    filepath:=Lua_ToString(l,1);
-    size:=GetFileVersionInfoSize(pchar(filepath), @h);
-    if size<>0 then
-    begin
-      getmem(data, size);
-
-      if GetFileVersionInfo(pchar(filepath), h, size, data) then
-      begin
-        s:=sizeof(ffi);
-        if VerQueryValue(data, pchar('\'), @ffi, @s) then
-        begin
-          v:=(qword(ffi^.dwFileVersionMS) shl 32) or ffi^.dwFileVersionLS;
-          result:=2;
-          lua_pushinteger(L, v);
-          lua_newtable(L);
-          t:=lua_gettop(L);
-
-
-          lua_setbasictableentry(L, t, 'major', (v shr 48) and $ffff);
-          lua_setbasictableentry(L, t, 'minor', (v shr 32) and $ffff);
-          lua_setbasictableentry(L, t, 'release', (v shr 16) and $ffff);
-          lua_setbasictableentry(L, t, 'build', v and $ffff);
-        end;
-
-      end;
-      FreeMemAndNil(data);
-    end;
-  end;
-  {$ENDIF}
-end;
-
-function lua_getCheatEngineFileVersion(L: Plua_State): integer; cdecl;
-begin
-  lua_pushstring(L,application.ExeName);
-  exit(lua_getFileVersion(L));
-end;
-
-
-function lua_hookWndProc(L: Plua_State): integer; cdecl;
-{$IFDEF windows}
-var
-  s: tstringlist;
-  hWnd: THandle;
-  f: integer;
-
-  orig: qword;
-  ts: string;
-
-  wndhooklist_table, hwnd_table: integer;
-  i: integer;
-  b: boolean;
-
-  async: boolean;
-
-  pc: TLuaPipeClient;
-{$ENDIF}
-begin
-  result:=0;
-  {$IFDEF windows}
-  lua_getglobal(L, 'CEWindowProcEvent_Internal');
-
-
-  if lua_isnil(L, -1) then
-  begin
-    lua_pop(L, 1);
-
-    s:=TStringList.Create;
-    s.add('wndhooklist={}');
-    s.add('function CEWindowProcEvent_Internal(hWnd, Msg, lParam, wParam)');
-    s.add('  if (wndhooklist[hWnd].f) then');
-    s.add('    local r, hWnd2, Msg2, lParam2, wParam2');
-    s.add('    r,hWnd2,Msg2,lParam2,wParam2=wndhooklist[hWnd].f(hWnd, Msg, lParam, wParam)');
-    s.add('    if (r==0) or (r==1) then return r,(hWnd2 or hWnd),(Msg2 or Msg),(lParam2 or lParam),(wParam2 or wParam) end');
-    s.add('  end');
-    s.add('  return wndhooklist[hWnd].orig,(hWnd2 or hWnd),(Msg2 or Msg),(lParam2 or lParam),(wParam2 or wParam)');
-    s.add('end');
-
-    LUA_DoScript(s.Text);
-    s.free;
-  end
-  else
-    lua_pop(L, 1);
-
-  //setup the server if needed
-  ts:='CEWINHOOK'+inttostr(processid);
-  if luaserverExists(ts)=false then
-  begin
-    tluaserver.create(ts);
-
-    if processhandler.is64Bit then
-      ts:='x86_64'
-    else
-      ts:='i386';
-
-    try
-      cefuncproc.InjectDll(CheatEngineDir+'winhook-'+ts+'.dll');
-    except
-    end;
-  end;
-
-
-  //get the windowhandle and function parameter
-  if (lua_gettop(L)>=2) and lua_isnumber(L, 1) and lua_isfunction(L, 2) then
-  begin
-    if lua_gettop(L)>=3 then
-      async:=lua_toboolean(L, 3)
-    else
-      async:=false;
-
-    hWnd:=lua_tointeger(L, 1);
-    pc:=TLuaPipeClient.create('CEWINHOOKC'+inttostr(processid));
-    try
-      pc.writeByte(1);
-      pc.writeQword(hWnd);
-      orig:=pc.readQword;
-
-      lua_getglobal(L, 'wndhooklist');
-      wndhooklist_table:=lua_gettop(L);
-
-      lua_pushinteger(L, hWnd);
-      lua_newtable(L);
-
-      //fill the hWnd table entry
-      hwnd_table:=lua_gettop(L);
-      lua_pushstring(L, 'f');
-      lua_pushvalue(L, 2);
-      lua_settable(L, hwnd_table);
-
-      lua_pushstring(L, 'orig');
-      lua_pushinteger(L, orig);
-      lua_settable(L, hwnd_table);
-
-      lua_settable(L, wndhooklist_table);
-
-
-      pc.writeByte(4); //set async state
-      pc.writeByte(ifthen(async,1,0));
-      pc.readByte;
-
-      pc.writeByte(2); //hook
-      pc.writeQword(hWnd);
-      if pc.readByte=1 then
-      begin
-        lua_pushboolean(L, true);
-        result:=1;
-      end;
-
-    finally
-      pc.free;
-    end;
-  end;
-
-  //get the old proc event of the window
-  {$ENDIF}
-
-end;
-
-function lua_unhookWndProc(L: Plua_State): integer; cdecl;
-{$IFDEF windows}
-var pc: TLuaPipeClient;
-{$ENDIF}
-begin
-  result:=0;
-  {$IFDEF windows}
-  if (lua_gettop(L)=1) and lua_isnumber(L, 1) then
-  begin
-    lua_getglobal(L, 'wndhooklist');
-
-    lua_pushinteger(L, lua_tointeger(L, 1));
-    lua_gettable(L,-2);
-    if lua_istable(L, -1) then
-    begin
-      lua_pushstring(L, 'orig');
-      lua_gettable(L, -2);
-      if lua_isnumber(L, -1) then
-      begin
-        pc:=TLuaPipeClient.create('CEWINHOOKC'+inttostr(processid));
-        try
-          pc.writeByte(3);
-          pc.writeQword(lua_tointeger(L, 1));
-          pc.writeQword(lua_tointeger(L, -1));
-          if pc.readByte=1 then
-          begin
-            lua_pushboolean(L, true);
-            result:=1;
-          end;
-        finally
-          pc.free;
-        end;
-      end;
-    end;
-  end;
-  {$ENDIF}
-end;
-
-function lua_registerEXETrainerFeature(L: Plua_State): integer; cdecl;
-var i,j: integer;
-begin
-  result:=0;
-  if (lua_gettop(L)=2) and lua_isstring(L,1) and lua_isfunction(L,2) then
-  begin
-    j:=length(exeTrainerFeatures);
-    for i:=0 to length(exeTrainerFeatures)-1 do
-      if exeTrainerFeatures[i].featurename='' then
-      begin
-        j:=i;
-        break;
-      end;
-
-    if j=length(exeTrainerFeatures) then
-      setlength(exeTrainerFeatures,j+1);
-
-    exeTrainerFeatures[j].featurename:=Lua_ToString(L, 1);
-    exeTrainerFeatures[j].functionid:=luaL_ref(L, LUA_REGISTRYINDEX);
-
-    lua_pushinteger(L, j);
-    result:=1;
-  end;
-end;
-
-function lua_unregisterEXETrainerFeature(L: Plua_State): integer; cdecl;
-var i: integer;
-begin
-  if (lua_gettop(L)=1) and lua_isnumber(L, 1) then
-  begin
-    i:=lua_tointeger(L,1);
-    if i<length(exeTrainerFeatures) then
-    begin
-      exeTrainerFeatures[i].featurename:='';
-      luaL_unref(L, LUA_REGISTRYINDEX, exeTrainerFeatures[i].functionid);
-      exeTrainerFeatures[i].functionid:=0;
-    end;
-  end;
-
-  result:=0;
-end;
-
-function lwriter(L: Plua_State; const p: Pointer; sz: size_t; ud: Pointer): Integer; cdecl;
-var s: TStream;
-begin
-  s:=tstream(ud);
-  s.WriteBuffer(p^,sz);
-  result:=0;
-end;
-
-
-
-function lua_encodeFunction(L: Plua_State): integer; cdecl;
-var
-  s: TMemoryStream;
-  cs: Tcompressionstream;
-  i: integer;
-
-  output: pchar;
-
-  new: pchar;
-begin
-  s:=TMemoryStream.Create;
-  cs:=Tcompressionstream.create(clmax, s);
-
-
-  if (lua_gettop(L)=1) and (lua_isfunction(L, 1)) then
-    lua_dump(L, @lwriter, cs, 1);
-
-  cs.free;
-
-  getmem(output, (s.size div 4) * 5 + 5 );
-  BinToBase85(pchar(s.Memory), output, s.size);
-
-  lua_pushstring(L, output);
-  FreeMemAndNil(output);
-
-  s.free;
-
-  result:=1;
-end;
-
-function lua_encodeFunctionEx(L: Plua_State): integer; cdecl;
-//takes a string and an optional lua dll and encode it with that dll instead
-var
-  s: TMemoryStream;
-  cs: Tcompressionstream;
-  script,luadll: string;
-  hm: HModule;
-
-  _luaL_newstate: function : Plua_State; cdecl;
-  _luaL_openlibs: procedure(L: Plua_State); cdecl;
-  _luaL_loadstring: function(L: Plua_State; const s: PChar): Integer; cdecl;
-  _lua_dump: function(L: Plua_State; writer: lua_Writer; data: Pointer; strip: integer): Integer; cdecl;
-  _lua_close: procedure(L: Plua_State); cdecl;
-
-  l2: Plua_State;
-  r: integer;
-
-  rs:  string;
-  output: pchar;
-begin
-  result:=0;
-  if lua_gettop(L)>=1 then
-  begin
-    script:=Lua_ToString(L,1);
-
-    if lua_gettop(L)>=2 then
-      luadll:=Lua_ToString(L,2)
-    else
-      luadll:=LUA_LIB_NAME;
-
-    hm:=LoadLibrary(pchar(luadll));
-    if hm<>0 then
-    begin
-      _luaL_newstate:=getprocaddress(hm,'luaL_newstate');
-      _luaL_openlibs:=getprocaddress(hm,'luaL_openlibs');
-      _luaL_loadstring:=getprocaddress(hm,'luaL_loadstring');
-      _lua_dump:=getprocaddress(hm,'lua_dump');
-      _lua_close:=getprocaddress(hm,'lua_close');
-
-
-
-      l2:=_luaL_newstate;
-      _luaL_openlibs(l2);
-      if _luaL_loadstring(l2, pchar(script))=0 then
-      begin
-        //encode the function.
-        s:=TMemoryStream.Create;
-        cs:=Tcompressionstream.create(clmax, s);
-
-        _lua_dump(L2, @lwriter, cs, 1);
-
-        cs.free;
-        getmem(output, (s.size div 4) * 5 + 5 );
-        BinToBase85(pchar(s.Memory), output, s.size);
-
-        lua_pushstring(L, output);
-        FreeMemAndNil(output);
-
-        s.free;
-
-        result:=1;
-
-        _lua_close(l2);
-
-        FreeLibrary(hm);
-      end;
-    end;
-  end;
-end;
-
-
-function lreader(L: Plua_State; ud: Pointer; sz: Psize_t): PChar; cdecl;
-var s: TMemoryStream;
-begin
-  s:=TMemoryStream(ud);
-
-  result:=pchar(ptruint(s.Memory)+s.Position);
-  sz^:=s.Size-s.position;
-
-  s.position:=s.position+sz^;
-end;
-
-function lua_decodeFunction(L: Plua_State): integer; cdecl;
-var
-  ds: Tdecompressionstream;
-  s: TMemoryStream;
-
-  decompressed: TMemoryStream;
-  i: integer;
-
-  size: integer;
-  input, output: pchar;
-begin
-  result:=1;
-  if (lua_gettop(L)=1) and lua_isstring(L,1) then
-  begin
-    input:=lua.lua_tostring(L,1);
-
-    size:=(length(input) div 5)*4+(length(input) mod 5);
-    getmem(output, size*2);
-
-
-    size:=Base85ToBin(input, output);
-    lua_pushlstring(L, output, size);
-
-    s:=TMemoryStream.Create;
-    s.WriteBuffer(output^, size);
-    s.position:=0;
-    ds:=Tdecompressionstream.create(s);
-
-    decompressed:=TMemoryStream.create;
-    decompressed.CopyFrom(ds,0);
-
-    decompressed.position:=0;
-    lua_load(L, @lreader, decompressed,'cechunk', 'b');
-
-
-    freeandnil(decompressed);
-    freeandnil(ds);
-    freeandnil(s);
-    FreeMemAndNil(output);
-
-    result:=1;
-  end;
-
-end;
-
-function lua_getFileList(L: Plua_State): integer; cdecl;
-var
-  list: Tstringlist;
-  path: string;
-  mask: string;
-  subdirs: boolean;
-  attrib: word;
-
-  paramcount: integer;
-  i: integer;
-begin
-  paramcount:=lua_gettop(L);
-  if paramcount=0 then exit(0);
-
-  path:=lua_tostring(L,1);
-  if paramcount>1 then
-    mask:=Lua_ToString(L, 2)
-  else
-    mask:='';
-
-  if paramcount>2 then
-    subdirs:=lua_toboolean(L,3)
-  else
-    subdirs:=false;
-
-  if paramcount>3 then
-    attrib:=lua_tointeger(L, 4)
-  else
-    attrib:=faDirectory;
-
-  lua_pop(L, paramcount);
-
-  list:=FindAllFiles(path,mask,subdirs,attrib);
-
-  lua_createtable(L, list.count, 0);
-  result:=1;
-
-  for i:=0 to list.count-1 do
-  begin
-    lua_pushinteger(L, i+1);
-    lua_pushstring(L, list[i]);
-    lua_settable(L, 1);
-  end;
-
-  list.free;
-end;
-
-function lua_getDirectoryList(L: Plua_State): integer; cdecl;
-var
-  list: Tstringlist;
-  path: string;
-  mask: string;
-  subdirs: boolean;
-  attrib: word;
-
-  paramcount: integer;
-  i: integer;
-begin
-  paramcount:=lua_gettop(L);
-  if paramcount=0 then exit(0);
-
-  path:=lua_tostring(L,1);
-
-  if paramcount>1 then
-    subdirs:=lua_toboolean(L,2)
-  else
-    subdirs:=false;
-
-  lua_pop(L, paramcount);
-
-  list:=FindAllDirectories(path,subdirs);
-
-  lua_createtable(L, list.count, 0);
-  result:=1;
-
-  for i:=0 to list.count-1 do
-  begin
-    lua_pushinteger(L, i+1);
-    lua_pushstring(L, list[i]);
-    lua_settable(L, 1);
-  end;
-
-  list.free;
-end;
-
-function lua_connectToCEServer(L: Plua_State): integer; cdecl;
-var
-  hostname: string;
-  port: integer;
-begin
-  result:=0;
-  if lua_gettop(L)=2 then
-  begin
-    hostname:=Lua_ToString(L, 1);
-    port:=lua_tointeger(L, 2);
-    CEconnect(hostname, port);
-  end;
-end;
-
-function lua_copyMemory(L: Plua_State): integer; cdecl;
-var
-  sourceAddress: ptruint;
-  destinationAddress: ptruint;
-  Method: integer;
-  size: integer;
-
-  pc: integer;
-  temp: Pointer;
-  ar: ptruint;
-begin
-  result:=0;
-  pc:=lua_gettop(L);
-  if pc=0 then exit;
-
-  sourceAddress:=lua_toaddress(L,1);
-
-  if pc>1 then
-    size:=lua_tointeger(L,2);
-
-  if pc>3 then
-    Method:=lua_tointeger(L, 4)
-  else
-    Method:=0;
-
-  if (pc>2) and (not lua_isnil(L,3)) then
-    destinationAddress:=lua_toaddress(L, 3)
-  else
-  begin
-    //allocate the memory
-    case method of
-      0,2:
-      begin
-        //target process
-        destinationAddress:=ptruint(VirtualAllocEx(processhandle, nil,size,MEM_COMMIT or MEM_RESERVE,PAGE_EXECUTE_READWRITE));
-        if destinationAddress=0 then exit;
-      end;
-
-      1,3:
-      begin
-        //ce memory
-        destinationAddress:=ptruint(VirtualAlloc(nil,size,MEM_COMMIT or MEM_RESERVE, PAGE_EXECUTE_READWRITE));
-        if destinationAddress=0 then exit;
-      end;
-    end;
-  end;
-
-
-  case method of
-    0: //target to target
-    begin
-      temp:=VirtualAlloc(nil,size,MEM_COMMIT or MEM_RESERVE, PAGE_EXECUTE_READWRITE);
-      try
-        if readprocessmemory(processhandle, pointer(sourceAddress), temp, size, ar) then
-        begin
-          if ar=size then
-          begin
-            if WriteProcessMemory(processhandle, pointer(destinationAddress), temp, size, ar) then
-            begin
-              if ar=size then
-              begin
-                lua_pushinteger(L, destinationAddress);
-                exit(1);
-              end;
-            end;
-          end;
-        end;
-
-      finally
-        VirtualFree(temp,0, MEM_RELEASE);
-      end;
-    end;
-
-    1: //target to CE
-    begin
-      if readprocessmemory(processhandle, pointer(sourceAddress), pointer(destinationAddress), size, ar) then
-      begin
-        if ar=size then
-        begin
-          lua_pushinteger(L, destinationAddress);
-          exit(1);
-        end;
-      end;
-    end;
-
-    2: //CE to target
-    begin
-      if writeprocessmemory(processhandle, pointer(sourceAddress), pointer(destinationAddress), size, ar) then
-      begin
-        if ar=size then
-        begin
-          lua_pushinteger(L, destinationAddress);
-          exit(1);
-        end;
-      end;
-    end;
-
-    3: //CE to CE
-    begin
-      try
-        {$ifdef windows}
-        RtlCopyMemory(pointer(destinationAddress), pointer(sourceAddress), size);
-        {$else}
-        copymemory(pointer(destinationAddress), pointer(sourceAddress), size);
-        {$endif}
-        lua_pushinteger(L, destinationAddress);
-        exit(1);
-      except
-      end;
-    end;
-  end;
-end;
-
-
-function lua_compareMemory(L: PLua_state): integer; cdecl;
-var
-  address1,address2: ptruint;
-  Method: integer;
-  size,i: integer;
-
-  pc: integer;
-  temp: Pointer;
-  ar: ptruint;
-
-  buf1, buf2: PByteArray;
-begin
-  result:=0;
-  pc:=lua_gettop(L);
-  if pc<3 then exit;
-
-
-  if pc=4 then
-    method:=lua_tointeger(L,4)
-  else
-    method:=0;
-
-  if method=2 then
-    address1:=lua_toaddress(L,1,true)
-  else
-    address1:=lua_toaddress(L,1);
-
-  if method>0 then
-    address2:=lua_toaddress(L,2,true)
-  else
-    address2:=lua_toaddress(L,2);
-
-  size:=lua_tointeger(L,3);
-
-  if size=0 then exit;
-
-  buf1:=nil;
-  buf2:=nil;
-
-  case method of
-    0:
-    begin
-      getmem(buf1,size);
-      getmem(buf2,size);
-      ReadProcessMemory(processhandle, pointer(address1),buf1,size,ar);
-      ReadProcessMemory(processhandle, pointer(address2),buf2,size,ar);
-    end;
-
-    1:
-    begin
-      getmem(buf1,size);
-      ReadProcessMemory(processhandle, pointer(address1),buf1,size,ar);
-      buf2:=pointer(address2);
-    end;
-
-    2:
-    begin
-      buf1:=pointer(address1);
-      buf2:=pointer(address2);
-    end;
-  end;
-
-  //compare
-  result:=1;
-
-
-  {$ifdef windows}
-  i:=RtlCompareMemory(buf1,buf2,size);
-  {$else}
-  i:=CompareMemRange(buf1,buf2,size);
-  {$endif}
-
-  lua_pushboolean(L,i=size);
-  if i<>size then
-  begin
-    lua_pushinteger(L, i);
-    result:=2;
-  end;
-
-
-  case method of
-    0:
-    begin
-      if buf1<>nil then
-        FreeMemAndNil(buf1);
-
-      if buf2<>nil then
-        FreeMemAndNil(buf2);
-    end;
-
-    1:
-    begin
-      if buf1<>nil then
-        freeMemAndNil(buf1);
-    end;
-  end;
-
-
-end;
-
-
-function lua_enableDRM(L: Plua_State): integer; cdecl;
-var
-  PreferedAltitude: word;
-  ProtectedProcess: dword; //pid
-begin
-  result:=0;
-
-  {$IFDEF windows}
-  DBK32Initialize;
-
-  if lua_gettop(L)>=1 then
-    PreferedAltitude:=lua_tointeger(L,1)
-  else
-    PreferedAltitude:=0;
-
-  if lua_gettop(L)>=2 then
-  begin
-    if lua_isstring(L,2) then
-      ProtectedProcess:=ce_getProcessIDFromProcessName(pchar(Lua_ToString(L,2)))
-    else
-      ProtectedProcess:=lua_tointeger(L,2);
-  end
-  else
-    ProtectedProcess:=0;
-
-  result:=1;
-  lua_pushboolean(L, dbk_enabledrm(preferedAltitude, GetPEProcess(ProtectedProcess)));
-  {$ENDIF}
-end;
-
-
-function lua_saveOpenedFile(L: Plua_State): integer; cdecl;
-begin
-  if lua_gettop(L)>=1 then
-    filehandler.commitchanges(Lua_ToString(L,1))
-  else
-    Filehandler.commitChanges;
-
-  result:=0;
-end;
-
-function lua_openFileAsProcess(L: Plua_State): integer; cdecl;
-{$IFDEF windows}
-var
-  filename: string;
-  is64bit: boolean;
-  oldprocessname: string;
-  oldprocess: dword;
-  oldprocesshandle: thandle;
-  parameters: integer;
-  startaddress: ptruint;
-{$ENDIF}
-
-begin
-  result:=0;
-
-  {$IFDEF windows}
-  result:=1;
-  parameters:=lua_gettop(L);
-  if parameters>=1 then
-  begin
-    filename:=Lua_ToString(L,1);
-
-    if parameters>=2 then
-      is64bit:=lua_toboolean(L,2)
-    else
-      is64bit:=false;
-
-    if parameters>=3 then
-      startaddress:=lua_tointeger(L,3)
-    else
-      startaddress:=0;
-
-    DetachIfPossible;
-    oldprocessname := copy(mainform.ProcessLabel.Caption, pos('-', mainform.ProcessLabel.Caption) + 1, length(mainform.ProcessLabel.Caption));
-    oldprocess := processID;
-    oldprocesshandle := processhandle;
-
-    try
-      DBKFileAsMemory(filename,startaddress);
-
-    except
-      lua_pushboolean(L,false);
-      exit;
-    end;
-
-    ProcessHandler.ProcessHandle:=THandle(-2);
-
-    MainForm.ProcessLabel.caption:=extractfilename(filename);
-    MainForm.miSaveFile.visible:=true;
-
-    ProcessHandler.processid:=$FFFFFFFF;
-
-    ProcessHandler.is64Bit:=is64bit;
-
-    mainform.openProcessEpilogue(oldprocessname, oldprocess, oldprocesshandle,true);
-
-    lua_pushboolean(L,true);
-  end;
-  {$ENDIF}
-end;
-
-function lua_getPEB(L: Plua_State): integer; cdecl;
-var peb: qword;
-  pbi: TProcessBasicInformation;
-  x: ulong;
-begin
-  result:=0;
-
-
- {$IFDEF windows}
- if DBKLoaded then
-    peb:=dbk_getPEB(GetPEProcess(processid))
-  else
-  begin
-    if NtQueryInformationProcess(processhandle, ProcessBasicInformation, @pbi, sizeof(pbi), @x)=STATUS_SUCCESS then
-      peb:=qword(pbi.PebBaseAddress)
-    else
-      peb:=0;
-  end;
-
-  lua_pushinteger(L, peb);
-  result:=1;
- {$ENDIF}
-end;
-
-function lua_createAPC(L: Plua_State): integer; cdecl;
-var address: ptruint;
-begin
-  result:=0;
-  {$IFDEF windows}
-  if lua_gettop(L)>=1 then
-  begin
-    address:=lua_toaddress(L,1);
-    CreateRemoteAPC(getathreadid(processid), pointer(address));
-  end;
-  {$ENDIF}
-end;
-
-function lua_setAssemblerMode(L: Plua_State): integer; cdecl;
-var mode: integer;
-begin
-  result:=0;
-  if lua_gettop(L)>=1 then
-  begin
-    mode:=lua_tointeger(L,1);
-    if mode=0 then
-      processhandler.is64Bit:=false;
-
-    if mode=1 then
-      processhandler.is64Bit:=true;
-  end;
-end;
-
-function lua_allocateMemory(l: Plua_State): integer; cdecl;
-var
-  size: integer;
-  a: pointer;
-  base: pointer;
-  prot: dword;
-begin
-  result:=0;
-  if lua_gettop(L)>=1 then
-  begin
-    size:=lua_tointeger(L,1);
-    if lua_gettop(L)>=2 then
-      base:=pointer(lua_tointeger(L,2))
-    else
-      base:=nil;
-
-    if lua_gettop(L)>=3 then
-      prot:=lua_tointeger(L,3)
-    else
-      prot:=PAGE_EXECUTE_READWRITE;
-
-
-    a:=VirtualAllocEx(processhandle,base,size,MEM_COMMIT or MEM_RESERVE, PAGE_EXECUTE_READWRITE);
-    if a=nil then
-    begin
-      //try to fix a mistake
-      base:=FindFreeBlockForRegion(ptruint(base),size);
-      a:=VirtualAllocEx(processhandle,base,size,MEM_COMMIT or MEM_RESERVE, PAGE_EXECUTE_READWRITE);
-      if a=nil then exit(0);
-    end;
-
-    lua_pushinteger(L, ptruint(a));
-    result:=1;
-  end;
-end;
-
-function lua_try(l: Plua_State): integer; cdecl;
-//nice idea, but the return value of this function seems broken after an raise exception in a function called by pcall (lua_error does function properly)
-begin
-  result:=2;
-  if lua_gettop(L)>=1 then
-  begin
-    if lua_isfunction(L,1) then
-    begin
-
-      try
-        if lua.lua_pcall(L,lua_gettop(L)-1,LUA_MULTRET,0)=0 then
-        begin
-          lua_pushboolean(L,true);
-          lua_insert(L,1);
-          result:=lua_gettop(L);
-        end
-        else
-        begin
-          lua_pushboolean(L,false);
-          lua_pushvalue(L,-2);
-        end;
-      except
-        on e:exception do
-        begin
-          lua_pop(L,lua_gettop(L));
-          lua_pop(L,1);
-          lua_pushboolean(L,false);
-          lua_pushstring(L,e.message);
-        end;
-      end;
-
-    end
-    else
-    begin
-      lua_pushboolean(L,false);
-      lua_pushstring(L,'First parameter for try is not a function');
-    end;
-  end
-  else
-  begin
-    lua_pushboolean(L,false);
-    lua_pushstring(L,'No parameter given');
-  end;
-end;
-
-function lua_getSystemMetrics(l: Plua_State): integer; cdecl;
-var parameters, nIndex: integer;
-begin
-  result:=0;
-  parameters:=lua_gettop(L);
-  if parameters=1 then
-  begin
-    nIndex:=lua_tointeger(L,-1);
-    lua_pop(L, parameters);
-    lua_pushinteger(L, GetSystemMetrics(nIndex));
-    result:=1;
-  end else lua_pop(L, parameters);
-end;
-
-
-function lua_getScreenDPI(l: Plua_State): integer; cdecl;
-begin
-  lua_pushinteger(L, Screen.PixelsPerInch);
-  result:=1;
-end;
-
-
-function lua_getScreenHeight(l: Plua_State): integer; cdecl;
-begin
-  lua_pushinteger(L, screen.Height);
-  result:=1;
-end;
-
-function lua_getScreenWidth(l: Plua_State): integer; cdecl;
-begin
-  lua_pushinteger(L, screen.Width);
-  result:=1;
-end;
-
-function lua_getWorkAreaHeight(l: Plua_State): integer; cdecl;
-begin
-  lua_pushinteger(L, screen.WorkAreaHeight);
-  result:=1;
-end;
-
-function lua_getWorkAreaWidth(l: Plua_State): integer; cdecl;
-begin
-  lua_pushinteger(L, screen.WorkAreaWidth);
-  result:=1;
-end;
-
-var screencanvas: TCanvas=nil;
-function lua_getScreenCanvas(L: PLua_state): integer; cdecl;
-begin
-  if screencanvas=nil then
-  begin
-    screencanvas:=tcanvas.Create;
-    screencanvas.Handle:=GetDC(0);
-  end;
-
-  luaclass_newClass(L, screencanvas);
-  result:=1;
-end;
-
-function lua_getHandleList(L: PLua_state): integer; cdecl;
-var
-  shi: PSYSTEM_HANDLE_INFORMATION=nil;
-  rl: ulong;
-  r: ntstatus;
-  i,j: integer;
-
-  filter: integer;
-  peprocess: ptruint=0;
-begin
-  result:=0;
-
-  {$IFDEF windows}
-  i:=sizeof(SYSTEM_HANDLE_TABLE_ENTRY_INFO)+128*sizeof(SYSTEM_HANDLE_TABLE_ENTRY_INFO);
-  getmem(shi,i);
-
-  repeat
-    zeromemory(shi,i);
-    r:=NtQuerySystemInformation(SystemHandleInformation, shi,i,@rl);
-    if r=STATUS_INFO_LENGTH_MISMATCH then
-    begin
-      FreeMemAndNil(shi);
-      i:=i*2-2;
-      getmem(shi,i);
-    end;
-
-  until (r<>STATUS_INFO_LENGTH_MISMATCH) or (i>256*1024*1024);
-
-  if r=STATUS_INFO_LENGTH_MISMATCH then exit(0);
-  if r<>0 then exit(0);
-
-  if lua_gettop(L)>=1 then
-  begin
-    filter:=lua_tointeger(L,1);
-    //0=everything
-    //1=all handles from the opened process
-    //2=all handles to the opened process
-    //3=all handles to cheat engine
-
-    case filter of
-      2:
-      begin
-        LoadDBK32;
-        peprocess:=GetPEProcess(processid);
-      end;
-
-      3:
-      begin
-        LoadDBK32;
-        peprocess:=GetPEProcess(GetCurrentProcessId);
-        filter:=2;
-      end;
-    end;
-  end
-  else
-    filter:=0;
-
-  lua_pop(l, lua_gettop(L));
-
-
-  lua_createtable(L, shi.HandleCount,0);
-  j:=0;
-  for i:=0 to shi.HandleCount-1 do
-  begin
-    if (filter=0) or
-       ((filter=1) and (shi.list[i].ProcessId=processid)) or
-       ((filter=2) and (ptruint(shi.list[i].obj)=peprocess)) then
-    begin
-      inc(j);
-      lua_pushinteger(L,j);
-      lua_createtable(L,0,6);
-
-      lua_pushstring(L, 'ProcessID');
-      lua_pushinteger(L, shi.list[i].ProcessId );
-      lua_settable(L,-3);
-
-      lua_pushstring(L, 'ObjectTypeIndex');
-      lua_pushinteger(L, shi.list[i].ObjectTypeIndex );
-      lua_settable(L,-3);
-
-      lua_pushstring(L, 'HandleAttributes');
-      lua_pushinteger(L, shi.list[i].HandleAttributes );
-      lua_settable(L,-3);
-
-      lua_pushstring(L, 'HandleValue');
-      lua_pushinteger(L, shi.list[i].HandleValue );
-      lua_settable(L,-3);
-
-      lua_pushstring(L, 'Object');
-      lua_pushinteger(L, ptruint(shi.list[i].obj));
-      lua_settable(L,-3);
-
-      lua_pushstring(L, 'GrantedAccess');
-      lua_pushinteger(L, shi.list[i].GrantedAccess );
-      lua_settable(L,-3);
-
-      lua_settable(L,1);
-
-    end;
-  end;
-
-  if shi<>nil then
-    FreeMemAndNil(shi);
-
-  result:=1;
-  {$ENDIF}
-end;
-
-function lua_closeRemoteHandle(L: PLua_state): integer; cdecl;
-var
-  handle, newhandle: THandle;
-  ph: thandle;
-begin
-  result:=0;
-
-  {$IFDEF windows}
-  if lua_gettop(L)>=1 then
-  begin
-    handle:=lua_tointeger(L,1);
-
-    if lua_gettop(L)>=2 then
-    begin
-      ph:=newkernelhandler.openProcess(PROCESS_DUP_HANDLE,false,lua_tointeger(L,2));
-      if ph=0 then exit
-    end
-    else
-      ph:=processhandle;
-
-    DuplicateHandle(ph, handle, 0,nil, 0, false, DUPLICATE_CLOSE_SOURCE);
-
-    if (lua_gettop(L)>=2) then
-      closehandle(ph);
-  end;
-  {$ENDIF}
-end;
-
-function lua_showSelectionList(L: PLua_state): integer; cdecl;
-var
-  title,
-  caption: string;
-  list: Tstringlist;
-  output: string;
-  custominput: boolean;
-  r: integer;
-begin
-  if lua_gettop(L)>=3 then
-  begin
-    title:=Lua_ToString(L,1);
-    caption:=Lua_ToString(L,2);
-    list:=lua_ToCEUserData(L,3);
-
-    if lua_gettop(L)>=4 then
-      custominput:=lua_toboolean(L,4)
-    else
-      custominput:=false;
-
-    r:=ShowSelectionList(application,title, caption,list, output, custominput);
-
-    lua_pushinteger(L,r);
-    lua_pushstring(L, output);
-
-    result:=2;
-  end
-  else result:=0;
-
-end;
-
-function lua_cpuid(L: PLua_state): integer; cdecl;
-var a,c: dword;
-var r: TCPUIDResult;
-i: integer;
-begin
-  if lua_gettop(L)>=1 then
-    a:=lua_tointeger(L,1)
-  else
-    exit(0);
-
-
-  if lua_gettop(L)>=2 then
-    c:=lua_tointeger(L,2)
-  else
-    c:=0;
-
-  r:=CPUID(a,c);
-  lua_newtable(L);
-  i:=lua_gettop(L);
-  lua_setbasictableentry(L, i, 'EAX', r.eax);
-  lua_setbasictableentry(L, i, 'EBX', r.ebx);
-  lua_setbasictableentry(L, i, 'ECX', r.ecx);
-  lua_setbasictableentry(L, i, 'EDX', r.edx);
-  result:=1;
-end;
-
-function lua_gc_setPassive(L: PLua_state): integer; cdecl;
-begin
-  if lua_gettop(L)>=1 then
-    mainform.tLuaGCPassive.enabled:=lua_toboolean(L,1);
-
-  result:=0;
-end;
-
-function lua_gc_setActive(L: PLua_state): integer; cdecl;
-begin
-  if lua_gettop(L)>=1 then
-    mainform.tLuaGCActive.enabled:=lua_toboolean(L,1);
-
-  if lua_gettop(L)>=2 then
-    mainform.tLuaGCActive.interval:=lua_tointeger(L,2);
-
-  if lua_gettop(L)>=3 then
-    luagc_MinSize:=lua_tointeger(L,3);
-
-  result:=0;
-end;
-
-function lua_getHotkeyHandlerThread(L: PLua_state): integer; cdecl;
-begin
-  luaclass_newClass(L, hotkeythread);
-  result:=1;
-end;
-
-function lua_enumMemoryRegions(L: PLua_state): integer; cdecl;
-var
-  mbi: TMEMORYBASICINFORMATION;
-  address: ptruint;
-  oldaddress: ptruint;
-  i: integer;
-begin
-  address:=0;
-  lua_newtable(L);
-  i:=1;
-  while newkernelhandler.VirtualQueryEx(processhandle, pointer(address),mbi,sizeof(mbi))=sizeof(mbi) do
-  begin
-    lua_pushinteger(L,i);
-    lua_newtable(L);
-
-    lua_pushstring(L,'BaseAddress');
-    lua_pushinteger(L,ptruint(mbi.BaseAddress));
-    lua_settable(L,-3);
-
-    lua_pushstring(L,'AllocationBase');
-    lua_pushinteger(L,ptruint(mbi.AllocationBase));
-    lua_settable(L,-3);
-
-    lua_pushstring(L,'AllocationProtect');
-    lua_pushinteger(L,mbi.AllocationProtect);
-    lua_settable(L,-3);
-
-    lua_pushstring(L,'RegionSize');
-    lua_pushinteger(L,mbi.RegionSize);
-    lua_settable(L,-3);
-
-    lua_pushstring(L,'State');
-    lua_pushinteger(L,mbi.RegionSize);
-    lua_settable(L,-3);
-
-    lua_pushstring(L,'Protect');
-    lua_pushinteger(L,mbi.Protect);
-    lua_settable(L,-3);
-
-    lua_pushstring(L,'Type');
-    lua_pushinteger(L,mbi.Protect);
-    lua_settable(L,-3);
-
-    lua_settable(L,-3);
-
-    oldaddress:=address;
-    address:=address+mbi.RegionSize;
-    if address<oldaddress then break;
-
-    inc(i);
-  end;
-
-  result:=1;
-end;
-
-function lua_enableWindowsSymbols(L: PLua_state): integer; cdecl;
-begin
-  EnableWindowsSymbols(false);
-  result:=0;
-end;
-
-function lua_enableKernelSymbols(L: PLua_state): integer; cdecl;
-begin
-  result:=0;
-  symhandler.kernelsymbols:=true;
-  MemoryBrowser.Kernelmodesymbols1.checked:=true;
-  symhandler.reinitialize(true);
-end;
-
-function lua_enumExports(L: PLua_state): integer; cdecl;
-var
-  address: ptruint;
-  path: string;
-  self: boolean;
-  e: boolean;
-  list: Tstringlist;
-  i: integer;
-begin
-
-  result:=0;
-  {$IFDEF windows}
-  if lua_gettop(L)>=1 then
-  begin
-    list:=Tstringlist.create;
-    try
-      if lua_gettop(L)>=2 then
-        self:=lua_toboolean(L,2);
-
-      try
-        address:=lua_toaddress(L,1,self);
-        try
-          peinfo_getExportList(address,list);
-        except
-          exit(0); //no export list
-        end;
-      except
-        if lua_isstring(L,1) then
-        begin
-          path:=Lua_ToString(L,1);
-          try
-            peinfo_getExportList(path,list);
-          except
-            exit(0);
-          end;
-        end;
-      end;
-
-      lua_newtable(L);
-      for i:=0 to list.count-1 do
-      begin
-        lua_pushstring(L,list[i]);
-        lua_pushinteger(L,ptruint(list.Objects[i]));
-        lua_settable(L,-3);
-      end;
-      result:=1;
-
-
-    finally
-      list.free;
-    end;
-
-  end;
-  {$ENDIF}
-end;
-
-function lua_duplicateHandle(L: PLua_state): integer; cdecl;
-//three formats:
-//(handle): Duplicates a CE handle to the target process
-//(handle, mode) : where mode is 0: CE to Target, 1: Target to CE
-//(handle, frompid,topid)
-var
-  fromprocess: THandle;
-  toprocess: THandle;
-
-  sourcehandle: THandle;
-  newhandle: THandle;
-
-  frompid, topid: qword;
-
-  openedfromprocess: boolean=false;
-  openedtoprocess: boolean=false;
-begin
-  result:=0;
-  {$IFDEF windows}
-  try
-
-    fromprocess:=GetCurrentProcess;
-    toprocess:=processhandle;
-    if lua_gettop(L)>=1 then
-    begin
-      sourcehandle:=lua_tointeger(L,1);
-
-      if lua_gettop(L)>=2 then
-      begin
-        if lua_gettop(L)>=3 then
-        begin
-          //frompid,topid
-          frompid:=lua_tointeger(L,2);
-          topid:=lua_tointeger(L,3);
-
-          if frompid=GetCurrentProcessId then
-            fromprocess:=GetCurrentProcess
-          else
-          if frompid=processid then
-            fromprocess:=processhandle
-          else
-          begin
-            fromprocess:=newkernelhandler.openProcess(PROCESS_DUP_HANDLE,false,frompid);
-            if fromprocess<>0 then
-              openedfromprocess:=true
-            else
-            begin
-              lua_pushnil(L);
-              lua_pushstring(L,'Failure opening process '+inttostr(frompid)+' ('+SysErrorMessage(GetLastOSError)+')');
-              exit(2); //failed to open the process
-            end;
-          end;
-
-          if topid=GetCurrentProcessId then
-            toprocess:=GetCurrentProcess
-          else
-          if topid=processid then
-            toprocess:=processhandle
-          else
-          begin
-            toprocess:=newkernelhandler.openProcess(PROCESS_DUP_HANDLE,false,topid);
-            if toprocess<>0 then
-              openedtoprocess:=true
-            else
-            begin
-              lua_pushnil(L);
-              lua_pushstring(L,'Failure opening process '+inttostr(topid)+' ('+SysErrorMessage(GetLastOSError)+')');
-              exit(2); //failed to open the process
-            end;
-          end;
-        end
-        else
-        begin
-          //mode
-          if lua_tointeger(L,2)=1 then //target to CE, so switch processes
-          begin
-            toprocess:=GetCurrentProcess;
-            fromprocess:=processhandle;
-          end; //else as it was
-        end;
-      end;
-
-      if DuplicateHandle(fromprocess, sourcehandle,toprocess,@newhandle, 0, false, DUPLICATE_SAME_ACCESS) then
-      begin
-        lua_pushinteger(L,newhandle);
-        exit(1);
-      end
-      else
-      begin
-        lua_pushnil(L);
-        lua_pushstring(L, 'Duplication failed due to :'+SysErrorMessage(GetLastOSError));
-        exit(2);
-      end;
-
-    end;
-
-  finally
-    if openedfromprocess then closehandle(fromprocess);
-    if openedtoprocess then closehandle(toprocess);
-  end;
-  {$ENDIF}
-end;
-
-function lua_getOperatingSystem(L: PLua_state): integer; cdecl;
-begin
-  lua_pushinteger(L,{$ifdef windows}0{$else}1{$endif});
-  result:=1;
-end;
-
-<<<<<<< HEAD
-function lua_createColorDialog(L: Plua_State): integer; cdecl;
-var
-  owner: TComponent;
-  cd: TColorDialog;
-begin
-  result:=0;
-  parameters:=lua_gettop(L);
-  if parameters=1 then
-    owner:=lua_toceuserdata(L, 1);
-  else
-    owner:=nil;
-
-  cd:=TColorDialog.Create(owner);
-  luaclass_newClass(L, cd);
-  result:=1;
-end;
-
-function lua_createColorBox(L: Plua_State): integer; cdecl;
-var
-  owner: TComponent;
-  cb: TColorBox;
-begin
-  result:=0;
-  parameters:=lua_gettop(L);
-  if parameters=1 then
-    owner:=lua_toceuserdata(L, 1);
-  else
-    owner:=nil;
-
-  cb:=TColorBox.Create(owner);
-  luaclass_newClass(L, cb);
-  result:=1;
-=======
-function lua_showColorPicker(L: PLua_state): integer; cdecl;
-var
-   color: integer;
-begin
-   color:=ShowColorPicker(application);
-   lua_pushinteger(L,color);
-   result:=1;
->>>>>>> 836744ce
-end;
-
-procedure InitializeLua;
-var
-  s: tstringlist;
-  k32: THandle;
-  i: integer;
-  l: PLUA_STATE;
-begin
-  {$ifdef darwin}
-  if assigned(luaL_newstate)=false then
-  begin
-    lua.initializeLua;
-
-    if assigned(luaL_newstate)=false then
-    begin
-      outputdebugstring('Invalid lua config');
-      exit;
-    end;
-  end;
-  {$endif}
-
-
-  _LuaVM:=lua_open();
-
-  L:=LUAVM;
-  if L<>nil then
-  begin
-    luaL_openlibs(L);
-
-    lua_atpanic(L, LuaPanic);
-    lua_register(L, 'print', print);
-    lua_register(L, 'sleep', lua_sleep);
-    lua_register(L, 'pause', pause);
-    lua_register(L, 'unpause', unpause);
-    lua_register(L, 'readBytes', readbytes);
-    lua_register(L, 'writeBytes', writebytes);
-    lua_register(L, 'readSmallInteger', readSmallInteger);
-    lua_register(L, 'readInteger', readInteger);
-    lua_register(L, 'readQword', readQword);
-    lua_register(L, 'readPointer', readPointer);
-    lua_register(L, 'readFloat', readFloat);
-    lua_register(L, 'readDouble', readDouble);
-    lua_register(L, 'readString', readString);
-    lua_register(L, 'readSmallIntegerLocal', readSmallIntegerLocal);
-    lua_register(L, 'readIntegerLocal', readIntegerLocal);
-    lua_register(L, 'readQwordLocal', readQwordLocal);
-    lua_register(L, 'readPointerLocal', readPointerLocal);
-    lua_register(L, 'readFloatLocal', readFloatLocal);
-    lua_register(L, 'readDoubleLocal', readDoubleLocal);
-    lua_register(L, 'readStringLocal', readStringLocal);
-
-    lua_register(L, 'writeSmallInteger', writeSmallInteger);
-    lua_register(L, 'writeInteger', writeInteger);
-    lua_register(L, 'writeQword', writeQword);
-    lua_register(L, 'writePointer', writePointer);
-    lua_register(L, 'writeFloat', writeFloat);
-    lua_register(L, 'writeDouble', writeDouble);
-    lua_register(L, 'writeString', writeString);
-    lua_register(L, 'writeSmallIntegerLocal', writeSmallIntegerLocal);
-    lua_register(L, 'writeIntegerLocal', writeIntegerLocal);
-    lua_register(L, 'writeQwordLocal', writeQwordLocal);
-    lua_register(L, 'writePointerLocal', writePointerLocal);
-    lua_register(L, 'writeFloatLocal', writeFloatLocal);
-    lua_register(L, 'writeDoubleLocal', writeDoubleLocal);
-    lua_register(L, 'writeStringLocal', writeStringLocal);
-
-
-    lua_register(L, 'readBytesLocal', readbyteslocal);
-    lua_register(L, 'writeBytesLocal', writebyteslocal);
-    lua_register(L, 'autoAssemble', autoAssemble_lua);
-    lua_register(L, 'autoAssembleCheck', AutoAssembleCheck_lua);
-    lua_register(L, 'deAlloc', deAlloc_lua);
-    lua_register(L, 'deAllocLocal', deAllocLocal_lua);
-    lua_register(L, 'showMessage', showMessage_lua);
-    lua_register(L, 'inputQuery', inputQuery_lua);
-    lua_register(L, 'getPixel', getPixel);
-    lua_register(L, 'getMousePos', getMousePos);
-    lua_register(L, 'setMousePos', setMousePos);
-    lua_register(L, 'createTableEntry', createTableEntry);
-    lua_register(L, 'getTableEntry', getTableEntry);
-
-    initializeLuaMemoryRecord;
-
-
-
-
-
-    lua_register(L, 'mouse_event', lua_mouse_event);
-    lua_register(L, 'isKeyPressed', isKeyPressed);
-    lua_register(L, 'keyDown', keyDown);
-    lua_register(L, 'keyUp', keyUp);
-    lua_register(L, 'doKeyPress', doKeyPress);
-    lua_register(L, 'getProcessIDFromProcessName', getProcessIDFromProcessName);
-    lua_register(L, 'openProcess', openProcess);
-    lua_register(L, 'debugProcess', debugProcess);
-    lua_register(L, 'debug_getBreakpointList', debug_getBreakpointList);
-    lua_register(L, 'debug_isDebugging', debug_isDebugging);
-    lua_register(L, 'debug_getCurrentDebuggerInterface', debug_getCurrentDebuggerInterface);
-    lua_register(L, 'debug_canBreak', debug_canBreak);
-    lua_register(L, 'debug_isBroken', debug_isBroken);
-    lua_register(L, 'debug_setBreakpoint', debug_setBreakpoint);
-    lua_register(L, 'debug_removeBreakpoint', debug_removeBreakpoint);
-    lua_register(L, 'debug_continueFromBreakpoint', debug_continueFromBreakpoint);
-
-    lua_register(L, 'debug_addThreadToNoBreakList', debug_addThreadToNoBreakList);
-    lua_register(L, 'debug_removeThreadFromNoBreakList', debug_removeThreadFromNoBreakList);
-
-    lua_register(L, 'debug_getContext', getDebugContext);
-    lua_register(L, 'debug_setContext', setDebugContext);
-    lua_register(L, 'debug_updateGUI', debug_updateGUI);
-
-    lua_register(L, 'getDebugContext', getDebugContext);
-    lua_register(L, 'setDebugContext', setDebugContext);
-
-
-
-    lua_register(L, 'closeCE', closeCE);
-    lua_register(L, 'hideAllCEWindows', hideAllCEWindows);
-    lua_register(L, 'unhideMainCEwindow', unhideMainCEwindow);
-
-
-    initializeLuaGroupbox;
-
-
-    lua_register(L, 'createLabel', createLabel);
-    lua_register(L, 'createSplitter', createSplitter);
-    lua_register(L, 'createPaintBox', createPaintBox);
-
-    lua_register(L, 'messageDialog', messageDialog);
-    lua_register(L, 'speedhack_setSpeed', speedhack_setSpeed);
-    lua_register(L, 'speedhack_getSpeed', speedhack_getSpeed);
-    lua_register(L, 'injectDLL', injectDLL);
-    lua_register(L, 'getAutoAttachList', getAutoAttachList);
-
-
-    lua_register(L, 'generateAPIHookScript', generateAPIHookScript_lua);
-    lua_register(L, 'createProcess', createProcess);
-    lua_register(L, 'AOBScan', AOBScan);
-    lua_register(L, 'AOBScanUnique', AOBScanUnique);
-    lua_register(L, 'getOpenedProcessID', getOpenedProcessID);
-    lua_register(L, 'getAddress', getAddress);
-    lua_register(L, 'getModuleSize', getModuleSize);
-    lua_register(L, 'getAddressSafe', getAddressSafe);
-
-    lua_register(L, 'waitForExports', waitForExports);
-    lua_register(L, 'waitForDotNet', waitForDotNet);
-    lua_register(L, 'waitForPDB', waitForPDB);
-    lua_register(L, 'waitforExports', waitForExports);
-    lua_register(L, 'waitforDotNet', waitForDotNet);
-    lua_register(L, 'waitforPDB', waitForPDB);
-    lua_register(L, 'searchPDBWhileLoading', searchPDBWhileLoading);
-    lua_register(L, 'reinitializeSymbolhandler', reinitializeSymbolhandler);
-    lua_register(L, 'reinitializeDotNetSymbolhandler', reinitializeDotNetSymbolhandler);
-    lua_register(L, 'reinitializeSelfSymbolhandler', reinitializeSelfSymbolhandler);
-    lua_register(L, 'enumModules', enumModules);
-
-
-
-
-    //ce6.1
-    lua_register(L, 'getNameFromAddress', getNameFromAddress);
-    lua_register(L, 'inModule', inModule);
-    lua_register(L, 'inSystemModule', inSystemModule);
-    lua_register(L, 'getCommonModuleList', getCommonModuleList);
-
-    initializeLuaImage;
-
-    initializeLuaRasterImage;
-
-    initializeLuaGenericHotkey;
-
-
-
-    initializeLuaObject;
-    InitializeLuaComponent;
-
-
-    InitializeLuaControl;
-
-    initializeLuaWinControl;
-
-    initializeLuaStrings;
-    initializeLuaStringlist;
-
-    initializeLuaForm;
-    initializeLuaPanel;
-
-    initializeLuaEdit;
-
-
-
-
-
-    initializeLuaMemo;
-
-
-    InitializeLuaButton;
-
-    lua_register(L, 'createToggleBox', createToggleBox);
-
-    initializeLuaCheckbox;
-    initializeLuaRadioGroup;
-    initializeLuaListbox;
-    initializeLuaCheckListbox;
-    initializeLuaCombobox;
-    initializeLuaProgressbar;
-    initializeLuaTrackbar;
-
-
-    initializeLuaListColumn;
-    initializeLuaCollection;
-
-    initializeLuaListColumns;
-
-
-    initializeLuaListItem;
-
-
-    initializeLuaListItems;
-
-
-    initializeLuaListview;
-    initializeLuaTreeview;
-    initializeLuaTimer;
-
-
-
-
-
-    lua_register(L, 'openDialog_execute', openDialog_execute);
-    lua_register(L, 'createOpenDialog', createOpenDialog);
-    lua_register(L, 'createSaveDialog', createSaveDialog);
-    lua_register(L, 'createSelectDirectoryDialog', createSelectDirectoryDialog);
-
-
-    lua_register(L, 'createMemoryStream', createMemoryStream);
-    lua_register(L, 'createFileStream', createFileStream);
-    lua_register(L, 'createStringStream', createStringStream);
-
-
-
-    Lua_register(L, 'getSettingsForm', getSettingsForm);
-    Lua_register(L, 'getMemoryViewForm', getMemoryViewForm);
-    Lua_register(L, 'getMainForm', getMainForm);
-    Lua_register(L, 'getAddressList', getAddressList);
-    Lua_register(L, 'getFreezeTimer', getFreezeTimer);
-    Lua_register(L, 'getUpdateTimer', getUpdateTimer);
-
-    lua_register(L, 'setGlobalKeyPollInterval', setGlobalKeyPollInterval);
-    lua_register(L, 'setGlobalDelayBetweenHotkeyActivation', setGlobalDelayBetweenHotkeyActivation);
-
-    initializeLuaMemoryview;
-    initializeLuaTableFile;
-
-    InitializeLuaXMPlayer;
-
-
-    Lua_register(L, 'writeRegionToFile', writeRegionToFile);
-    Lua_register(L, 'readRegionFromFile', readRegionFromFile);
-
-    Lua_register(L, 'registerSymbol', registersymbol);
-    Lua_register(L, 'unregisterSymbol', unregistersymbol);
-    Lua_register(L, 'getSymbolInfo', getSymbolInfo);
-
-    Lua_register(L, 'resetLuaState', resetLuaState);
-    Lua_register(L, 'reloadSettingsFromRegistry', reloadSettingsFromRegistry);
-
-
-    InitializeLuaCheatComponent;
-
-
-    initializeMemoryRecordHotkey;
-
-    InitializeLuaAddresslist;
-
-
-
-    Lua_register(L, 'createMemScan', createMemScan);
-    Lua_register(L, 'getCurrentMemscan', getCurrentMemscan);
-
-    InitializeMemscan;
-    InitializeFoundlist;
-
-
-    Lua_register(L, 'supportCheatEngine', supportCheatEngine);
-    Lua_register(L, 'fuckCheatEngine', fuckCheatEngine);
-
-
-
-    lua_register(L, 'inheritsFromObject', inheritsFromObject);
-    lua_register(L, 'inheritsFromComponent', inheritsFromComponent);
-    lua_register(L, 'inheritsFromControl', inheritsFromControl);
-    lua_register(L, 'inheritsFromWinControl', inheritsFromWinControl);
-
-    Lua_register(L, 'beep', beep);
-
-    lua_register(L, 'dbk_initialize', dbk_initialize);
-    lua_register(L, 'dbk_useKernelmodeOpenProcess', dbk_useKernelmodeOpenProcess);
-    lua_register(L, 'dbk_useKernelmodeProcessMemoryAccess', dbk_useKernelmodeProcessMemoryAccess);
-    lua_register(L, 'dbk_useKernelmodeQueryMemoryRegions', dbk_useKernelmodeQueryMemoryRegions);
-    lua_register(L, 'dbk_usePhysicalMemoryAccess', dbk_usePhysicalMemoryAccess);
-    lua_register(L, 'dbk_setSaferPhysicalMemoryScanning', dbk_setSaferPhysicalMemoryScanning);
-
-
-    lua_register(L ,'dbk_readPhysicalMemory', lua_dbk_readphysicalmemory);
-    lua_register(L ,'dbk_writePhysicalMemory', lua_dbk_writephysicalmemory);
-
-
-    lua_register(L, 'dbk_getPEProcess', dbk_getPEProcess);
-    lua_register(L, 'dbk_getPEThread', dbk_getPEThread);
-    lua_register(L, 'dbk_executeKernelMemory', dbk_executeKernelMemory);
-    lua_register(L, 'dbk_readMSR', dbk_readMSR);
-    lua_register(L, 'dbk_writeMSR', dbk_writeMSR);
-
-
-    lua_register(L, 'dbk_getCR0', dbk_getCR0);
-    lua_register(L, 'dbk_getCR3', dbk_getCR3);
-    lua_register(L, 'dbk_getCR4', dbk_getCR4);
-    lua_register(L, 'dbk_test', lua_dbk_test);
-    lua_register(L, 'dbvm_getCR0', dbvm_getCR0);
-    lua_register(L, 'dbvm_getCR3', dbvm_getCR3);
-    lua_register(L, 'dbvm_getCR4', dbvm_getCR4);
-    lua_register(L, 'dbvm_readMSR', lua_dbvm_readMSR);
-    lua_register(L, 'dbvm_writeMSR', lua_dbvm_writeMSR);
-    lua_register(L, 'dbvm_jtagbp', lua_dbvm_jtagbp);
-    lua_register(L ,'dbvm_readPhysicalMemory', lua_dbvm_readphysicalmemory);
-    lua_register(L ,'dbvm_writePhysicalMemory', lua_dbvm_writephysicalmemory);
-    lua_register(L ,'dbvm_psod', lua_dbvm_psod);
-    lua_register(L ,'dbvm_getNMIcount', lua_dbvm_getNMIcount);
-    lua_register(L, 'dbvm_get_statistics',lua_dbvm_get_statistics);
-    lua_register(L, 'dbvm_watch_writes', lua_dbvm_watch_writes);
-    lua_register(L, 'dbvm_watch_reads', lua_dbvm_watch_reads);
-    lua_register(L, 'dbvm_watch_executes', lua_dbvm_watch_executes);
-    lua_register(L, 'dbvm_watch_retrievelog', lua_dbvm_watch_retrievelog);
-    lua_register(L, 'dbvm_watch_disable', lua_dbvm_watch_disable);
-
-    lua_register(L, 'dbvm_cloak_activate', lua_dbvm_cloak_activate);
-    lua_register(L, 'dbvm_cloak_deactivate', lua_dbvm_cloak_deactivate);
-    lua_register(L, 'dbvm_cloak_readOriginal', lua_dbvm_cloak_readOriginal);
-    lua_register(L, 'dbvm_cloak_writeOriginal', lua_dbvm_cloak_writeOriginal);
-    lua_register(L, 'dbvm_changeregonbp', lua_dbvm_changeregonbp);
-    lua_register(L, 'dbvm_removechangeregonbp', lua_dbvm_removechangeregonbp);
-
-    lua_register(L, 'dbvm_ept_reset', lua_dbvm_ept_reset);
-    lua_register(L, 'dbvm_log_cr3_start', lua_dbvm_log_cr3_start);
-    lua_register(L, 'dbvm_log_cr3_stop', lua_dbvm_log_cr3_stop);
-    lua_register(L, 'dbvm_registerPlugin', lua_dbvm_registerPlugin);
-    lua_register(L, 'dbvm_raisePMI', lua_dbvm_raisePMI); //mostly just for debugging
-    lua_register(L, 'dbvm_ultimap2_hideRangeUsage', lua_dbvm_ultimap2_hideRangeUsage); //same
-    lua_register(L, 'dbvm_ultimap_getDebugInfo', lua_dbvm_ultimap_getDebugInfo); //more debugging
-
-    lua_register(L, 'dbvm_setTSCAdjust', lua_dbvm_setTSCAdjust);
-    lua_register(L, 'dbvm_speedhack_setSpeed', lua_dbvm_speedhack_setSpeed);
-
-    lua_register(L, 'dbk_getPhysicalAddress', dbk_getPhysicalAddress);
-    lua_register(L, 'dbk_writesIgnoreWriteProtection', dbk_writesIgnoreWriteProtection);
-
-    lua_register(L, 'getPhysicalAddressCR3', lua_getPhysicalAddressCR3);
-    lua_register(L, 'readProcessMemoryCR3', lua_readProcessMemoryCR3);
-    lua_register(L, 'writeProcessMemoryCR3', lua_writeProcessMemoryCR3);
-
-
-
-    lua_register(L, 'allocateSharedMemoryLocal', allocateSharedMemoryLocal);
-    lua_register(L, 'deallocateSharedMemoryLocal', deallocateSharedMemoryLocal);
-
-    lua_register(L, 'allocateSharedMemory', allocateSharedMemory);
-    lua_register(L, 'deallocateSharedMemory', deallocateSharedMemory);
-    lua_register(L, 'getCheatEngineDir', getCheatEngineDir);
-    lua_register(L, 'getCheatEngineProcessID', lua_getCheatEngineProcessID);
-
-    lua_register(L, 'disassemble', disassemble_lua);
-    lua_register(L, 'splitDisassembledString', splitDisassembledString);
-    lua_register(L, 'getInstructionSize', getInstructionSize);
-    lua_Register(L, 'getPreviousOpcode', getPreviousOpcode);
-
-    initializegraphiccontrol;
-
-    lua_register(L, 'disassemblerview_getSelectedAddress', disassemblerview_getSelectedAddress);
-    lua_register(L, 'disassemblerview_setSelectedAddress', disassemblerview_setSelectedAddress);
-    lua_register(L, 'disassemblerview_onSelectionChange', disassemblerview_onSelectionChange);
-
-    lua_register(L, 'hexadecimalview_getTopAddress', hexadecimalview_getTopAddress);
-    lua_register(L, 'hexadecimalview_setTopAddress', hexadecimalview_setTopAddress);
-    lua_register(L, 'hexadecimalview_onAddressChange', hexadecimalview_onAddressChange);
-    lua_register(L, 'hexadecimalview_onByteSelect', hexadecimalview_onByteSelect);
-
-
-
-    lua_register(L, 'getForegroundProcess', getForegroundProcess);
-
-    lua_register(L, 'cheatEngineIs64Bit', cheatEngineIs64Bit);
-    lua_register(L, 'targetIs64Bit', targetIs64Bit);
-
-    lua_register(L, 'getFormCount', getFormCount);
-    lua_register(L, 'getForm', getForm);
-    lua_register(L, 'registerFormAddNotification', registerFormAddNotification);
-    Lua_Register(L, 'unregisterFormAddNotification', unregisterFormAddNotification);
-
-
-    lua_register(L, 'onAutoGuess', onAutoGuess);
-    lua_register(L, 'onAPIPointerChange', onAPIPointerChange);
-
-    lua_register(L, 'setAPIPointer', setAPIPointer);
-
-    lua_register(L, 'dbvm_initialize', dbvm_initialize);
-    lua_register(L, 'dbvm_addMemory', dbvm_addMemory);
-
-    lua_register(L, 'shellExecute', lua_shellExecute);
-    lua_register(L, 'getTickCount', getTickCount_lua);
-    lua_register(L, 'processMessages', processMessages);
-
-    lua_register(L, 'integerToUserData', integerToUserData);
-    lua_register(L, 'userDataToInteger', userDataToInteger);
-
-
-
-    lua_register(L, 'writeToClipboard', writeToClipboard);
-    lua_register(L, 'readFromClipboard', readFromClipboard);
-
-    lua_register(L, 'createBitmap', createBitmap);
-    lua_register(L, 'createPNG', createPNG);
-    lua_register(L, 'createJpeg', createJpeg);
-    lua_register(L, 'createIcon', createIcon);
-    lua_register(L, 'errorOnLookupFailure', errorOnLookupFailure);
-    lua_register(L, 'waitforsymbols', lua_waitforsymbols);
-
-    lua_register(L, 'loadPlugin', loadPlugin);
-
-    lua_register(L, 'getCEVersion', getCEVersion);
-
-    lua_register(L, 'utf8ToAnsi', lua_Utf8ToAnsi);
-    lua_register(L, 'UTF8ToAnsi', lua_Utf8ToAnsi);
-    lua_register(L, 'ansiToUtf8', lua_AnsiToUtf8);
-    lua_register(L, 'ansiToUTF8', lua_AnsiToUtf8);
-
-
-
-    lua_register(L, 'fullAccess', fullAccess);
-
-    lua_register(L, 'getWindowlist', getWindowList_lua);
-    lua_register(L, 'getWindowList', getWindowList_lua);
-
-    lua_register(L, 'getProcesslist', getProcessList_lua);
-    lua_register(L, 'getProcessList', getProcessList_lua);
-    lua_register(L, 'getThreadlist', getThreadlist_lua);
-    lua_register(L, 'getThreadList', getThreadlist_lua);
-
-    Lua_register(L, 'loadTable', lua_loadTable);
-    Lua_register(L, 'saveTable', lua_saveTable);
-    Lua_register(L, 'detachIfPossible', lua_DetachIfPossible);
-    Lua_register(L, 'getComment', getComment);
-    Lua_register(L, 'setComment', setComment);
-    Lua_register(L, 'getHeader', getHeader);
-    Lua_register(L, 'setHeader', setHeader);
-
-    lua_register(L, 'createClass', lua_createClass);
-    lua_register(L, 'createComponentClass', lua_createComponentClass);
-
-    lua_register(L, 'openLuaServer', openLuaServer);
-
-    lua_register(L, 'registerAutoAssemblerCommand', lua_registerAutoAssemblerCommand);
-    lua_register(L, 'unregisterAutoAssemblerCommand', lua_unregisterAutoAssemblerCommand);
-
-    lua_register(L, 'registerSymbolLookupCallback', lua_registerSymbolLookupCallback);
-    lua_register(L, 'unregisterSymbolLookupCallback', lua_unregisterSymbolLookupCallback);
-    lua_register(L, 'registerAddressLookupCallback', lua_registerAddressLookupCallback);
-    lua_register(L, 'unregisterAddressLookupCallback', lua_unregisterAddressLookupCallback);
-
-    lua_register(L, 'registerGlobalDisassembleOverride', lua_registerGlobalDisassembleOverride);
-    lua_register(L, 'unregisterGlobalDisassembleOverride', lua_unregisterGlobalDisassembleOverride);
-
-    lua_register(L, 'registerStructureDissectOverride', lua_registerStructureDissectOverride);
-    lua_register(L, 'unregisterStructureDissectOverride', lua_unregisterStructureDissectOverride);
-
-    lua_register(L, 'registerStructureNameLookup', lua_registerStructureNameLookup);
-    lua_register(L, 'unregisterStructureNameLookup', lua_unregisterStructureNameLookup);
-
-    lua_register(L, 'registerAssembler', lua_registerAssembler);
-    lua_register(L, 'unregisterAssembler', lua_unregisterAssembler);
-
-    lua_register(L, 'registerAutoAssemblerPrologue', lua_registerAutoAssemblerPrologue);
-    lua_register(L, 'unregisterAutoAssemblerPrologue', lua_unregisterAutoAssemblerPrologue);
-
-    lua_register(L, 'registerStructureAndElementListCallback', lua_registerStructureAndElementListCallback);
-    lua_register(L, 'unregisterStructureAndElementListCallback', lua_unregisterStructureAndElementListCallback);
-
-
-
-
-    lua_register(L, 'shortCutToText', lua_shortCutToText);
-    lua_register(L, 'textToShortCut', lua_textToShortCut);
-
-    lua_register(L, 'inMainThread', inMainThread);
-    lua_register(L, 'synchronize', lua_synchronize);
-    lua_register(L, 'queue', lua_queue);
-    lua_register(L, 'checkSynchronize', lua_checkSynchronize);
-
-    lua_register(L, 'playSound', lua_playSound);
-
-    lua_register(L, 'outputDebugString', lua_outputDebugString);
-    lua_register(L, 'broadcastEnvironmentUpdate', broadcastEnvironmentUpdate);
-    lua_register(L, 'getUserRegistryEnvironmentVariable', getUserRegistryEnvironmentVariable);
-    lua_register(L, 'setUserRegistryEnvironmentVariable', setUserRegistryEnvironmentVariable);
-
-    lua_register(L, 'createRef', createRef);
-    lua_register(L, 'getRef', getRef);
-    lua_register(L, 'destroyRef', destroyRef);
-
-    lua_register(L, 'activateProtection', activateProtection);
-    lua_register(L, 'getLuaEngine', getLuaEngine);
-    lua_register(L, 'getApplication', getApplication);
-
-    lua_Register(L, 'stringToMD5String', lua_stringToMD5String);
-    lua_register(L, 'convertKeyComboToString', lua_ConvertKeyComboToString);
-    lua_register(L, 'restoreSeDebugPrivilege', restoreSeDebugPrivilege);
-
-    lua_register(L, 'translate', lua_translate);
-    lua_register(L, 'translateID', lua_translateid);
-    lua_register(L, 'loadPOFile', lua_loadPOFile);
-    lua_register(L, 'getTranslationFolder', lua_getTranslationFolder);
-
-    lua_register(L, 'registerBinUtil', lua_registerBinUtil);
-    lua_register(L, 'setPointerSize', setPointerSize);
-
-
-    lua_register(L, 'executeCode', executeCode);
-    lua_register(L, 'executeCodeEx', executeCodeEx);
-    lua_register(L, 'executeMethod', executeMethod);
-
-
-    lua_register(L, 'executeCodeLocal', executeCodeLocal);
-    lua_register(L, 'executeCodeLocalEx', executeCodeLocalEx);
-
-    lua_register(L, 'md5file', md5file);
-    lua_register(L, 'md5memory', md5memory);
-
-    lua_register(L, 'allocateKernelMemory', allocateKernelMemory);
-    lua_register(L, 'freeKernelMemory', freeKernelMemory);
-
-    lua_register(L, 'mapMemory', lua_mapMemory);
-    lua_register(L, 'unmapMemory', lua_unmapMemory);
-
-    lua_register(L, 'lockMemory', lua_lockMemory);
-    lua_register(L, 'unlockMemory', lua_unlockMemory);
-
-    lua_register(L, 'sendMessage', lua_sendMessage);
-    lua_register(L, 'sendMessageTimeout', lua_sendMessageTimeout);
-
-    lua_register(L, 'findWindow', lua_findWindow);
-    lua_register(L, 'getWindow', lua_getWindow);
-    lua_register(L, 'getWindowProcessID', lua_getWindowProcessID);
-    lua_register(L, 'getWindowCaption', lua_getWindowCaption);
-    lua_register(L, 'getWindowClassName', lua_getWindowClassName);
-    lua_register(L, 'getForegroundWindow', lua_getForegroundWindow);
-
-
-    lua_register(L, 'getXBox360ControllerKeyPress', getXBox360ControllerKeyPress);
-    lua_register(L, 'getXBox360ControllerState', getXBox360ControllerState);
-    lua_register(L, 'setXBox360ControllerVibration', setXBox360ControllerVibration);
-
-    lua_register(L, 'registerAutoAssemblerTemplate', lua_registerAutoAssemblerTemplate);
-    lua_register(L, 'unregisterAutoAssemblerTemplate', lua_unregisterAutoAssemblerTemplate);
-
-    lua_register(L, 'generateCodeInjectionScript', lua_GenerateCodeInjectionScript);
-    lua_register(L, 'generateAOBInjectionScript', lua_GenerateAOBInjectionScript);
-    lua_register(L, 'generateFullInjectionScript', lua_GenerateFullInjectionScript);
-
-    lua_register(L, 'loadFontFromStream', lua_loadFontFromStream);
-    lua_register(L, 'unloadLoadedFont', lua_unloadLoadedFont);
-
-    lua_register(L, 'speak', lua_speak);
-    lua_register(L, 'speakEnglish', lua_speakEnglish);
-
-    lua_register(L, 'getFileVersion', lua_getFileVersion);
-    lua_register(L, 'getCheatEngineFileVersion', lua_getCheatEngineFileVersion);
-
-
-    lua_register(L, 'hookWndProc', lua_hookWndProc);
-    lua_register(L, 'unhookWndProc', lua_unhookWndProc);
-
-    lua_register(L, 'registerEXETrainerFeature', lua_registerEXETrainerFeature);
-    lua_register(L, 'unregisterEXETrainerFeature', lua_unregisterEXETrainerFeature);
-
-    lua_register(L, 'encodeFunction', lua_encodefunction);
-    lua_register(L, 'decodeFunction', lua_decodeFunction);
-
-    lua_register(L, 'encodeFunctionEx', lua_encodefunctionEx);
-
-    lua_register(L, 'getFileList', lua_getFileList);
-    lua_register(L, 'getDirectoryList', lua_getDirectoryList);
-
-    lua_register(L, 'connectToCEServer', lua_connectToCEServer);
-
-    lua_register(L, 'copyMemory', lua_copyMemory);
-    lua_register(L, 'enableDRM', lua_enableDRM);
-
-    lua_register(L, 'openFileAsProcess', lua_openFileAsProcess);
-    lua_register(L, 'saveOpenedFile', lua_saveOpenedFile);
-
-
-    lua_register(L, 'getPEB', lua_getPEB);
-
-    lua_register(L, 'createAPC', lua_createAPC);
-    lua_register(L, 'setAssemblerMode', lua_setAssemblerMode);
-    lua_register(L, 'allocateMemory', lua_allocateMemory);
-
-    lua_register(L, 'try', lua_try);
-
-    lua_register(L, 'createSection',lua_createSection);
-    lua_register(L, 'mapViewOfSection',lua_MapViewOfSection);
-    lua_register(L, 'unMapViewOfSection', lua_unMapViewOfSection);
-
-    lua_register(L, 'getSystemMetrics', lua_getSystemMetrics);
-
-    lua_register(L, 'getScreenHeight', lua_getScreenHeight);
-    lua_register(L, 'getScreenWidth', lua_getScreenWidth);
-    lua_register(L, 'getScreenDPI', lua_getScreenDPI);
-
-    lua_register(L, 'getWorkAreaHeight', lua_getWorkAreaHeight);
-    lua_register(L, 'getWorkAreaWidth', lua_getWorkAreaWidth);
-
-
-    lua_register(L, 'getScreenCanvas', lua_getScreenCanvas);
-    lua_register(L, 'getHandleList', lua_getHandleList);
-    lua_register(L, 'closeRemoteHandle', lua_closeRemoteHandle);
-
-    lua_register(L, 'showSelectionList', lua_showSelectionList);
-    lua_register(L, 'cpuid', lua_cpuid);
-    lua_register(L, 'gc_setPassive', lua_gc_setPassive);
-    lua_register(L, 'gc_setActivate', lua_gc_setPassive);
-
-    lua_register(L, 'getHotkeyHandlerThread', lua_getHotkeyHandlerThread);
-    lua_register(L, 'enumMemoryRegions', lua_enumMemoryRegions);
-    lua_register(L, 'enableWindowsSymbols', lua_enableWindowsSymbols);
-    lua_register(L, 'enableKernelSymbols', lua_enableKernelSymbols);
-
-    lua_register(L, 'compareMemory', lua_compareMemory);
-
-    lua_register(L, 'enumExports', lua_enumExports);
-    lua_register(L, 'duplicateHandle', lua_duplicateHandle);
-
-    lua_register(L, 'getOperatingSystem', lua_getOperatingSystem);
-    lua_register(L, 'createColorDialog', lua_createColorDialog);
-    lua_register(L, 'createColorBox', lua_createColorBox);
-
-    lua_register(L, 'showColorPicker', lua_showColorPicker);
-
-
-    initializeLuaRemoteThread;
-
-    initializeLuaCustomControl;
-    initializeLuaPicture;
-    initializeLuaPen;
-    initializeLuaBrush;
-    initializeLuaFont;
-    initializeLuaCanvas;
-    initializeLuaMenu;
-
-    initializeLuaDebug; //eventually I should add a LuaLuaDebug...
-    initializeLuaThread;
-    initializeLuaGraphic;
-    initializeLuaOldD3DHook;
-    initializeLuaD3DHook;
-    initializeLuaStructure;
-    initializeLuaRegion;
-    initializeLuaDisassembler;
-    initializeLuaDissectCode;
-    initializeLuaByteTable;
-    initializeLuaBinary;
-    {$IFDEF windows}
-    initializeLuaPipeClient;
-    initializeLuaPipeServer;
-    {$ENDIF}
-    initializeLuaSymbolListHandler;
-    initializeLuaFindDialog;
-    initializeLuaSettings;
-    initializeLuaPageControl;
-
-    initializeLuaCalendar;
-    initializeLuaRipRelativeScanner;
-
-
-    initializeLuaStructureFrm;
-    initializeLuaInternet;
-    initializeLuaCustomType;
-    initializeLuaSQL;
-    {$IFDEF windows}
-    initializeLuaModuleLoader;
-    {$ENDIF}
-    initializeLuaPointerValueList;
-    initializeLuaWriteLog;
-
-    initializeLuaDiagram;
-    initializeLuaUltimap2;
-    initializeLuaCodeFilter;
-    initializeLuaSynEdit;
-
-
-
-
-
-    s:=tstringlist.create;
-    try
-      //ce 6.0 compatibility. 6.0 has these methods in the stringlist instead of the strings class
-      s.add('package.path = package.path .. ";?.lua";');
-      {$ifdef darwin}
-      s.add('package.path = package.path .. [[;'+getcedir+'?.lua]]');
-      {$endif}
-
-
-{$ifdef cpu64}
-      s.add('package.cpath = package.cpath .. [[;'+getcedir+'clibs64'+pathdelim+'?'+{$ifdef windows}'.dll'{$endif}{$ifdef darwin}'.dylib'{$endif}+']]');
-      s.add('package.cpath = package.cpath .. [[;.'+pathdelim+'clibs64'+pathdelim+'?'+{$ifdef windows}'.dll'{$endif}{$ifdef darwin}'.dylib'{$endif}+']]');
-{$else}
-      s.add('package.cpath = package.cpath .. [[;'+getcedir+'clibs32'+pathdelim+'?'+{$ifdef windows}'.dll'{$endif}{$ifdef darwin}'.dylib'{$endif}+']]');
-      s.add('package.cpath = package.cpath .. [[;.'+pathdelim+'clibs32'+pathdelim+'?'+{$ifdef windows}'.dll'{$endif}{$ifdef darwin}'.dylib'{$endif}+']]');
-{$endif}
-      s.add('stringlist_getCount=strings_getCount');
-      s.add('stringlist_getString=strings_getString');
-      s.add('stringlist_add=strings_add');
-      s.add('stringlist_remove=strings_remove');
-
-      //same for the rename of memrec to memoryrecord
-      s.add('memrec_setDescription = memoryrecord_setDescription');
-      s.add('memrec_getDescription = memoryrecord_getDescription');
-      s.add('memrec_getAddress = memoryrecord_getAddress');
-      s.add('memrec_setAddress = memoryrecord_setAddress');
-      s.add('memrec_getType = memoryrecord_getType');
-      s.add('memrec_setType = memoryrecord_setType');
-      s.add('memrec_getValue = memoryrecord_getValue');
-      s.add('memrec_setValue = memoryrecord_setValue');
-      s.add('memrec_getScript = memoryrecord_getScript');
-      s.add('memrec_isActive = memoryrecord_isActive');
-      s.add('memrec_freeze = memoryrecord_freeze');
-      s.add('memrec_unfreeze = memoryrecord_unfreeze');
-      s.add('memrec_setColor = memoryrecord_setColor');
-      s.add('memrec_appendToEntry = memoryrecord_appendToEntry');
-      s.add('memrec_delete = memoryrecord_delete');
-      s.add('getAddressFromName = getAddress');
-
-      //timer onInterval has been renamed to timer onTimer
-      s.add('timer_onInterval = timer_onTimer');
-
-
-      {$ifdef windows}
-      k32:=loadlibrary('kernel32.dll');
-      s.add('windows_OpenProcess=0x'+inttohex(ptruint(getProcAddress(k32, 'OpenProcess')),8));
-      s.add('windows_ReadProcessMemory=0x'+inttohex(ptruint(getProcAddress(k32, 'ReadProcessMemory')),8));
-      s.add('windows_WriteProcessMemory=0x'+inttohex(ptruint(getProcAddress(k32, 'WriteProcessMemory')),8));
-      s.add('windows_VirtualQueryEx=0x'+inttohex(ptruint(getProcAddress(k32, 'VirtualQueryEx')),8));
-
-
-      s.add('dbk_OpenProcess=0x'+inttohex(ptruint(@DBK32functions.OP),8));
-      s.add('dbk_NtOpenProcess=0x'+inttohex(ptruint(@DBK32functions.NOP),8));
-      s.add('dbk_ReadProcessMemory=0x'+inttohex(ptruint(@DBK32functions.RPM),8));
-      s.add('dbk_WriteProcessMemory=0x'+inttohex(ptruint(@DBK32functions.WPM),8));
-      s.add('dbk_VirtualQueryEx=0x'+inttohex(ptruint(@DBK32functions.VQE),8));
-      s.add('dbk_ReadPhysicalMemory=0x'+inttohex(ptruint(@DBK32functions.ReadPhysicalMemory),8));
-      s.add('dbk_WritePhysicalMemory=0x'+inttohex(ptruint(@DBK32functions.WritePhysicalMemory),8));
-      s.add('VirtualQueryExPhysical=0x'+inttohex(ptruint(@VirtualQueryExPhysical),8));
-
-      s.add('dbvm_ReadPhysicalMemory=0x'+inttohex(ptruint(@vmxfunctions.dbvm_read_physical_memory),8));
-      s.add('dbvm_WritePhysicalMemory=0x'+inttohex(ptruint(@vmxfunctions.dbvm_write_physical_memory),8));
-
-
-      s.add('dbvm_block_interrupts=0x'+inttohex(ptruint(@vmxfunctions.dbvm_block_interrupts),8));
-      s.add('dbvm_raise_privilege=0x'+inttohex(ptruint(@vmxfunctions.dbvm_raise_privilege),8));
-      s.add('dbvm_restore_interrupts=0x'+inttohex(ptruint(@vmxfunctions.dbvm_restore_interrupts),8));
-      s.add('dbvm_changeselectors=0x'+inttohex(ptruint(@vmxfunctions.dbvm_changeselectors),8));
-      {$endif}
-
-      //5.2 backward compatibility:
-      s.add('math.log10=function(v) return math.log(v,10) end');
-      s.add('loadstring=load');
-      s.add('unpack=table.unpack');
-      s.add('package.loaders=package.searchers');
-
-      //5.3 backward compatibility:
-      s.add('math.pow=function(x,y) return x^y end');
-      s.add('math.atan2=math.atan');
-      s.add('math.ldexp=function(x,exp) return x * 2.0^exp end');
-      s.add('math.mod=math.fmod');
-      s.add('string.gfind=string.gmatch');
-
-      s.add('BinUtils={}');
-
-      lua_doscript(s.text);
-
-      lua_getglobal(L, 'math');
-      i:=lua_gettop(L);
-
-      lua_pushstring(L, 'frexp');
-      lua_pushcfunction(L, lua_frexp);
-      lua_settable(L,i);
-
-      lua_pushstring(L, 'cosh');
-      lua_pushcfunction(L, lua_cosh);
-      lua_settable(L,i);
-
-      lua_pushstring(L, 'sinh');
-      lua_pushcfunction(L, lua_sinh);
-      lua_settable(L,i);
-
-      lua_pushstring(L, 'tanh');
-      lua_pushcfunction(L, lua_tanh);
-      lua_settable(L,i);
-
-
-      lua_settop(L,i-1);
-
-    finally
-      s.free;
-    end;
-  end;
-
-end;
-
-var
-  tm: TThreadManager;
-  oldReleaseThreadVars: procedure;
-
-procedure ReleaseLuaThreadVars;
-begin
-  if Thread_LuaVM<>nil then
-  begin
-    if Thread_LuaRef<>0 then
-      lua_unref(Thread_LuaVM, Thread_LuaRef);
-
-    Thread_LuaVM:=nil;
-  end;
-
-  if assigned(oldReleaseThreadVars) then
-    oldReleaseThreadVars();
-end;
-
-initialization
-  _LuaCS:=TCriticalSection.create;
-  luarefcs:=TCriticalSection.create;
-
-  GetThreadManager(tm);
-  oldReleaseThreadVars:=tm.ReleaseThreadVars;
-  tm.ReleaseThreadVars:=@ReleaseLuaThreadVars;
-  SetThreadManager(tm);
-
-
-  InitializeLua;
-
-
-
-finalization
-  if _LuaCS<>nil then
-    _LuaCS.free;
-
-  if _LuaVM<>nil then
-    lua_close(_LuaVM);
-
-end.
-
+unit LuaHandler;
+
+
+
+{todo: Split up into smaller units. 9255 lines is becomming too big}
+{todo2: dll injecting lua into a target process}
+
+
+{Note:
+Assume all strings passed between lua are in UTF8 format
+}
+
+{$mode delphi}
+
+interface
+
+uses
+  {$ifdef darwin}
+  mactypes, macport, LCLIntf, LCLType, macCreateRemoteThread, dynlibs,
+  {$endif}
+  {$ifdef windows}
+  jwawindows, windows, ShellApi,
+  {$endif}
+  vmxfunctions, Classes, dialogs, SysUtils, lua, lualib,
+  lauxlib, syncobjs, CEFuncProc, newkernelhandler, Graphics,
+  controls, LuaCaller, forms, ExtCtrls, StdCtrls, comctrls, ceguicomponents,
+  genericHotkey, luafile, xmplayer_server, ExtraTrainerComponents, customtimer,
+  menus, XMLRead, XMLWrite, DOM, Clipbrd, typinfo, PEInfoFunctions,
+  LCLProc, strutils, registry, md5, commonTypeDefs, LResources, Translations,
+  variants, LazUTF8, zstream, MemoryQuery, LCLVersion;
+
+
+const MAXTABLERECURSIONLOOKUP=2;
+
+var
+  _LuaVM: Plua_State;  //Global lua state (generally not used by anything except creating threads)
+  _LuaCS: Tcriticalsection; //critical section for the _LuaVM state
+
+threadvar
+  Thread_LuaVM: PLua_State;
+  Thread_LuaRef: integer;
+
+function lua_strtofloat(s: string): double;
+function lua_strtoint(s: string): integer;
+
+procedure lua_register(L: Plua_State; const n: PChar; f: lua_CFunction);
+function lua_pcall(L: Plua_State; nargs, nresults, errf: Integer): Integer; cdecl;
+function lua_dostring(L: Plua_State; const str: PChar): Integer;
+
+function luaL_ref(L: Plua_State; t: Integer): Integer; cdecl;
+procedure luaL_unref(L: Plua_State; t, ref: Integer); cdecl;
+
+
+procedure Lua_RegisterObject(name: string; o: TObject);
+function CheckIfConditionIsMetContext(threadid: dword; context: PContext; script: string): boolean;
+procedure LUA_DoScript(s: string);
+function LUA_functioncall(routinetocall: string; parameters: array of const): integer;
+procedure LUA_memrec_callback(memrec: pointer; routine: string);
+procedure LUA_SetCurrentContextState(tid: dword; context: PContext; extraregs: boolean=false);
+procedure LUa_GetNewContextState(context: PContext; extraregs: boolean=false);
+
+function LUA_onBreakpoint(threadid: dword; context: PContext; functionAlreadyPushed: boolean=false): boolean;
+procedure LUA_onNotify(functionid: integer; sender: tobject);
+function Lua_ToString(L: Plua_State; i: Integer): string;
+function lua_ToCEUserData(L: PLua_state; i: integer): pointer;
+function lua_tovariant(L: PLua_state; i: integer): variant;
+procedure lua_pushvariant(L: PLua_state; v: variant);
+procedure lua_pushrect(L: PLua_state; r: TRect);
+procedure lua_pushpoint(L: PLua_state; r: TPoint);
+function lua_toRect(L: PLua_State; index: integer): TRect;
+function lua_toPoint(L: PLua_State; index: integer): TPoint;
+function lua_toaddress(L: PLua_state; i: integer; self: boolean=false): ptruint;
+procedure lua_pushcontext(L: PLua_state; context: PContext);
+procedure InitializeLuaScripts(noautorun: boolean=false);
+procedure InitializeLua;
+
+
+function LuaValueToDescription(L: PLua_state; i: integer; recursivetablecount: integer=0): string;
+
+function GetLuaState: PLUA_State; inline;
+function LuaVM: PLUA_State; inline;
+
+
+
+function lua_oldprintoutput:TStrings;
+procedure lua_setPrintOutput(output: TStrings);
+
+resourcestring
+  rsPluginAddress = 'Plugin Address';
+  rsThisTypeIsNotSupportedHere='This type is not supported here';
+  rsIncorrectNumberOfParameters='Incorrect number of parameters';
+
+implementation
+
+uses autoassembler, mainunit, MainUnit2, LuaClass, frmluaengineunit, plugin, pluginexports,
+  formsettingsunit, MemoryRecordUnit, debuggertypedefinitions, symbolhandler,
+  symbolhandlerstructs,
+  frmautoinjectunit, simpleaobscanner, addresslist, memscan, foundlisthelper,
+  cesupport, DBK32functions, sharedMemory, disassemblerComments, disassembler,
+  LuaCanvas, LuaPen, LuaFont, LuaBrush, LuaPicture, LuaMenu, LuaDebug, LuaThread,
+  LuaGraphic, LuaProgressBar, LuaOldD3DHook, LuaWinControl, LuaMemoryRecord,
+  LuaForm, MemoryBrowserFormUnit, disassemblerviewunit, hexviewunit,
+  CustomTypeHandler, LuaStructure, LuaRegion, LuaXMPlayer, LuaMemscan, LuaFoundlist,
+  LuaRadioGroup, LuaRasterImage, LuaCheatComponent, LuaAddresslist, byteinterpreter,
+  OpenSave, CEDebugger, DebugHelper, StructuresFrm2, Assemblerunit, LuaObject,
+  LuaComponent, LuaControl, LuaStrings, LuaStringlist, LuaCustomControl,
+  LuaGraphicControl, LuaPanel, LuaImage, LuaButton, LuaCheckbox, LuaGroupbox,
+  LuaListbox, LuaCombobox, LuaTrackbar, LuaListcolumn, LuaEdit, LuaMemo, LuaCollection,
+  LuaListColumns, LuaListItem, LuaListItems, LuaTimer, LuaListview, LuaGenericHotkey,
+  LuaTableFile, LuaMemoryRecordHotkey, LuaMemoryView, LuaD3DHook, LuaDisassembler,
+  LuaDissectCode, LuaByteTable, LuaBinary, lua_server, HotkeyHandler, LuaPipeClient,
+  LuaPipeServer, LuaTreeview, LuaTreeNodes, LuaTreeNode, LuaCalendar, LuaSymbolListHandler,
+  LuaCommonDialog, LuaFindDialog, LuaSettings, LuaPageControl, LuaStructureFrm,
+  LuaInternet, SymbolListHandler, ProcessHandlerUnit, processlist,
+  DebuggerInterface, WindowsDebugger, VEHDebugger, KernelDebuggerInterface,
+  DebuggerInterfaceAPIWrapper, Globals, math, speedhack2, CETranslator, binutils,
+  xinput, winsapi, frmExeTrainerGeneratorUnit, CustomBase85, FileUtil, networkConfig,
+  LuaCustomType, Filehandler, LuaSQL, frmSelectionlistunit, cpuidUnit, LuaRemoteThread,
+  LuaManualModuleLoader, pointervaluelist, frmEditHistoryUnit, LuaCheckListBox,
+  LuaDiagram, frmUltimap2Unit, frmcodefilterunit, BreakpointTypeDef, LuaSyntax,
+  LazLogger, LuaSynedit, LuaRipRelativeScanner, ColorBox;
+
+  {$warn 5044 off}
+
+resourcestring
+  rsLUA_DoScriptWasNotCalledRomTheMainThread = 'LUA_DoScript was not called '
+    +'from the main thread';
+  rsUndefinedLuaError = 'Undefined lua error';
+  rsCheatengineIsBeingAFag = 'Cheatengine is being a fag';
+
+  rsInvalidFloat = 'Invalid floating point string:%s';
+  rsInvalidInt = 'Invalid integer:%s';
+  rsError = 'Error:';
+  rsConditionalBreakpointError = 'Conditional breakpoint error';
+  rsNonMainthreadLuaError = 'Lua error in a secondary thread';
+  rsMainLuaError = 'main.lua error:';
+  rsMainLuaError2 = 'main.lua error';
+  rsError2 = ' error:';
+  rsError3 = ' error';
+  rsLUAPanic = 'LUA panic!';
+  rsDebugsetBreakpointNeedsAtLeastAnAddress = 'debug_setBreakpoint needs at least an address';
+  rsCreateMemScanNeedsAProgressbarOrNil = 'createMemScan needs a progressbar or nil. ';
+  rsIsNotAProgressbar = ' is not a progressbar';
+  rsDeallocateSharedMemoryIsNotImplemented = 'deallocateSharedMemory is not implemented (It''s not even in the list of available functions)';
+  rsGetProcessListTheProvidedListObjectIsNotValid = 'getProcessList: the provided List object is not valid';
+  rsGetThreadlistTheProvidedListObjectIsNotValid = 'getThreadlist: the provided List object is not valid';
+  rsPlaySoundTheParameterMustBeATableFileOrAMemoryStream = 'playSound: The parameter must be a table file or a memory stream. Nothing else';
+  rsNumberRequired = 'Number required';
+  rsScriptCorruptedVar = '%s has corrupted the global %s variable. Many scripts will fail to load now';
+
+var
+  printoutput: TStrings;
+
+  waitforsymbols: boolean=true;
+
+function lua_oldprintoutput:TStrings;
+begin
+  result:=printoutput;
+end;
+
+procedure lua_setPrintOutput(output: TStrings);
+begin
+  printoutput:=output;
+end;
+
+
+function GetLuaState: PLUA_State; inline;
+begin
+  if Thread_LuaVM=nil then
+  begin
+    _luacs.Enter;
+    try
+      Thread_LuaVM:=lua_newthread(_luavm);
+      Thread_LuaRef:=luaL_ref(_luavm, LUA_REGISTRYINDEX);
+    finally
+      _luacs.leave;
+    end;
+  end;
+
+  result:=Thread_LuaVM;
+end;
+
+function LuaVM: PLUA_State; inline;
+begin
+  result:=GetLuaState;
+end;
+
+
+
+procedure lua_register(L: Plua_State; const n: PChar; f: lua_CFunction);
+//overriding the original lua_register to add both a lower and uppercase start
+var s: string;
+begin
+  if luasyntaxStringHashList<>nil then
+    luasyntaxStringHashList.Add(n);
+
+  lua.lua_register(L, n, f);
+  s:=n;
+  s[1]:=chr(ord(s[1]) xor $20); //switch from uppercase to lowercase and lowercase to uppercase
+
+  lua.lua_register(L, pchar(s), f);
+
+  if luasyntaxStringHashList<>nil then
+    luasyntaxStringHashList.Add(s);
+end;
+
+var luarefcs: TCriticalSection;
+function luaL_ref(L: Plua_State; t: Integer): Integer; cdecl;
+begin
+  luarefcs.Enter;
+  result:=lauxlib.luaL_ref(l, t);
+  luarefcs.leave;
+end;
+
+procedure luaL_unref(L: Plua_State; t, ref: Integer); cdecl;
+begin
+  luarefcs.enter;
+  lauxlib.luaL_unref(l, t, ref);
+  luarefcs.leave;
+end;
+
+//todo: let the user define a default error function
+function lua_pcall(L: Plua_State; nargs, nresults, errf: Integer): Integer; cdecl;
+var
+  error: string;
+  usesluaengineform: boolean;
+begin
+  try
+    if lua_isfunction(L, (-nargs)-1)=false then
+    begin
+      lua_pop(L,nargs+1);
+
+      outputdebugstring(pchar('lua_pcall with invalid parameter'));
+      //MessageBoxA(0, pchar('lua_pcall with invalid parameter'), pchar('Lua: Not a function'), MB_OK);
+      exit(LUA_ERRRUN);
+    end;
+
+    result:=lua.lua_pcall(L, nargs, nresults, errf);
+  except
+    on e: exception do
+    begin
+      lua_pop(L, lua_gettop(L));
+      result:=LUA_ERRRUN;
+      lua_pushstring(l, e.Message);
+
+      if (GetCurrentThreadId=MainThreadID) and (e.Message='Access Violation') and mainform.miEnableLCLDebug.checked then
+      begin
+        DebugLn('Lua Exception: '+e.Message);
+        lazlogger.DumpExceptionBackTrace;
+      end;
+    end;
+  end;
+
+  if (result=LUA_ERRRUN) and (errf=0) then //an error occured and no error handler was specified
+  begin
+    if GetCurrentThreadId=MainThreadID then
+    begin
+
+
+      //lua_Debug
+      error:=Lua_ToString(l, -1);
+      if (error<>'') then
+      begin
+        usesluaengineform:=false;
+        if printoutput=nil then
+        begin
+          if frmLuaEngine=nil then
+            frmLuaEngine:=TfrmLuaEngine.Create(application);
+
+          printoutput:=frmLuaEngine.mOutput.Lines;
+          usesluaengineform:=true;
+        end;
+
+        printoutput.add(rsError+error);
+
+        if (frmLuaEngine<>nil) and usesluaengineform and (frmLuaEngine.cbShowOnPrint.checked) then
+          frmLuaEngine.show;
+
+        if usesluaengineform then
+          printoutput:=nil;
+
+        lua_pop(L, lua_gettop(L));
+      end;
+    end
+    else
+    begin
+      //MessageBoxA(0, pchar(Lua_ToString(l, -1)), pchar(rsNonMainthreadLuaError), MB_OK);
+    end;
+  end;
+end;
+
+function lua_dostring(L: Plua_State; const str: PChar): Integer;
+begin
+  Result := luaL_loadstring(L, str);
+  if Result = 0 then
+    Result := lua_pcall(L, 0, LUA_MULTRET, 0);
+end;
+
+function lua_isstring(L: PLua_state; i: integer): boolean;
+begin
+  result := lua_type(L,i)=LUA_TSTRING;
+end;
+
+function Lua_ToString(L: Plua_State; i: Integer): string;
+var r: pchar;
+begin
+  if lua_islightuserdata(L, i) then
+    Result := inttohex(ptruint(lua_touserdata(L, i)),1)
+  else
+  begin
+    r := lua.lua_tostring(l,i);
+    if r<>nil then
+      result:=r
+    else
+      result:='';
+  end;
+
+
+//unclear should there be a result:=Utf8ToAnsi(s); ?
+end;
+
+function lua_toRect(L: PLua_State; index: integer): TRect;
+var i: integer;
+begin
+  ZeroMemory(@result,sizeof(trect));
+
+  i:=lua_absindex(L,index);
+
+  if lua_istable(L, i) then
+  begin
+    lua_pushstring(L,'Left');
+    lua_gettable(L, i);
+    result.Left:=lua_tointeger(L,-1);
+    lua_pop(L,1);
+
+    lua_pushstring(L,'Top');
+    lua_gettable(L, i);
+    result.Top:=lua_tointeger(L,-1);
+    lua_pop(L,1);
+
+    lua_pushstring(L,'Right');
+    lua_gettable(L, i);
+    result.Right:=lua_tointeger(L,-1);
+    lua_pop(L,1);
+
+    lua_pushstring(L,'Bottom');
+    lua_gettable(L, i);
+    result.Bottom:=lua_tointeger(L,-1);
+    lua_pop(L,1);
+  end;
+
+end;
+
+procedure lua_pushrect(L: PLua_state; r: TRect);
+begin
+  lua_createtable(L, 0,4);
+  lua_pushstring(L, 'Left');
+  lua_pushinteger(L, r.left);
+  lua_settable(L, -3);
+
+  lua_pushstring(L, 'Top');
+  lua_pushinteger(L, r.top);
+  lua_settable(L, -3);
+
+  lua_pushstring(L, 'Right');
+  lua_pushinteger(L, r.right);
+  lua_settable(L, -3);
+
+  lua_pushstring(L, 'Bottom');
+  lua_pushinteger(L, r.bottom);
+  lua_settable(L, -3);
+end;
+
+
+function lua_toPoint(L: PLua_State; index: integer): TPoint;
+var i: integer;
+begin
+  result.x:=0;
+  result.y:=0;
+
+  i:=lua_absindex(L,index);
+  if lua_istable(L, i) then
+  begin
+    lua_pushstring(L,'x');
+    lua_gettable(L,i);
+
+    if lua_isnil(L,-1) then
+    begin
+      lua_pop(L,1);
+      lua_pushinteger(L,1);
+      lua_gettable(L,i);
+    end;
+
+    result.x:=lua_tointeger(L,-1);
+    lua_pop(L,1);
+
+    lua_pushstring(L,'y');
+    lua_gettable(L,i);
+    if lua_isnil(L,-1) then
+    begin
+      lua_pop(L,1);
+      lua_pushinteger(L,1);
+      lua_gettable(L,i);
+    end;
+
+    result.y:=lua_tointeger(L,-1);
+    lua_pop(L,1);
+  end;
+end;
+
+procedure lua_pushpoint(L: PLua_state; r: TPoint);
+begin
+  lua_createtable(L, 0,2);
+  lua_pushstring(L,'x');
+  lua_pushinteger(L,r.x);
+  lua_settable(L, -3);
+
+  lua_pushstring(L,'y');
+  lua_pushinteger(L,r.y);
+  lua_settable(L, -3);
+end;
+
+procedure lua_pushvariant(L: PLua_state; v: variant);
+begin
+  case (tvardata(v).vtype and vartypemask) of
+    varempty: lua_pushnil(L);
+    varnull: lua_pushnil(L);
+    varsmallint, varinteger, vardecimal, varshortint, varbyte, varword, varlongword, varint64, varqword: lua_pushinteger(L, v);
+    varsingle, vardouble: lua_pushnumber(L, v);
+    varboolean: lua_pushboolean(L, v);
+    varstring, varustring: lua_pushstring(L, v);
+    else
+      lua_pushstring(L, v);
+  end;
+end;
+
+function lua_tovariant(L: PLua_state; i: integer): variant;
+begin
+  case lua_type(L, i) of
+    LUA_TNONE          : result:=nil;
+    LUA_TNIL           : result:=nil;
+    LUA_TBOOLEAN       : result:=lua_toboolean(L, i);
+    LUA_TNUMBER        : result:=lua_tonumber(L, i);
+    LUA_TSTRING        : result:=Lua_ToString(L, i);
+    else
+      raise exception.create(rsThisTypeIsNotSupportedHere);
+
+  end;
+end;
+
+function lua_ToCEUserData(L: PLua_state; i: integer): pointer;
+//Cheat Engine implements two types of userdata. the legacy LightUserData used in 6.2- and the Heavy UserData in 6.3+
+//Heavy UserData is a pointer with a pointer to the real object, while lightuserdata is just a pointer to the object
+begin
+  result:=lua_touserdata(L,i);
+
+  if (result<>nil) and (lua_isheavyuserdata(L, i)) then   //once the conversion is done this if check if it's userdata can go as it will always be userdata
+    result:=ppointer(result)^;
+end;
+
+
+function lua_toaddress(L: PLua_state; i: integer; self: boolean=false): ptruint; inline;
+begin
+  if lua_type(L,i)=LUA_TSTRING then
+  begin
+    if self then
+      result:=selfsymhandler.getAddressFromNameL(lua_tostring(L,i),waitforsymbols)
+    else
+      result:=symhandler.getAddressFromNameL(lua_tostring(L,i),waitforsymbols)
+  end
+  else
+    result:=lua_tointeger(L,i);
+end;
+
+function LuaValueToDescription(L: PLua_state; i: integer; recursivetablecount: integer=0): string;
+var index, count: integer;
+  fieldname: string;
+  valuedesc: string;
+  o: tobject;
+
+  tablepad: string;
+
+  stackstart: integer;
+begin
+  result:='';
+
+
+  if not lua_isnil(L, i) then
+  begin
+    if lua_isuserdata(L, i) then
+    begin
+      stackstart:=lua_gettop(L);
+
+      o:=lua_ToCEUserData(L, i);
+
+      try
+        if o is TObject then
+        begin
+          result:='Object of type '+o.ClassName;
+          if o is TControl then
+            result:=result+#13#10+tcontrol(o).Name;
+        end;
+      except
+      end;
+
+      index:=lua_gettop(l);
+      lua_settop(l, stackstart);
+    end
+    else
+    if lua_iscfunction(L, i) then
+      result:='native function'
+    else
+    if lua_isfunction(L, i) then
+      result:='function'
+    else
+    if lua_istable(L, i) then
+    begin
+      result:='table';
+
+      if recursivetablecount<MAXTABLERECURSIONLOOKUP then
+      begin
+        tablepad:=DupeString('   ',recursivetablecount);
+
+        stackstart:=lua_gettop(l);
+
+
+        result:=result+#13#10+tablepad+'['+#13#10;;
+        count:=10;
+        lua_pushvalue(L, i);
+        index:=lua_gettop(L);
+        lua_pushnil(L);  //first key (nil)
+        while lua_next(L, index)<>0 do
+        begin
+          count:=count-1;
+          if count<0 then
+          begin
+
+            result:=result+tablepad+'...'+#13#10;;
+            break;
+          end;
+
+          if lua_type(L,-2)=LUA_TSTRING then
+            fieldname:=Lua_ToString(L, -2)
+          else
+            fieldname:=inttostr(lua_tointeger(L, -2));
+
+
+          valuedesc:=LuaValueToDescription(L, -1, recursivetablecount+1);
+
+          result:=result+tablepad+'   '+fieldname+' = '+valuedesc+#13#10;
+
+
+          lua_pop(L, 1); //pop the value, keep the key
+        end;
+
+//        lua_pop(L,1); //pop the pushvalue from before
+
+
+
+        lua_settop(l, stackstart);
+
+        result:=result+tablepad+']';
+      end;
+    end
+    else
+    if lua_isboolean(L, i) then
+      result:=BoolToStr(lua_toboolean(L,i),'true','false')
+    else
+      result:=Lua_ToString(L, i);
+  end
+  else
+    result:='nil';
+end;
+
+procedure InitializeLuaScripts(noautorun: boolean=false);
+var f: string;
+  i,r: integer;
+  pc: pchar;
+  DirInfo: TSearchRec;
+  mainformwasset: boolean=true;
+  addresslistwasset: boolean=true;
+begin
+  lua_getglobal(LuaVM,'MainForm');
+  if lua_isnil(LuaVM,-1) then
+  begin
+    MessageDlg('MainForm is undefined. Invalid CE Build', mtError, [mbok],0);
+    mainformwasset:=false;
+  end;
+  lua_pop(LuaVM,1);
+
+  lua_getglobal(LuaVM,'AddressList');
+  if lua_isnil(LuaVM,-1) then
+  begin
+    MessageDlg('AddressList is undefined. Invalid CE Build', mtError, [mbok],0);
+    addresslistwasset:=false;
+  end;
+  lua_pop(LuaVM,1);
+
+
+  f:='main.lua';
+  if not FileExists(f) then //perhaps in the cedir
+  begin
+    f:=CheatEngineDir+'main.lua';
+    if not FileExists(f) then
+    begin
+      //try the defines only then
+      f:='defines.lua';
+      if not FileExists(f) then
+      begin
+        f:=CheatEngineDir+'defines.lua';
+        if not FileExists(f) then
+          exit;
+      end;
+    end;
+  end;
+
+  //file exists
+
+
+  try
+    if lua_dofile(luavm, pchar(f))<>0 then
+    begin
+      i:=lua_gettop(luavm);
+      if i>0 then
+      begin
+        pc:=lua_tolstring(luavm, -1,nil);
+        if pc<>nil then
+          showmessage(rsMainLuaError+pc)
+        else
+          showmessage(rsMainLuaError2);
+      end
+      else showmessage(rsMainLuaError2);
+
+    end;
+
+
+  finally
+    lua_pop(LuaVM, lua_gettop(luavm)); //reset stack
+  end;
+
+  //autorun folder
+
+  if noautorun=false then
+  begin
+    ZeroMemory(@DirInfo,sizeof(TSearchRec));
+    r := FindFirst(CheatEngineDir+{$ifdef darwin}'m'+{$endif}'autorun'+pathdelim+'*.lua', FaAnyfile, DirInfo);
+    while (r = 0) do
+    begin
+      if (DirInfo.Attr and FaVolumeId <> FaVolumeID) then
+      begin
+        if ((DirInfo.Attr and FaDirectory) <> FaDirectory) then
+        begin
+
+          i:=lua_dofile(luavm, pchar( UTF8ToWinCP(CheatEngineDir+{$ifdef darwin}'m'+{$endif}'autorun'+pathdelim+DirInfo.name)));
+          if i<>0 then //error
+          begin
+            i:=lua_gettop(luavm);
+            if i>0 then
+            begin
+              pc:=lua_tolstring(luavm, -1,nil);
+              if pc<>nil then
+                showmessage(DirInfo.name+rsError2+pc)
+              else
+                showmessage(DirInfo.name+rsError3);
+            end
+            else showmessage(DirInfo.name+rsError3);
+          end;
+
+          //reset stack
+          lua_pop(LuaVM, lua_gettop(luavm));
+
+          if mainformwasset then
+          begin
+            lua_getglobal(LuaVM,'MainForm');
+            if lua_isnil(LuaVM,-1) then
+            begin
+              MessageDlg(format(rsScriptCorruptedVar, [CheatEngineDir+{$ifdef darwin}'m'+{$endif}'autorun'+pathdelim+DirInfo.name, 'MainForm']), mtError,[mbOK],0);
+              mainformwasset:=false;
+            end;
+            lua_pop(LuaVM,1);
+          end;
+
+          if addresslistwasset then
+          begin
+            lua_getglobal(LuaVM,'AddressList');
+            if lua_isnil(LuaVM,-1) then
+            begin
+              MessageDlg(format(rsScriptCorruptedVar, [CheatEngineDir+{$ifdef darwin}'m'+{$endif}'autorun'+pathdelim+DirInfo.name, 'AddressList']), mtError,[mbOK],0);
+              addresslistwasset:=false;
+            end;
+            lua_pop(LuaVM,1);
+          end;
+
+        end;
+      end;
+      r := FindNext(DirInfo);
+    end;
+    FindClose(DirInfo);
+  end;
+
+
+
+  if translationfilepath<>'' then
+  begin
+    if FileExists(translationfilepath+'init.lua') then
+    begin
+      lua_dofile(luavm, pchar(translationfilepath+'init.lua'));
+      lua_pop(LuaVM, lua_gettop(luavm));
+
+      if mainformwasset then
+      begin
+        lua_getglobal(LuaVM,'MainForm');
+        if lua_isnil(LuaVM,-1) then
+        begin
+          MessageDlg(format(rsScriptCorruptedVar, [translationfilepath+'init.lua', 'MainForm']), mtError,[mbOK],0);
+          mainformwasset:=false;
+        end;
+        lua_pop(LuaVM,1);
+      end;
+
+      if addresslistwasset then
+      begin
+        lua_getglobal(LuaVM,'AddressList');
+        if lua_isnil(LuaVM,-1) then
+        begin
+          MessageDlg(format(rsScriptCorruptedVar, [translationfilepath+'init.lua', 'AddressList']), mtError,[mbOK],0);
+          addresslistwasset:=false;
+        end;
+        lua_pop(LuaVM,1);
+      end;
+    end;
+  end;
+end;
+
+function lua_strtofloat(s: string): double;
+var stackpos: integer;
+  s2: integer;
+begin
+
+  try
+    stackpos:=lua_gettop(luavm);
+    if lua_dostring(luavm, pchar('return '+s) )=0 then
+    begin
+      s2:=lua_gettop(luavm);
+      if (s2-stackpos)>0 then
+        result:=lua_tonumber(luavm, stackpos-s2)
+      else
+        raise exception.create(Format(rsInvalidFloat, [s]));
+    end
+    else
+      raise exception.create(Format(rsInvalidFloat, [s]));
+
+  finally
+    lua_settop(luavm, stackpos);
+  end;
+end;
+
+function lua_strtoint(s: string): integer;
+var stackpos: integer;
+  s2: integer;
+begin
+  try
+    stackpos:=lua_gettop(luavm);
+    if lua_dostring(luavm, pchar('return '+s) )=0 then
+    begin
+      s2:=lua_gettop(luavm);
+      if (s2-stackpos)>0 then
+      begin
+        if lua_isnil(luavm,-1)=false then
+          result:=lua_tointeger(luavm, stackpos-s2)
+        else
+          raise exception.create(rsInvalidInt);
+      end
+      else
+        raise exception.create(Format(rsInvalidInt, [s]));
+    end
+    else
+      raise exception.create(Format(rsInvalidInt, [s]));
+
+  finally
+    lua_settop(luavm, stackpos);
+  end;
+
+end;
+
+procedure Lua_RegisterObject(name: string; o: TObject);
+var s: integer;
+begin
+  s:=lua_gettop(LuaVM);
+  luaclass_newClass(LuaVM, o);
+  lua_setglobal(LuaVM, pchar(name));
+
+  lua_settop(LuaVM, s);
+end;
+
+function LUA_onBreakpoint(threadid: dword; context: PContext; functionAlreadyPushed: boolean=false): boolean;
+var p: integer;
+begin
+  result:=false;
+  try
+    LUA_SetCurrentContextState(threadid, context);
+
+
+    if not functionAlreadyPushed then
+    begin
+      lua_pop(LuaVM, lua_gettop(luavm)); //clear it just to be sure
+
+      lua_getglobal(luavm, pchar('debugger_onBreakpoint'));
+      p:=lua_gettop(luavm);
+      if p=0 then exit;
+    end;
+
+    if lua_isfunction(luavm, -1) then //extra check
+    begin
+      if lua_pcall(LuaVM, 0, 1, 0)=0 then
+      begin
+        p:=lua_gettop(luavm);
+
+        if (p=1) then //only 1 parameter returned
+          result:=lua_tointeger(luavm, -1)<>0;  //return the result is not 0
+
+
+        lua_pop(LuaVM, lua_gettop(luavm)); //clear stack
+
+        //set new state if changes where made
+        LUA_GetNewContextState(context);
+      end;
+    end;
+
+  finally
+    lua_pop(LuaVM, lua_gettop(luavm));
+  end;
+end;
+
+procedure lua_pushcontext(L: PLua_state; context: PContext);
+var
+  t: integer;
+  i: integer;
+begin
+  lua_newtable(L);
+  t:=lua_gettop(L);
+
+  lua_pushstring(L, 'ContextFlags');
+  lua_pushinteger(L,context^.ContextFlags);
+  lua_settable(L,t);
+
+  lua_pushstring(L, 'CS');
+  lua_pushinteger(L,context^.SegCs);
+  lua_settable(L,t);
+
+  lua_pushstring(L, 'DS');
+  lua_pushinteger(L,context^.SegDs);
+  lua_settable(L,t);
+
+  lua_pushstring(L, 'ES');
+  lua_pushinteger(L,context^.SegEs);
+  lua_settable(L,t);
+
+  lua_pushstring(L, 'FS');
+  lua_pushinteger(L,context^.SegFs);
+  lua_settable(L,t);
+
+  lua_pushstring(L, 'GS');
+  lua_pushinteger(L,context^.SegGs);
+  lua_settable(L,t);
+
+  lua_pushstring(L, 'SS');
+  lua_pushinteger(L,context^.SegSs);
+  lua_settable(L,t);
+
+  lua_pushstring(L, 'EFlags');
+  lua_pushinteger(L,context^.EFlags);
+  lua_settable(L,t);
+
+  {$ifdef cpu64}
+  lua_pushstring(L, 'RAX');
+  lua_pushinteger(L,context^.Rax);
+  lua_settable(L,t);
+
+  lua_pushstring(L, 'RBX');
+  lua_pushinteger(L,context^.Rbx);
+  lua_settable(L,t);
+
+  lua_pushstring(L, 'RCX');
+  lua_pushinteger(L,context^.Rcx);
+  lua_settable(L,t);
+
+  lua_pushstring(L, 'RDX');
+  lua_pushinteger(L,context^.Rdx);
+  lua_settable(L,t);
+
+  lua_pushstring(L, 'RSI');
+  lua_pushinteger(L,context^.Rsi);
+  lua_settable(L,t);
+
+  lua_pushstring(L, 'RDI');
+  lua_pushinteger(L,context^.Rdi);
+  lua_settable(L,t);
+
+  lua_pushstring(L, 'RBP');
+  lua_pushinteger(L,context^.Rbp);
+  lua_settable(L,t);
+
+  lua_pushstring(L, 'RSP');
+  lua_pushinteger(L,context^.Rsp);
+  lua_settable(L,t);
+
+  lua_pushstring(L, 'RIP');
+  lua_pushinteger(L,context^.Rip);
+  lua_settable(L,t);
+
+  lua_pushstring(L, 'R8');
+  lua_pushinteger(L,context^.R8);
+  lua_settable(L,t);
+
+  lua_pushstring(L, 'R9');
+  lua_pushinteger(L,context^.R9);
+  lua_settable(L,t);
+
+  lua_pushstring(L, 'R10');
+  lua_pushinteger(L,context^.R10);
+  lua_settable(L,t);
+
+  lua_pushstring(L, 'R11');
+  lua_pushinteger(L,context^.R11);
+  lua_settable(L,t);
+
+  lua_pushstring(L, 'R12');
+  lua_pushinteger(L,context^.R12);
+  lua_settable(L,t);
+
+  lua_pushstring(L, 'R13');
+  lua_pushinteger(L,context^.R13);
+  lua_settable(L,t);
+
+  lua_pushstring(L, 'R14');
+  lua_pushinteger(L,context^.R14);
+  lua_settable(L,t);
+
+  lua_pushstring(L, 'R15');
+  lua_pushinteger(L,context^.R15);
+  lua_settable(L,t);
+  {$endif}
+
+  if processhandler.is64Bit=false then
+  begin
+    lua_pushstring(L, 'EAX');
+    lua_pushinteger(L,context^.{$ifdef cpu64}Rax{$else}eax{$endif} and $ffffffff);
+    lua_settable(L,t);
+
+    lua_pushstring(L, 'EBX');
+    lua_pushinteger(L,context^.{$ifdef cpu64}Rbx{$else}ebx{$endif} and $ffffffff);
+    lua_settable(L,t);
+
+    lua_pushstring(L, 'ECX');
+    lua_pushinteger(L,context^.{$ifdef cpu64}Rcx{$else}ecx{$endif} and $ffffffff);
+    lua_settable(L,t);
+
+    lua_pushstring(L, 'EDX');
+    lua_pushinteger(L,context^.{$ifdef cpu64}Rdx{$else}edx{$endif} and $ffffffff);
+    lua_settable(L,t);
+
+    lua_pushstring(L, 'ESI');
+    lua_pushinteger(L,context^.{$ifdef cpu64}Rsi{$else}esi{$endif} and $ffffffff);
+    lua_settable(L,t);
+
+    lua_pushstring(L, 'EDI');
+    lua_pushinteger(L,context^.{$ifdef cpu64}Rdi{$else}edi{$endif} and $ffffffff);
+    lua_settable(L,t);
+
+    lua_pushstring(L, 'EBP');
+    lua_pushinteger(L,context^.{$ifdef cpu64}Rbp{$else}ebp{$endif} and $ffffffff);
+    lua_settable(L,t);
+
+    lua_pushstring(L, 'ESP');
+    lua_pushinteger(L,context^.{$ifdef cpu64}Rsp{$else}esp{$endif} and $ffffffff);
+    lua_settable(L,t);
+
+    lua_pushstring(L, 'EIP');
+    lua_pushinteger(L,context^.{$ifdef cpu64}Rip{$else}eip{$endif} and $ffffffff);
+    lua_settable(L,t);
+  end;
+
+  lua_pushstring(L, 'DR0');
+  lua_pushinteger(L,context^.DR0);
+  lua_settable(L,t);
+
+  lua_pushstring(L, 'DR1');
+  lua_pushinteger(L,context^.DR1);
+  lua_settable(L,t);
+
+  lua_pushstring(L, 'DR2');
+  lua_pushinteger(L,context^.DR2);
+  lua_settable(L,t);
+
+  lua_pushstring(L, 'DR3');
+  lua_pushinteger(L,context^.DR3);
+  lua_settable(L,t);
+
+  lua_pushstring(L, 'DR6');
+  lua_pushinteger(L,context^.DR6);
+  lua_settable(L,t);
+
+  lua_pushstring(L, 'DR7');
+  lua_pushinteger(L,context^.DR7);
+  lua_settable(L,t);
+
+
+  for i:=0 to 7 do
+  begin
+    lua_pushstring(L,'FP'+inttostr(i));
+    {$ifdef cpu32}
+    CreateByteTableFromPointer(L, @context^.FloatSave.RegisterArea[10*i], 10);
+    {$else}
+    CreateByteTableFromPointer(L, @context^.FltSave.FloatRegisters[i], 10);
+    {$endif}
+    lua_settable(L,t);
+  end;
+
+  //xmm regs
+
+  for i:=0 to 15 do
+  begin
+    if (i>=8) and (not processhandler.is64Bit) then break;
+
+    lua_pushstring(L,'XMM'+inttostr(i));
+
+    {$ifdef cpu32}
+    CreateByteTableFromPointer(luavm, @context^.ext.XMMRegisters.LegacyXMM[i], 16);
+    {$else}
+    CreateByteTableFromPointer(luavm, @context^.FltSave.XmmRegisters[i], 16);
+    {$endif}
+    lua_settable(L,t);
+  end;
+
+end;
+
+procedure LUA_SetCurrentContextState(tid: dword; context: PContext; extraregs: boolean=false);
+var i: integer;
+begin
+  lua_pushinteger(luavm, tid);
+  lua_setglobal(luavm, 'THREADID');
+
+  {$ifdef cpu64}
+  lua_pushinteger(luavm, context^.{$ifdef cpu64}Rax{$else}eax{$endif});
+  lua_setglobal(luavm, 'RAX');
+  {$endif}
+  lua_pushinteger(luavm, context^.{$ifdef cpu64}Rax{$else}eax{$endif} and $ffffffff);
+  lua_setglobal(luavm, 'EAX');
+
+  {$ifdef cpu64}
+  lua_pushinteger(luavm, context^.{$ifdef cpu64}Rbx{$else}ebx{$endif});
+  lua_setglobal(luavm, 'RBX');
+  {$endif}
+  lua_pushinteger(luavm, context^.{$ifdef cpu64}Rbx{$else}ebx{$endif} and $ffffffff);
+  lua_setglobal(luavm, 'EBX');
+
+
+  {$ifdef cpu64}
+  lua_pushinteger(luavm, context^.{$ifdef cpu64}Rcx{$else}ecx{$endif});
+  lua_setglobal(luavm, 'RCX');
+  {$endif}
+  lua_pushinteger(luavm, context^.{$ifdef cpu64}Rcx{$else}ecx{$endif} and $ffffffff);
+  lua_setglobal(luavm, 'ECX');
+
+  {$ifdef cpu64}
+  lua_pushinteger(luavm, context^.{$ifdef cpu64}Rdx{$else}edx{$endif});
+  lua_setglobal(luavm, 'RDX');
+  {$endif}
+  lua_pushinteger(luavm, context^.{$ifdef cpu64}Rdx{$else}edx{$endif} and $ffffffff);
+  lua_setglobal(luavm, 'EDX');
+
+
+  {$ifdef cpu64}
+  lua_pushinteger(luavm, context^.{$ifdef cpu64}Rsi{$else}esi{$endif});
+  lua_setglobal(luavm, 'RSI');
+  {$endif}
+  lua_pushinteger(luavm, context^.{$ifdef cpu64}Rsi{$else}esi{$endif} and $ffffffff);
+  lua_setglobal(luavm, 'ESI');
+
+
+  {$ifdef cpu64}
+  lua_pushinteger(luavm, context^.{$ifdef cpu64}Rdi{$else}edi{$endif});
+  lua_setglobal(luavm, 'RDI');
+  {$endif}
+  lua_pushinteger(luavm, context^.{$ifdef cpu64}Rdi{$else}edi{$endif} and $ffffffff);
+  lua_setglobal(luavm, 'EDI');
+
+
+  {$ifdef cpu64}
+  lua_pushinteger(luavm, context^.{$ifdef cpu64}Rbp{$else}ebp{$endif});
+  lua_setglobal(luavm, 'RBP');
+  {$endif}
+  lua_pushinteger(luavm, context^.{$ifdef cpu64}RBP{$else}eBP{$endif} and $ffffffff);
+  lua_setglobal(luavm, 'EBP');
+
+
+  {$ifdef cpu64}
+  lua_pushinteger(luavm, context^.{$ifdef cpu64}RSP{$else}eSP{$endif});
+  lua_setglobal(luavm, 'RSP');
+  {$endif}
+  lua_pushinteger(luavm, context^.{$ifdef cpu64}RSP{$else}eSP{$endif} and $ffffffff);
+  lua_setglobal(luavm, 'ESP');
+
+  {$ifdef cpu64}
+  lua_pushinteger(luavm, context^.{$ifdef cpu64}RIP{$else}eIP{$endif});
+  lua_setglobal(luavm, 'RIP');
+  {$endif}
+  lua_pushinteger(luavm, context^.{$ifdef cpu64}RIP{$else}eIP{$endif} and $ffffffff);
+  lua_setglobal(luavm, 'EIP');
+
+  lua_pushinteger(luavm, context^.EFlags);
+  lua_setglobal(luavm, 'EFLAGS');
+
+
+
+  {$ifdef cpu64}
+  lua_pushinteger(luavm, context^.r8);
+  lua_setglobal(luavm, 'R8');
+
+  lua_pushinteger(luavm, context^.r9);
+  lua_setglobal(luavm, 'R9');
+
+  lua_pushinteger(luavm, context^.r10);
+  lua_setglobal(luavm, 'R10');
+
+  lua_pushinteger(luavm, context^.r11);
+  lua_setglobal(luavm, 'R11');
+
+  lua_pushinteger(luavm, context^.r12);
+  lua_setglobal(luavm, 'R12');
+
+  lua_pushinteger(luavm, context^.r13);
+  lua_setglobal(luavm, 'R13');
+
+  lua_pushinteger(luavm, context^.r14);
+  lua_setglobal(luavm, 'R14');
+
+  lua_pushinteger(luavm, context^.r15);
+  lua_setglobal(luavm, 'R15');
+  {$endif}
+
+  if extraregs then //default off as it's a bit slow
+  begin
+    for i:=0 to 7 do
+    begin
+      {$ifdef cpu32}
+      CreateByteTableFromPointer(luavm, @context^.FloatSave.RegisterArea[10*i], 10);
+      {$else}
+      CreateByteTableFromPointer(luavm, @context^.FltSave.FloatRegisters[i], 10);
+      {$endif}
+      lua_setglobal(luavm, pchar('FP'+inttostr(i)));
+    end;
+
+    //xmm regs
+
+    for i:=0 to 15 do
+    begin
+      if (i>=8) and (not processhandler.is64Bit) then break;
+
+      {$ifdef cpu32}
+      CreateByteTableFromPointer(luavm, @context^.ext.XMMRegisters.LegacyXMM[i], 16);
+      {$else}
+      CreateByteTableFromPointer(luavm, @context^.FltSave.XmmRegisters[i], 16);
+      {$endif}
+      lua_setglobal(luavm, pchar('XMM'+inttostr(i)));
+    end;
+  end;
+
+end;
+
+procedure LUA_GetNewContextState(context: PContext; extraregs: boolean=false);
+var
+  i: integer;
+  t: integer;
+begin
+  lua_getglobal(luavm, 'EFLAGS');
+  context.EFLAGS:=lua_tointeger(luavm, -1);
+  lua_pop(luavm,1);
+
+  if not processhandler.is64bit then
+  begin
+    lua_getglobal(luavm, 'EAX');
+    context.{$ifdef cpu64}rax{$else}eax{$endif}:=lua_tointeger(luavm, -1);
+    lua_pop(luavm,1);
+
+    lua_getglobal(luavm, 'EBX');
+    context.{$ifdef cpu64}rbx{$else}ebx{$endif}:=lua_tointeger(luavm, -1);
+    lua_pop(luavm,1);
+
+    lua_getglobal(luavm, 'ECX');
+    context.{$ifdef cpu64}rcx{$else}ecx{$endif}:=lua_tointeger(luavm, -1);
+    lua_pop(luavm,1);
+
+    lua_getglobal(luavm, 'EDX');
+    context.{$ifdef cpu64}rdx{$else}edx{$endif}:=lua_tointeger(luavm, -1);
+    lua_pop(luavm,1);
+
+    lua_getglobal(luavm, 'ESI');
+    context.{$ifdef cpu64}rsi{$else}esi{$endif}:=lua_tointeger(luavm, -1);
+    lua_pop(luavm,1);
+
+    lua_getglobal(luavm, 'EDI');
+    context.{$ifdef cpu64}rdi{$else}edi{$endif}:=lua_tointeger(luavm, -1);
+    lua_pop(luavm,1);
+
+    lua_getglobal(luavm, 'EBP');
+    context.{$ifdef cpu64}rbp{$else}ebp{$endif}:=lua_tointeger(luavm, -1);
+    lua_pop(luavm,1);
+
+    lua_getglobal(luavm, 'ESP');
+    context.{$ifdef cpu64}rsp{$else}esp{$endif}:=lua_tointeger(luavm, -1);
+    lua_pop(luavm,1);
+
+
+    lua_getglobal(luavm, 'EIP');
+    context.{$ifdef cpu64}rip{$else}eip{$endif}:=lua_tointeger(luavm, -1);
+    lua_pop(luavm,1);
+
+  end
+  else
+  begin
+  {$ifdef cpu64}
+    lua_getglobal(luavm, 'RAX');
+    context.RAX:=lua_tointeger(luavm, -1);
+    lua_pop(luavm,1);
+
+    lua_getglobal(luavm, 'RBX');
+    context.RBX:=lua_tointeger(luavm, -1);
+    lua_pop(luavm,1);
+
+    lua_getglobal(luavm, 'RCX');
+    context.RCX:=lua_tointeger(luavm, -1);
+    lua_pop(luavm,1);
+
+    lua_getglobal(luavm, 'RDX');
+    context.RDX:=lua_tointeger(luavm, -1);
+    lua_pop(luavm,1);
+
+    lua_getglobal(luavm, 'RSI');
+    context.RSI:=lua_tointeger(luavm, -1);
+    lua_pop(luavm,1);
+
+    lua_getglobal(luavm, 'RDI');
+    context.RDI:=lua_tointeger(luavm, -1);
+    lua_pop(luavm,1);
+
+    lua_getglobal(luavm, 'RBP');
+    context.RBP:=lua_tointeger(luavm, -1);
+    lua_pop(luavm,1);
+
+    lua_getglobal(luavm, 'RSP');
+    context.RSP:=lua_tointeger(luavm, -1);
+    lua_pop(luavm,1);
+
+    lua_getglobal(luavm, 'RIP');
+    context.RIP:=lua_tointeger(luavm, -1);
+    lua_pop(luavm,1);
+
+    lua_getglobal(luavm, 'R8');
+    context.R8:=lua_tointeger(luavm, -1);
+    lua_pop(luavm,1);
+
+    lua_getglobal(luavm, 'R9');
+    context.R9:=lua_tointeger(luavm, -1);
+    lua_pop(luavm,1);
+
+    lua_getglobal(luavm, 'R10');
+    context.R10:=lua_tointeger(luavm, -1);
+    lua_pop(luavm,1);
+
+    lua_getglobal(luavm, 'R11');
+    context.R11:=lua_tointeger(luavm, -1);
+    lua_pop(luavm,1);
+
+    lua_getglobal(luavm, 'R12');
+    context.R12:=lua_tointeger(luavm, -1);
+    lua_pop(luavm,1);
+
+    lua_getglobal(luavm, 'R13');
+    context.R13:=lua_tointeger(luavm, -1);
+    lua_pop(luavm,1);
+
+    lua_getglobal(luavm, 'R14');
+    context.R14:=lua_tointeger(luavm, -1);
+    lua_pop(luavm,1);
+
+    lua_getglobal(luavm, 'R15');
+    context.R15:=lua_tointeger(luavm, -1);
+    lua_pop(luavm,1);
+  {$endif}
+  end;
+
+  if extraregs then
+  begin
+    for i:=0 to 7 do
+    begin
+      lua_getglobal(luavm, pchar('FP'+inttostr(i)));
+      if not lua_isnil(luavm, -1) then
+      begin
+        t:=lua_gettop(LuaVM);
+        {$ifdef cpu32}
+        readBytesFromTable(luavm, t, @context.FloatSave.RegisterArea[10*i], 10);
+        {$else}
+        readBytesFromTable(luavm, t, @context.FltSave.FloatRegisters[i], 10);
+        {$endif}
+      end;
+      lua_pop(luavm,1);
+    end;
+
+    for i:=0 to 15 do
+    begin
+      if (i>=8) and (not processhandler.is64Bit) then break;
+
+      lua_getglobal(luavm, pchar('XMM'+inttostr(i)));
+      if not lua_isnil(luavm, -1) then
+      begin
+        t:=lua_gettop(LuaVM);
+        {$ifdef cpu32}
+        readBytesFromTable(luavm, t, @context.ext.XMMRegisters.LegacyXMM[i], 16);
+        {$else}
+        readBytesFromTable(luavm, t, @context.FltSave.XmmRegisters[i], 16);
+        {$endif}
+      end;
+
+    end;
+  end;
+end;
+
+procedure LUA_DoScript(s: string);
+var i: integer;
+  pc: pchar;
+
+  stack: integer;
+begin
+  //if GetCurrentThreadId<>MainThreadID then raise exception.create(rsLUA_DoScriptWasNotCalledRomTheMainThread);
+
+  stack:=lua_gettop(luavm);
+  try
+
+    i:=lua_dostring(luavm, pchar(s));
+    if i<>0 then
+    begin
+      pc:=lua.lua_tostring(luavm, -1);
+      if pc<>nil then
+        raise Exception.Create(pc)
+      else
+        raise exception.create(rsUndefinedLuaError);
+
+    end;
+  finally
+    lua_settop(luavm, stack);
+  end;
+end;
+
+procedure LUA_onNotify(functionid: integer; sender: tobject);
+begin
+  try
+    lua_rawgeti(Luavm, LUA_REGISTRYINDEX, functionid);
+
+    lua_pushlightuserdata(Luavm, sender);
+    lua_pcall(Luavm, 1, 0, 0);
+  finally
+    lua_pop(luavm, lua_gettop(luavm)); //clear the stack
+  end;
+end;
+
+procedure LUA_memrec_callback(memrec: pointer; routine: string);
+var m: TMemoryrecord;
+  p: integer;
+begin
+  try
+    m:=memrec;
+
+    lua_getglobal(luavm, pchar(routine));
+
+    p:=lua_gettop(luavm);
+    if p<>0 then
+    begin
+      if lua_isfunction(luavm, -1) then
+      begin
+        lua_pushlightuserdata(luavm, memrec);
+        lua_pcall(luavm, 1, 0, 0);
+      end;
+
+
+    end;
+  finally
+    lua_pop(luavm,lua_gettop(luavm));
+  end;
+end;
+
+procedure lua_setbasictableentry(L: Plua_State; tableindex: integer; entryname: string; data: Variant);
+var x: integer;
+begin
+  lua_pushstring(L, entryname);
+
+  x:=vartype(data) and vartypemask;
+  case x of
+    varsmallint, varinteger, varint64, varqword, varlongword, varword, varbyte, varshortint: lua_pushinteger(L, data);
+    varsingle, vardouble: lua_pushnumber(L, data);
+    varboolean: lua_pushboolean(L, data);
+    varstring,varustring,varolestr: lua_pushstring(L, data);
+
+  end;
+
+  lua_settable(L, tableindex);
+end;
+
+function LUA_functioncall(routinetocall: string; parameters: array of const): integer;
+var i,e: integer;
+  c: string;
+  p: integer;
+  oldstack: integer;
+  l: Plua_State;
+begin
+ // OutputDebugString(inttohex(qword(GetCurrentThreadId),1)+':LUA_functioncall calling '+routinetocall);
+ { if GetCurrentThreadId<>MainThreadID then
+  begin
+    OutputDebugString('Not main thread');
+    l:=lua_newthread(luavm);
+  end
+  else  }
+    l:=luavm;
+
+
+  result:=-1;
+  oldstack:=lua_gettop(l);
+
+ // OutputDebugString('LUA_functioncall: oldstack='+inttostr(oldstack));
+
+ // if luacs.TryEnter then
+  begin
+    try
+      //check if the routine exists
+    //  OutputDebugString('LUA_functioncall: calling getglobal');
+
+      lua_getglobal(l, pchar(routinetocall));
+
+     // OutputDebugString('LUA_functioncall: after getglobal');
+
+      p:=lua_gettop(l);
+     // OutputDebugString('LUA_functioncall: newstack='+inttostr(p));
+
+      if p<>oldstack then
+      begin
+        if lua_isfunction(l, -1) then
+        begin
+          //OutputDebugString('LUA_functioncall: function exists');
+          //OutputDebugString('LUA_functioncall: length(parameters)='+inttostr(length(parameters)));
+
+          //routine exists, fill in the parameters
+          for i:=0 to length(parameters)-1 do
+          begin
+            case parameters[i].VType of
+              system.vtInteger : lua_pushinteger(L, parameters[i].VInteger);
+              system.vtBoolean: lua_pushboolean(L, parameters[i].VBoolean);
+              system.vtChar:
+              begin
+                c:=parameters[i].VChar;
+                lua_pushstring(L, c);
+              end;
+              system.vtExtended: lua_pushnumber(L, parameters[i].VExtended^);
+              system.vtString: lua_pushstring(L, pchar(parameters[i].VString));
+              system.vtPointer: lua_pushlightuserdata(L, parameters[i].VPointer);
+              system.vtPChar: lua_pushstring(L, parameters[i].VPChar);
+              system.vtObject: luaclass_newClass(L, parameters[i].VObject); //lua_pushlightuserdata(L, pointer(parameters[i].VObject));
+              system.vtClass: lua_pushlightuserdata(L, pointer(parameters[i].VClass));
+              system.vtWideChar, vtPWideChar, vtVariant, vtInterface,
+                vtWideString: lua_pushstring(L, rsCheatengineIsBeingAFag);
+              system.vtAnsiString: lua_pushstring(L, pchar(parameters[i].VAnsiString));
+              system.vtCurrency: lua_pushnumber(L, parameters[i].VCurrency^);
+              system.vtInt64:
+              begin
+                if (parameters[i].VInt64^<=$ffffffff) then
+                  lua_pushinteger(L, parameters[i].VInt64^)
+                else
+                  lua_pushlightuserdata(L, pointer(parameters[i].VInt64^));
+              end;
+              system.vtQWord:
+              begin
+                if (parameters[i].VQWord^<=$ffffffff) then
+                  lua_pushinteger(L, parameters[i].VQWord^)
+                else
+                  lua_pushlightuserdata(L, pointer(parameters[i].VQWord^));
+              end;
+            end;
+
+          end;
+
+         // OutputDebugString('Lua_functioncall: Calling lua_pcall');
+          lua_pcall(L, length(parameters), 1, 0);
+         // OutputDebugString('Lua_functioncall: returned from lua_pcall');
+          i:=lua_gettop(L);
+          if i>0 then //it has a parameter
+            result:=lua_tointeger(L, -1);
+        end;
+
+
+      end;
+
+
+    finally
+     // OutputDebugString('Lua_functioncall exit');
+      lua_settop(L, oldstack);
+ //     luacs.leave;
+    end;
+
+  end;
+end;
+
+ {
+procedure LUA_callback(routine: string; parameters: tvararray);
+var m: TMemoryrecord;
+  p: integer;
+begin
+  LuaCS.Enter;
+  try
+    m:=memrec;
+
+    lua_getfield(luavm, LUA_GLOBALSINDEX, pchar(routine));
+
+    p:=lua_gettop(luavm);
+    if p<>0 then
+    begin
+      if lua_isfunction(luavm, -1) then
+      begin
+        lua_pushlightuserdata(luavm, memrec);
+        lua_pcall(luavm, 1, 0, 0);
+      end;
+
+
+    end;
+  finally
+    lua_pop(luavm,lua_gettop(luavm));
+    luacs.Leave;
+  end;
+end; }
+
+function CheckIfConditionIsMetContext(threadid: dword; context: PContext; script: string): boolean;
+{
+precondition: script returns a value (so already has the 'return ' part appended for single line scripts)
+}
+var i: integer;
+begin
+  result:=false;
+  try
+    LUA_SetCurrentContextState(threadid, context);
+
+    if lua_dostring(luavm, pchar(script))=0 then
+    begin
+      i:=lua_gettop(LuaVM);
+      if i=1 then //valid return
+        result:=lua_toboolean(LuaVM, -1);
+    end;
+  finally
+    lua_pop(LuaVM, lua_gettop(luavm));
+  end;
+end;
+
+function LuaPanic(L: Plua_State): Integer; cdecl;
+begin
+  result:=0;
+  lua_pop(L, lua_gettop(L));
+  raise exception.create(rsLUAPanic);
+end;
+
+
+function lua_sleep(L: PLua_State): integer; cdecl;
+var
+  parameters: integer;
+begin
+  parameters:=lua_gettop(L);
+
+  result:=0;
+
+
+  if parameters=1 then
+    sleep(lua_tointeger(L, -1));
+
+  lua_pop(L, parameters);
+end;
+
+function print2(param: pointer): pointer;
+var
+  usesluaengineform: boolean;
+  l: tstringlist;
+  i: integer;
+begin
+  usesluaengineform:=false;
+
+  if printoutput=nil then
+  begin
+    if frmLuaEngine=nil then
+      frmLuaEngine:=TfrmLuaEngine.Create(MemoryBrowser);
+
+    printoutput:=frmLuaEngine.mOutput.Lines;
+    usesluaengineform:=true;
+  end;
+
+  l:=tstringlist.create;
+  l.text:=pchar(param);
+  for i:=0 to l.Count-1 do
+    printoutput.add(l[i]);
+
+  l.free;
+
+  if (frmLuaEngine<>nil) and usesluaengineform and (frmLuaEngine.cbShowOnPrint.checked) then
+    frmLuaEngine.show;
+
+  if usesluaengineform then
+    printoutput:=nil;
+
+  result:=nil;
+end;
+
+function print(L: PLua_State): integer; cdecl;
+var
+  parameters: integer;
+  s: string;
+
+  str: string;
+  i: integer;
+begin
+  parameters:=lua_gettop(L);
+  if parameters=0 then exit(0);
+
+  str:='';
+  for i:=-parameters to -1 do
+  begin
+    if lua_isuserdata(L,i) then
+      s:=inttohex(ptruint(lua_ToCEUserData(L, i)),8)
+    else
+      s:=lua_tostring(L, i);
+
+    str:=str+s+' ';
+  end;
+
+  if str<>'' then
+    pluginsync(print2, @str[1]);
+
+  lua_pop(L, parameters);
+  lua_pushstring(L, str);
+  result:=1;
+end;
+
+function inputQuery_lua(L: PLua_State): integer; cdecl;
+var
+  caption, prompt, value: string;
+  parameters: integer;
+begin
+  result:=0;
+  parameters:=lua_gettop(l);
+  if parameters=3 then
+  begin
+    caption:=Lua_ToString(L, 1);
+    prompt:=Lua_ToString(L, 2);
+    value:=Lua_ToString(L, 3);
+    if InputQuery(caption, prompt, value) then
+    begin
+      result:=1;
+      lua_pushstring(L, value);
+    end;
+  end;
+
+end;
+
+function showMessage_lua(L: PLua_State): integer; cdecl;
+var
+  parameters: integer;
+  s: string;
+begin
+  parameters:=lua_gettop(L);
+  if parameters=0 then exit(0);
+
+  if lua_islightuserdata(l,-1) then
+    s:=inttohex(ptruint(lua_touserdata(L, -1)),8)
+  else
+    s:=lua_tostring(L, -1);
+
+  ShowMessage(s);
+
+//  ce_showmessage(pchar(s));
+
+  lua_pop(L, parameters);
+  result:=0;
+end;
+
+function readSmallIntegerEx(L: PLua_State; processhandle: thandle): integer; cdecl;
+var
+  parameters: integer;
+  address: ptruint;
+  signed: boolean;
+
+  v: smallInt;
+  r: PtrUInt;
+begin
+  result:=0;
+  try
+    parameters:=lua_gettop(L);
+    if parameters>=1 then
+    begin
+      //ShowMessage(inttostr(lua_type(L, 1)));
+
+      address:=lua_toaddress(L,1, processhandle=GetCurrentProcess);
+
+      if parameters>=2 then
+        signed:=lua_toboolean(L,2)
+      else
+        signed:=false;
+
+      lua_pop(L, parameters);
+
+      v:=0;
+      if ReadProcessMemory(processhandle, pointer(address), @v, sizeof(v), r) then
+      begin
+        if signed then 
+          lua_pushinteger(L, v)
+        else
+          lua_pushinteger(L, word(v));
+
+        result:=1;
+      end;
+
+    end;
+  except
+    result:=0;
+    lua_pop(L, lua_gettop(L));
+  end;
+end;
+
+function readSmallIntegerLocal(L: PLua_State): integer; cdecl;
+begin
+  result:=readSmallIntegerEx(L, GetCurrentProcess);
+end;
+
+function readSmallInteger(L: PLua_State): integer; cdecl;
+begin
+  result:=readSmallIntegerEx(L, ProcessHandle);
+end;
+
+function readIntegerEx(L: PLua_State; processhandle: thandle): integer; cdecl;
+var
+  parameters: integer;
+  address: ptruint;
+  signed: boolean;
+
+  v: integer;
+  r: PtrUInt;
+begin
+  result:=0;
+  try
+    parameters:=lua_gettop(L);
+    if parameters>=1 then
+    begin
+      //ShowMessage(inttostr(lua_type(L, 1)));
+      address:=lua_toaddress(L,1, processhandle=GetCurrentProcess);
+
+
+      if parameters>=2 then
+        signed:=lua_toboolean(L,2)
+      else
+        signed:=false;
+
+      lua_pop(L, parameters);
+
+      v:=0;
+      if ReadProcessMemory(processhandle, pointer(address), @v, sizeof(v), r) then
+      begin
+        if signed then 
+          lua_pushinteger(L, v)
+        else
+          lua_pushinteger(L, dword(v));
+
+        result:=1;
+      end;
+
+    end;
+  except
+    result:=0;
+    lua_pop(L, lua_gettop(L));
+  end;
+end;
+
+function readIntegerLocal(L: PLua_State): integer; cdecl;
+begin
+  result:=readIntegerEx(L, GetCurrentProcess);
+end;
+
+function readInteger(L: PLua_State): integer; cdecl;
+begin
+  result:=readIntegerEx(L, ProcessHandle);
+end;
+
+function readQwordEx(L: PLua_State; processhandle: thandle): integer; cdecl;
+var
+  parameters: Qword;
+  address: ptruint;
+
+  v: Qword;
+  r: PtrUInt;
+begin
+  result:=0;
+  try
+    parameters:=lua_gettop(L);
+    if parameters=1 then
+    begin
+      //ShowMessage(inttostr(lua_type(L, -1)));
+
+      address:=lua_toaddress(L,-1,processhandle=GetCurrentProcess);
+
+
+      lua_pop(L, parameters);
+
+      v:=0;
+      if ReadProcessMemory(processhandle, pointer(address), @v, sizeof(v), r) then
+      begin
+        lua_pushinteger(L, v);
+        result:=1;
+      end;
+
+    end;
+  except
+    result:=0;
+    lua_pop(L, lua_gettop(L));
+  end;
+end;
+
+function readQwordLocal(L: PLua_State): integer; cdecl;
+begin
+  result:=readQwordEx(L, GetCurrentProcess);
+end;
+
+function readQword(L: PLua_State): integer; cdecl;
+begin
+  result:=readQwordEx(L, ProcessHandle);
+end;
+
+function readPointerLocal(L: PLua_State): integer; cdecl;
+begin
+{$ifdef cpu64}
+  result:=readQwordLocal(L);
+{$else}
+  result:=readIntegerLocal(L);
+{$endif}
+end;
+
+function readPointer(L: PLua_State): integer; cdecl;
+begin
+  if processhandler.is64Bit then
+    result:=readQword(L)
+  else
+    result:=readInteger(L);
+end;
+
+function readFloatEx(L: PLua_State; ProcessHandle: THandle): integer; cdecl;
+var
+  parameters: integer;
+  address: ptruint;
+
+  v: single;
+  r: PtrUInt;
+begin
+  result:=0;
+  try
+    parameters:=lua_gettop(L);
+    if parameters=1 then
+    begin
+      address:=lua_toaddress(L,-1,processhandle=GetCurrentProcess);
+
+      lua_pop(L, parameters);
+
+      v:=0;
+      if ReadProcessMemory(processhandle, pointer(address), @v, sizeof(v), r) then
+      begin
+        lua_pushnumber(L, v);
+        result:=1;
+      end;
+
+    end;
+  except
+    result:=0;
+    lua_pop(L, lua_gettop(L));
+  end;
+end;
+
+function readFloatLocal(L: PLua_State): integer; cdecl;
+begin
+  result:=readFloatEx(L, GetCurrentProcess);
+end;
+
+function readFloat(L: PLua_State): integer; cdecl;
+begin
+  result:=readFloatEx(L, ProcessHandle);
+end;
+
+function readDoubleEx(L: PLua_State; ProcessHandle: THandle): integer; cdecl;
+var
+  parameters: integer;
+  address: ptruint;
+
+  v: double;
+  r: PtrUInt;
+begin
+  result:=0;
+  try
+    parameters:=lua_gettop(L);
+    if parameters=1 then
+    begin
+      address:=lua_toaddress(L,-1,processhandle=GetCurrentProcess);
+
+      lua_pop(L, parameters);
+
+      v:=0;
+      if ReadProcessMemory(processhandle, pointer(address), @v, sizeof(v), r) then
+      begin
+        lua_pushnumber(L, v);
+        result:=1;
+      end;
+
+    end;
+  except
+    result:=0;
+    lua_pop(L, lua_gettop(L));
+  end;
+end;
+
+function readDoubleLocal(L: PLua_State): integer; cdecl;
+begin
+  result:=readDoubleEx(L, GetCurrentProcess);
+end;
+
+function readDouble(L: PLua_State): integer; cdecl;
+begin
+  result:=readDoubleEx(L, processhandle);
+end;
+
+function readStringEx(L: PLua_State; ProcessHandle: THandle): integer; cdecl;
+var
+  parameters: integer;
+  address: ptruint;
+
+  v: pchar;
+  w: pwidechar absolute v;
+  s: string;
+  r: PtrUInt;
+  maxsize: integer;
+
+  usewidechar: boolean;
+begin
+  result:=0;
+  try
+    parameters:=lua_gettop(L);
+    if parameters>=1 then
+    begin
+      address:=lua_toaddress(L,1,processhandle=GetCurrentProcess);
+
+      if parameters>=2 then
+        maxsize:=lua_tointeger(L,2)
+      else
+        maxsize:=50;
+
+      if parameters>=3 then
+      begin
+        usewidechar:=lua_toboolean(L,3);
+        maxsize:=maxsize+1;
+      end
+      else
+        usewidechar:=false;
+
+      lua_pop(L, parameters);
+
+      getmem(v,maxsize+1);
+      try
+        r:=0;
+        ReadProcessMemory(processhandle, pointer(address), v, maxsize, r);
+
+        if (r>0) and (r<=maxsize) then
+        begin
+          v[maxsize]:=#0;
+
+          if (r+1)<=maxsize then
+            v[r+1]:=#0;
+
+          if usewidechar then
+          begin
+            v[maxsize-1]:=#0;
+            if (r+2)<=maxsize then
+              v[r+2]:=#0;
+
+            s:=w;
+          end
+          else
+            s:=v;
+
+
+          lua_pushstring(L, s);
+          result:=1;
+        end;
+
+
+      finally
+        freememandnil(v);
+      end;
+
+    end;
+  except
+    result:=0;
+    lua_pop(L, lua_gettop(L));
+  end;
+end;
+
+function readStringLocal(L: PLua_State): integer; cdecl;
+begin
+  result:=readStringEx(L, GetCurrentProcess);
+end;
+
+function readString(L: PLua_State): integer; cdecl;
+begin
+  result:=readStringEx(L, processhandle);
+end;
+
+function writeSmallIntegerEx(L: PLua_State; processhandle: THandle): integer; cdecl;
+var
+  parameters: integer;
+  address: ptruint;
+
+  v: smallInt;
+  r: PtrUInt;
+begin
+  result:=0;
+  try
+    parameters:=lua_gettop(L);
+    if parameters=2 then
+    begin
+      address:=lua_toaddress(L,-2,processhandle=GetCurrentProcess);
+
+      v:=lua_tointeger(L, -1);
+
+      lua_pop(L, parameters);
+      lua_pushboolean(L, WriteProcessMemory(processhandle, pointer(address), @v, sizeof(v), r));
+      result:=1;
+    end;
+  except
+    result:=0;
+    lua_pop(L, lua_gettop(L));
+  end;
+end;
+
+function writeSmallIntegerLocal(L: PLua_State): integer; cdecl;
+begin
+  result:=writeSmallIntegerEx(L, GetCurrentProcess);
+end;
+
+function writeSmallInteger(L: PLua_State): integer; cdecl;
+begin
+  result:=writeSmallIntegerEx(L, processhandle);
+end;
+
+function writeIntegerEx(L: PLua_State; processhandle: THandle): integer; cdecl;
+var
+  parameters: integer;
+  address: ptruint;
+
+  v: integer;
+  r: PtrUInt;
+begin
+  result:=0;
+  try
+    parameters:=lua_gettop(L);
+    if parameters=2 then
+    begin
+      address:=lua_toaddress(L,-2,processhandle=GetCurrentProcess);
+
+      v:=lua_tointeger(L, -1);
+
+      lua_pop(L, parameters);
+      lua_pushboolean(L, WriteProcessMemory(processhandle, pointer(address), @v, sizeof(v), r));
+      result:=1;
+    end;
+  except
+    result:=0;
+    lua_pop(L, lua_gettop(L));
+  end;
+end;
+
+function writeIntegerLocal(L: PLua_State): integer; cdecl;
+begin
+  result:=writeIntegerEx(L, GetCurrentProcess);
+end;
+
+function writeInteger(L: PLua_State): integer; cdecl;
+begin
+  result:=writeIntegerEx(L, processhandle);
+end;
+
+function writeQwordEx(L: PLua_State; processhandle: THandle): integer; cdecl;
+var
+  parameters: Qword;
+  address: ptruint;
+
+  v: Qword;
+  r: PtrUInt;
+begin
+  result:=0;
+  try
+    parameters:=lua_gettop(L);
+    if parameters=2 then
+    begin
+      address:=lua_toaddress(L,-2,processhandle=GetCurrentProcess);
+
+      v:=lua_tointeger(L, -1);
+
+      lua_pop(L, parameters);
+      lua_pushboolean(L, WriteProcessMemory(processhandle, pointer(address), @v, sizeof(v), r));
+      result:=1;
+    end;
+  except
+    result:=0;
+    lua_pop(L, lua_gettop(L));
+  end;
+end;
+
+function writeQwordLocal(L: PLua_State): integer; cdecl;
+begin
+  result:=writeQwordEx(L, GetCurrentProcess);
+end;
+
+function writeQword(L: PLua_State): integer; cdecl;
+begin
+  result:=writeQwordEx(L, processhandle);
+end;
+
+function writePointerLocal(L: PLua_State): integer; cdecl;
+begin
+{$ifdef cpu64}
+  result:=writeQwordLocal(L);
+{$else}
+  result:=writeIntegerLocal(L);
+{$endif}
+end;
+
+function writePointer(L: PLua_State): integer; cdecl;
+begin
+  if processhandler.is64bit then
+    result:=writeQword(L)
+  else
+    result:=writeInteger(L);
+end;
+
+function writeFloatEx(L: PLua_State; processhandle: THandle): integer; cdecl;
+var
+  parameters: integer;
+  address: ptruint;
+
+  v: single;
+  r: PtrUInt;
+begin
+  result:=0;
+  try
+    parameters:=lua_gettop(L);
+    if parameters=2 then
+    begin
+      address:=lua_toaddress(L,-2,processhandle=GetCurrentProcess);
+
+      v:=lua_tonumber(L, -1);
+
+      lua_pop(L, parameters);
+
+
+      lua_pushboolean(L, WriteProcessMemory(processhandle, pointer(address), @v, sizeof(v), r));
+      result:=1;
+    end;
+  except
+    result:=0;
+    lua_pop(L, lua_gettop(L));
+  end;
+end;
+
+function writeFloatLocal(L: PLua_State): integer; cdecl;
+begin
+  result:=writeFloatEx(L, GetCurrentProcess);
+end;
+
+function writeFloat(L: PLua_State): integer; cdecl;
+begin
+  result:=writeFloatEx(L, processhandle);
+end;
+
+
+function writeDoubleEx(L: PLua_State; processhandle: THandle): integer; cdecl;
+var
+  parameters: integer;
+  address: ptruint;
+
+  v: double;
+  r: PtrUInt;
+begin
+  result:=0;
+  try
+    parameters:=lua_gettop(L);
+    if parameters=2 then
+    begin
+      address:=lua_toaddress(L,-2,processhandle=GetCurrentProcess);
+
+      v:=lua_tonumber(L, -1);
+
+      lua_pop(L, parameters);
+
+      lua_pushboolean(L, WriteProcessMemory(processhandle, pointer(address), @v, sizeof(v), r));
+      result:=1;
+    end;
+  except
+    result:=0;
+    lua_pop(L, lua_gettop(L));
+  end;
+end;
+
+function writeDoubleLocal(L: PLua_State): integer; cdecl;
+begin
+  result:=writeDoubleEx(L, GetCurrentProcess);
+end;
+
+function writeDouble(L: PLua_State): integer; cdecl;
+begin
+  result:=writeDoubleEx(L, processhandle);
+end;
+
+function writeStringEx(L: PLua_State; processhandle: THandle): integer; cdecl;
+var
+  parameters: integer;
+  address: ptruint;
+
+  v: pchar;
+  usewidechar: boolean;
+
+  w: widestring;
+  r: PtrUInt;
+begin
+  result:=0;
+  try
+    parameters:=lua_gettop(L);
+    if parameters>=2 then
+    begin
+      address:=lua_toaddress(L,1,processhandle=GetCurrentProcess);
+
+      v:=lua.lua_tostring(L, 2);
+
+      if parameters>=3 then
+        usewidechar:=lua.lua_toboolean(L, 3)
+      else
+        usewidechar:=false;
+
+      lua_pop(L, parameters);
+
+      if usewidechar then
+      begin
+        //convert the ansi sring to a widestring
+        w:=v;
+        lua_pushboolean(L, WriteProcessMemory(processhandle, pointer(address), @w[1], length(w)*2, r));
+      end
+      else
+        lua_pushboolean(L, WriteProcessMemory(processhandle, pointer(address), v, length(v), r));
+
+      result:=1;
+    end;
+  except
+    result:=0;
+    lua_pop(L, lua_gettop(L));
+  end;
+end;
+
+function writeStringLocal(L: PLua_State): integer; cdecl;
+begin
+  result:=writeStringEx(L, GetCurrentProcess);
+end;
+
+function writeString(L: PLua_State): integer; cdecl;
+begin
+  result:=writeStringEx(L, processhandle);
+end;
+
+function readBytesEx(processhandle: THandle; L: PLua_State): integer; cdecl;
+var parameters: integer;
+  addresstoread: ptruint;
+  bytestoread: integer;
+  i: integer;
+  bytes: array of byte;
+  x: PtrUInt;
+  tableversion: boolean;
+begin
+  tableversion:=false;
+  result:=0;
+  parameters:=lua_gettop(L);
+
+  if lua_isstring(L, 1) then
+  begin
+    if processhandle=GetCurrentProcess then
+      addresstoread:=selfsymhandler.getAddressFromNameL(lua_tostring(L,1), waitforsymbols)
+    else
+      addresstoread:=symhandler.getAddressFromNameL(lua_tostring(L,1), waitforsymbols);
+  end
+  else
+    addresstoread:=lua_tointeger(L,1);
+
+  if parameters>1 then
+  begin
+    bytestoread:=lua_tointeger(L,2);
+
+    if parameters>2 then
+      tableversion:=lua_toboolean(L, 3);
+  end
+  else
+    bytestoread:=1;
+
+  lua_pop(L, parameters);
+
+  setlength(bytes,bytestoread);
+  ZeroMemory(@bytes[0], bytestoread);
+  x:=0;
+  ReadProcessMemory(processhandle, pointer(addresstoread), @bytes[0], bytestoread, x);
+
+  if (x>0) and (x<=bytestoread) then
+  begin
+    if tableversion then
+    begin
+      lua_createtable(L, x,0);
+      for i:=0 to x-1 do
+      begin
+        lua_pushinteger(L, i+1);
+        lua_pushinteger(L, bytes[i]);
+        lua_settable(L, -3);
+      end;
+      result:=1;
+    end
+    else
+    begin
+      for i:=0 to x-1 do
+        lua_pushinteger(L,bytes[i]);
+      result:=x;
+    end;
+  end;
+end;
+
+
+function writeBytesEx(processhandle: THandle; L: PLua_State): integer;
+var
+  parameters, parameters2: integer;
+  bytes: array of byte;
+  i,j: integer;
+  bytecount: integer;
+  address: ptruint;
+  x: PtrUInt;
+  oldprotect: dword;
+  b: byte;
+  vpe: boolean;
+begin
+  parameters:=lua_gettop(L);
+  if parameters=0 then exit(0);
+
+
+
+  address:=lua_toaddress(L,1,processhandle=GetCurrentProcess);
+
+  bytecount:=0;
+  if lua_istable(L, 2) then
+  begin
+    parameters2:=lua_objlen(L, 2);
+    setlength(bytes, parameters2);
+
+
+
+    for i:=1 to parameters2 do
+    begin
+      lua_pushinteger(L,i);
+      lua_gettable(L, 2);
+
+      if lua_isnumber(L,-1) then
+      begin
+        j:=lua_tointeger(L,-1);
+        bytes[bytecount]:=j;
+        inc(bytecount);
+      end;
+      lua_pop(L,1);
+    end;
+
+
+  end
+  else
+  begin
+    setlength(bytes,parameters-1);
+
+    bytecount:=0;
+    for i:=(-parameters)+1 to -1 do
+    begin
+      b:=lua_tointeger(L,i);
+      bytes[bytecount]:=b;
+      inc(bytecount);
+    end;
+
+  end;
+
+  x:=0;
+  vpe:=(SkipVirtualProtectEx=false) and VirtualProtectEx(processhandle, pointer(address), bytecount, PAGE_EXECUTE_READWRITE, oldprotect);
+  WriteProcessMemory(processhandle, pointer(address), @bytes[0], bytecount, x);
+  if vpe then VirtualProtectEx(processhandle, pointer(address), bytecount, oldprotect, oldprotect);
+
+
+  lua_pop(L, parameters);
+  lua_pushinteger(L, x);    //return the number of bytes written
+
+  result:=1;  //return 1 value
+end;
+
+function writeBytes(L: PLua_state): integer; cdecl;
+begin
+  result:=writeBytesEx(processhandle, L);
+end;
+
+function readBytes(L: PLua_State): integer; cdecl;
+begin
+  result:=readBytesEx(processhandle, L);
+end;
+
+function writeBytesLocal(L: PLua_state): integer; cdecl;
+begin
+  result:=writebytesEx(getcurrentprocess, L);
+end;
+
+function readBytesLocal(L: PLua_State): integer; cdecl;
+begin
+  result:=readbytesEx(getcurrentprocess, L);
+end;
+
+
+function lua_createSection(L: PLua_State): integer; cdecl;
+{$IFDEF windows}
+var
+  n: NTSTATUS;
+  s: THandle;
+  size: LARGE_INTEGER;
+{$ENDIF}
+begin
+  result:=0;
+  {$IFDEF windows}
+  if lua_gettop(L)>=1 then
+  begin
+    size.QuadPart:=lua_tointeger(L,1);
+    s:=0;
+    n:=ZwCreateSection(@s,SECTION_ALL_ACCESS,nil, @size, PAGE_EXECUTE_READWRITE,SEC_COMMIT,0);
+
+   // STATUS_MAPPED_FILE_SIZE_ZERO
+    if Succeeded(n) then
+    begin
+      lua_pushinteger(L,s);
+      result:=1;
+    end
+    else
+    begin
+      lua_pushnil(L);
+      lua_pushinteger(L,n);
+      result:=2;
+    end;
+  end;
+  {$ENDIF}
+end;
+
+function lua_MapViewOfSection(L: PLua_State): integer; cdecl;
+{$IFDEF windows}
+var
+  sh: thandle;
+  base: pointer;
+  basep: pointer;
+  offset: LARGE_INTEGER;
+  n: NTSTATUS;
+  si: SECTION_INHERIT;
+  viewsize: LARGE_INTEGER;
+{$ENDIF}
+begin
+  result:=0;
+  {$IFDEF windows}
+  if lua_gettop(L)>=1 then
+  begin
+    sh:=lua_tointeger(L,1);
+
+    if lua_Gettop(L)>=2 then
+    begin
+      if lua_isstring(L, 2) then
+        base:=pointer(symhandler.getAddressFromNameL(lua_tostring(L,2), waitforsymbols))
+      else
+        base:=pointer(lua_tointeger(L,2));
+    end
+    else
+      base:=nil;
+
+
+    basep:=@base;
+
+
+
+    offset.QuadPart:=0;
+    viewsize.QuadPart:=0;
+
+
+    n:=ZwMapViewOfSection(sh,processhandle, @base,0,0,nil,@viewsize,2,0,PAGE_EXECUTE_READWRITE);
+    if succeeded(n) then
+    begin
+      lua_pushinteger(L,ptruint(base));
+      result:=1;
+    end
+    else
+    begin
+      lua_pushnil(L);
+      lua_pushinteger(L, n);
+      result:=2;
+    end;
+  end;
+  {$ENDIF}
+
+
+
+
+end;
+
+function lua_unMapViewOfSection(L: PLua_State): integer; cdecl;
+var parameters: integer;
+    address: ptruint;
+begin
+  {$IFDEF windows}
+  result:=1;
+  parameters:=lua_gettop(L);
+  if parameters=0 then begin lua_pushboolean(L, false); exit; end;
+
+  address:=lua_toaddress(L,1);
+
+  lua_pop(L, parameters);
+  lua_pushinteger(L, ZwUnmapViewOfSection(processhandle, pointer(address)));
+  {$ELSE}
+  result:=0;
+  {$ENDIF}
+end;
+
+
+
+function deAllocEx(processhandle: THandle; L: PLua_State): integer; cdecl;
+var parameters: integer;
+    address: ptruint;
+begin
+  result:=1;
+  parameters:=lua_gettop(L);
+  if parameters=0 then begin lua_pushboolean(L, false); exit; end;
+
+  address:=lua_toaddress(L,1, processhandle=GetCurrentProcess);
+
+  lua_pop(L, parameters);
+  lua_pushboolean(L, virtualfreeex(processhandle,pointer(address),0,MEM_RELEASE));
+end;
+
+function deAlloc_lua(L: PLua_State): integer; cdecl;
+begin
+  result:=deAllocEx(processhandle, L);
+end;
+
+function deAllocLocal_lua(L: PLua_State): integer; cdecl;
+begin
+  result:=deAllocEx(getcurrentprocess, L);
+end;
+
+function AutoAssembleCheck_lua(L: PLua_State): integer; cdecl;
+var
+  script: tstringlist;
+  enable: boolean;
+  targetself: boolean;
+begin
+  if lua_gettop(L)=0 then
+  begin
+    lua_pushboolean(L,false);
+    lua_pushstring(L,'No parameters given');
+    exit(2);
+  end;
+
+  script:=tstringlist.create;
+  try
+    script.text:=Lua_ToString(L,1);
+    if lua_gettop(L)>=2 then
+      enable:=lua_toboolean(L,2)
+    else
+      enable:=true;
+
+    if lua_gettop(L)>=3 then
+      targetself:=lua_toboolean(L,3)
+    else
+      targetself:=false;
+
+    try
+      lua_pushboolean(L,autoassemble(script,false,enable,true,targetself));
+      exit(1);
+    except
+      on e:exception do
+      begin
+        lua_pushboolean(L,false);
+        lua_pushstring(L,e.message);
+        exit(2);
+      end;
+    end;
+
+  finally
+    script.free;
+  end;
+end;
+
+function autoAssemble_lua(L: PLua_State): integer; cdecl;
+var
+  parameters: integer;
+  code: TStringlist=nil;
+  registeredsymbols: TStringlist=nil;
+
+  r: boolean;
+  targetself: boolean;
+  CEAllocArray: TCEAllocArray;
+
+  exceptionlist: TCEExceptionListArray;
+
+  i: integer;
+
+  secondaryResultTable: integer;
+  tableIndex, tableIndex2: integer;
+  disableInfoIndex: integer;
+  enable: boolean;
+begin
+  result:=1;
+  enable:=true;
+
+
+  parameters:=lua_gettop(L);
+  if parameters=0 then
+  begin
+    lua_pushboolean(L, false);
+    exit;
+  end;
+
+  setlength(CEAllocArray,0);
+
+  code:=tstringlist.create;
+  registeredsymbols:=tstringlist.create;
+
+  try
+    code.text:=lua_tostring(L, 1);
+    if (parameters>1) and lua_isboolean(L,2) then
+      targetself:=lua_toboolean(L, 2)
+    else
+      targetself:=false;
+
+    disableInfoIndex:=0;
+    if (parameters>1) and lua_istable(L,2) then
+      disableInfoIndex:=2
+    else
+    if (parameters>2) and lua_istable(L,3) then
+      disableInfoIndex:=3;
+
+
+
+    if disableInfoIndex>0 then
+    begin
+      try
+        if lua_istable(L, disableInfoIndex) then
+        begin
+          enable:=false;
+          lua_pushstring(L,'allocs');
+          lua_gettable(L,disableInfoIndex);
+          if lua_isnil(L,disableInfoIndex+1)=false then
+          begin
+            if lua_istable(L,disableInfoIndex+1)=false then raise exception.create('Corrupt disableInfo section at the allocs side');
+            //enum all the entries
+
+            lua_pushnil(L);
+            while lua_next(L, disableInfoIndex+1)<>0 do
+            begin
+              i:=length(CEAllocArray);
+              setlength(ceallocarray,i+1);
+
+              CEAllocArray[i].varname:=Lua_ToString(L,-2);
+
+              tableindex:=lua_gettop(L);
+
+              lua_pushstring(L,'address');
+              lua_gettable(L,tableindex);
+              if lua_isnumber(L,-1)=false then raise exception.create('Corrupt disableInfo section at '+CEAllocArray[i].varname+'.address');
+              CEAllocArray[i].address:=lua_tointeger(L,-1);
+              lua_pop(L,1);
+
+              lua_pushstring(L,'size');
+              lua_gettable(L,tableindex);
+              if lua_isnumber(L,-1)=false then raise exception.create('Corrupt disableInfo section at '+CEAllocArray[i].varname+'.size');
+              CEAllocArray[i].size:=lua_tointeger(L,-1);
+              lua_pop(L,1);
+
+              lua_pushstring(L,'prefered');
+              lua_gettable(L,tableindex);
+              if lua_isnil(L,-1)=false then
+              begin
+                if lua_isnumber(L,-1)=false then raise exception.create('Corrupt disableInfo section at '+CEAllocArray[i].varname+'.prefered');
+                CEAllocArray[i].size:=lua_tointeger(L,-1);
+              end;
+              lua_pop(L,1);
+
+              lua_pop(L,1);
+            end;
+          end;
+          lua_pop(L,1);
+
+          lua_pushstring(L,'registeredsymbols');
+          lua_gettable(L,disableInfoIndex);
+          if not lua_isnil(L,-1) then
+          begin
+            if lua_istable(L,-1)=false then raise exception.create('Corrupt disableInfo section at the registeredsymbols side');
+            lua_pushnil(L);
+            while lua_next(L, disableInfoIndex+1)<>0 do
+            begin
+              registeredsymbols.Add(Lua_ToString(L,-1));
+              lua_pop(L,1);
+            end;
+          end;
+          lua_pop(L,1);
+
+          lua_pushstring(L,'exceptionlist');
+          lua_gettable(L,disableInfoIndex);
+          if not lua_isnil(L,-1) then
+          begin
+            if lua_istable(L,-1)=false then raise exception.create('Corrupt disableInfo section at the exceptionlist side');
+
+            setlength(exceptionlist, lua_objlen(L,-1));
+
+            for i:=1 to length(exceptionlist) do
+            begin
+              lua_pushinteger(L,i);
+              lua_gettable(L,-2);
+              exceptionlist[i-1]:=lua_tointeger(L,-1);
+              lua_pop(L,1);
+            end;
+          end;
+        end
+        else raise exception.create('Not a valid disableInfo variable');
+
+      except
+        on e:exception do
+        begin
+          lua_pushboolean(L,false);
+          lua_pushstring(L,e.Message);
+          exit(2);
+        end;
+      end;
+    end;
+
+
+    try
+      r:=autoassemble(code, false, enable, false, targetself, CEAllocArray, exceptionlist, registeredsymbols, nil);
+    except
+      on e:exception do
+      begin
+        lua_pushboolean(L,false);
+        lua_pushstring(L,e.Message);
+        exit(2);
+      end;
+    end;
+
+    lua_pop(L, parameters);
+    lua_pushboolean(L, r);
+
+    if r and enable then
+    begin
+      result:=2;
+      lua_newtable(L);
+      secondaryResultTable:=lua_gettop(L); //should be 2
+
+      lua_pushstring(L,'allocs');
+      lua_newtable(L);
+      tableIndex:=lua_gettop(L);
+
+      for i:=0 to length(CEAllocArray)-1 do
+      begin
+        lua_pushstring(L, CEAllocArray[i].varname);
+        lua_newtable(L);
+        tableindex2:=lua_gettop(L);
+
+        lua_setbasictableentry(L, tableindex2, 'address',CEAllocArray[i].address);
+        lua_setbasictableentry(L, tableindex2, 'size',CEAllocArray[i].size);
+        if CEAllocArray[i].prefered<>0 then
+          lua_setbasictableentry(L, tableindex2, 'prefered',CEAllocArray[i].prefered);
+
+        lua_settable(L, tableindex);
+      end;
+      lua_settable(l,secondaryResultTable);
+
+      lua_pushstring(L,'registeredsymbols');
+      lua_newtable(L);
+      tableIndex:=lua_gettop(L);
+
+      for i:=0 to registeredsymbols.Count-1 do
+      begin
+        lua_pushinteger(L,i+1);
+        lua_pushstring(L, registeredsymbols[i]);
+        lua_settable(L, tableIndex);
+      end;
+
+      lua_settable(L, secondaryResultTable);
+
+      lua_pushstring(L,'exceptionlist');
+      lua_newtable(L);
+      tableIndex:=lua_gettop(L);
+
+      for i:=0 to length(exceptionlist)-1 do
+      begin
+        lua_pushinteger(L,i+1);
+        lua_pushinteger(L, exceptionlist[i]);
+        lua_settable(L, tableIndex);
+      end;
+
+      lua_settable(L, secondaryResultTable);
+
+    end;
+  finally
+    if code<>nil then
+      code.free;
+
+    if registeredsymbols<>nil then
+      registeredsymbols.free;
+  end;
+
+end;
+
+function getPixel(L: PLua_State): integer; cdecl;
+var t:TCanvas;
+  parameters: integer;
+  r: dword;
+  x,y: integer;
+begin
+  result:=0; //return 0 paramaters
+  parameters:=lua_gettop(L);
+  if parameters=2 then
+  begin
+    x:=lua_tointeger(L, -2); //x
+    y:=lua_tointeger(L, -1); //y
+    lua_pop(L, 2);
+
+    try
+      t:=TCanvas.create;
+      try
+        t.Handle:=getdc(0);
+        r:=t.Pixels[x,y];
+
+        lua_pushinteger(L,r); //push the color on the stack
+        result:=1; //tell lue I put 1 parameter on the stack
+
+        ReleaseDC(0,t.handle);
+      finally
+        t.free;
+      end;
+    except
+    end;
+  end else lua_pop(L, parameters);
+end;
+
+function getMousePos(L: PLua_State): integer; cdecl;
+var t:TCanvas;
+  parameters: integer;
+  cp: Tpoint;
+begin
+  result:=0; //return 0 parameters
+  parameters:=lua_gettop(L);
+  if parameters=0 then
+  begin
+    cp:=mouse.CursorPos;
+    lua_pushinteger(L, cp.x);
+    lua_pushinteger(L, cp.y);
+    result:=2;   //return 2 parameters
+  end else lua_pop(L, parameters);
+end;
+
+function setMousePos(L: PLua_State): integer; cdecl;
+var t:TCanvas;
+  parameters: integer;
+  cp: Tpoint;
+begin
+  result:=0; //return 0 parameters
+  parameters:=lua_gettop(L);
+  if parameters=2 then
+  begin
+    cp.x:=lua_tointeger(L, -2); //x
+    cp.y:=lua_tointeger(L, -1); //y
+    lua_pop(L, 2);
+
+    mouse.CursorPos:=cp;
+  end else lua_pop(L, parameters);
+end;
+
+function createTableEntry(L: PLua_State): integer; cdecl;
+var parameters: integer;
+  r: pointer;
+begin
+  lua_pop(L, lua_gettop(L)); //clear the stack
+
+  r:=ce_createTableEntry;
+  luaclass_newClass(L, r);
+  result:=1;
+end;
+
+function getTableEntry(L: PLua_State): integer; cdecl;
+var parameters: integer;
+  description: pchar;
+  r: pointer;
+begin
+  result:=0;
+  parameters:=lua_gettop(L);
+  if parameters=1 then
+  begin
+    description:=lua.lua_tostring(L,-1); //description
+
+    lua_pop(L, parameters);  //clear stack
+
+    r:=ce_getTableEntry(description);
+    if r<>nil then
+    begin
+      luaclass_newClass(L, r);
+      result:=1;
+    end;
+  end else lua_pop(L, parameters);
+end;
+
+
+
+function isKeyPressed(L: PLua_State): integer; cdecl;
+var parameters: integer;
+  keyinput: pchar;
+  key: integer;
+  w: word;
+  r: boolean;
+begin
+  result:=0;
+  r:=false;
+  key:=0;
+  parameters:=lua_gettop(L);
+  if parameters=1 then
+  begin
+    if lua_isstring(L,-1) then  //char given instead of keycode
+    begin
+      keyinput:=lua.lua_tostring(L,-1);
+      if keyinput<>nil then
+        key:=ord(keyinput[0]);
+    end
+    else
+
+    if lua_isnumber(L,-1) then //keycode
+      key:=lua_tointeger(L,-1);
+
+    lua_pop(L, parameters); //parameters have been fetched, clear stack
+
+    if key<>0 then
+    begin
+      {$IFDEF windows}
+      if key>=VK_PAD_A then
+      begin
+        lua_pushboolean(L, HotkeyHandler.IsKeyPressed(key));
+        exit(1);
+      end;
+      {$ENDIF}
+
+
+      w:=GetAsyncKeyState(key);
+      r:=(w and 1)=1;
+
+      if not r then
+        r:=((w shr 15) and 1)=1;
+
+      lua_pushboolean(L, r);
+      result:=1;
+    end;
+
+  end else lua_pop(L, parameters);
+
+end;
+
+
+function lua_mouse_event(L: PLua_State): integer; cdecl;
+var
+  flags, x,y,data: dword;
+  extrainfo: ptruint;
+  c: integer;
+begin
+  result:=0;
+
+  {$IFDEF windows}
+  c:=lua_gettop(L);
+  if c=0 then exit(0); //flags is important, the rest can be ignored
+
+  flags:=lua_tointeger(L, 1);
+  x:=lua_tointeger(L, 2);
+  y:=lua_tointeger(L, 3);
+  data:=lua_tointeger(L, 4);
+  extrainfo:=lua_tointeger(L, 5);
+
+  mouse_event(flags, x, y, data, extrainfo);
+  {$ENDIF}
+
+end;
+
+function keyDown(L: PLua_State): integer; cdecl;
+var parameters: integer;
+  keyinput: pchar;
+  key: integer;
+  w: word;
+  r: boolean;
+begin
+  result:=0;
+  {$IFDEF windows}
+  r:=false;
+  key:=0;
+  parameters:=lua_gettop(L);
+  if parameters=1 then
+  begin
+    if lua_isstring(L,-1) then  //char given isntead of keycode
+    begin
+      keyinput:=lua.lua_tostring(L,-1);
+      if keyinput<>nil then
+        key:=ord(keyinput[0]);
+    end
+    else
+    if lua_isnumber(L,-1) then //keycode
+      key:=lua_tointeger(L,-1);
+
+
+    if key<>0 then
+      keybd_event(key, 0,0,0);
+
+  end;
+  lua_pop(L, parameters);
+  {$ENDIF}
+end;
+
+
+function keyUp(L: PLua_State): integer; cdecl;
+var parameters: integer;
+  keyinput: pchar;
+  key: integer;
+  w: word;
+  r: boolean;
+begin
+  result:=0;
+  {$IFDEF windows}
+  r:=false;
+  key:=0;
+  parameters:=lua_gettop(L);
+  if parameters=1 then
+  begin
+    if lua_isstring(L,-1) then  //char given isntead of keycode
+    begin
+      keyinput:=lua.lua_tostring(L,-1);
+      if keyinput<>nil then
+        key:=ord(keyinput[0]);
+    end
+    else
+    if lua_isnumber(L,-1) then //keycode
+      key:=lua_tointeger(L,-1);
+
+
+    if key<>0 then
+      keybd_event(key, 0,KEYEVENTF_KEYUP,0);
+
+  end;
+  lua_pop(L, parameters);
+  {$ENDIF}
+end;
+
+function doKeyPress(L: PLua_State): integer; cdecl;
+var parameters: integer;
+  keyinput: pchar;
+  key: integer;
+  w: word;
+  r: boolean;
+begin
+  result:=0;
+  {$IFDEF windows}
+  r:=false;
+  key:=0;
+  parameters:=lua_gettop(L);
+  if parameters=1 then
+  begin
+    if lua_isstring(L,1) then  //char given instead of keycode
+    begin
+      keyinput:=lua.lua_tostring(L,1);
+      if keyinput<>nil then
+        key:=ord(keyinput[0]);
+    end
+    else
+    if lua_isnumber(L,1) then //keycode
+      key:=lua_tointeger(L,1);
+
+
+    if key<>0 then
+    begin
+      keybd_event(key, 0, 0, 0);
+      windows.sleep(110);
+      keybd_event(key, 0, KEYEVENTF_KEYUP, 0);
+    end;
+
+  end;
+  lua_pop(L, parameters);
+{$ENDIF}
+end;
+
+function getProcessIDFromProcessName(L: PLua_state): integer; cdecl;
+var parameters: integer;
+  pname: pchar;
+  pid: dword;
+begin
+  result:=0;
+  parameters:=lua_gettop(L);
+  if parameters=1 then
+  begin
+    pname:=lua.lua_tostring(L, -1);
+    lua_pop(L, parameters);
+
+    pid:=ce_getProcessIDFromProcessName(pname);
+    if pid<>0 then
+    begin
+      lua_pushinteger(L, pid);
+      result:=1;
+    end;
+
+
+  end else lua_pop(L, parameters);
+end;
+
+function openProcess(L: PLua_state): integer; cdecl;
+var parameters: integer;
+  pname: pchar;
+  pid: dword;
+begin
+  result:=0;
+  parameters:=lua_gettop(L);
+  if parameters>=1 then
+  begin
+    if lua_isstring(L,1) then
+    begin
+      pname:=lua.lua_tostring(L,1);
+      pid:=ce_getProcessIDFromProcessName(pname);
+    end
+    else
+      pid:=lua_tointeger(L,1);
+
+    lua_pop(L, parameters);
+
+    if pid<>0 then
+      ce_openProcess(pid);
+
+    if (ProcessHandle<>0) and (processid=pid) then
+    begin
+      lua_pushboolean(L, true);
+      result:=1;
+    end;
+
+  end else lua_pop(L, parameters);
+end;
+
+function beep(L: PLua_state): integer; cdecl;
+begin
+  lua_pop(L, lua_gettop(L)); //clear the stack
+  SysUtils.Beep;
+  result:=0;
+end;
+
+function pause(L: PLua_state): integer; cdecl;
+begin
+  lua_pop(L, lua_gettop(L)); //clear the stack
+  ce_pause;
+  result:=0;
+end;
+
+function unpause(L: PLua_state): integer; cdecl;
+begin
+  lua_pop(L, lua_gettop(L)); //clear the stack
+  ce_unpause;
+  result:=0;
+end;
+
+
+function debugProcess(L: PLua_state): integer; cdecl;
+var parameters: integer;
+  debuggerinterface: integer;
+begin
+  result:=0;
+  parameters:=lua_gettop(L);
+  if parameters=1 then
+    debuggerinterface:=lua_tointeger(L, -1)
+  else
+    debuggerinterface:=0;
+
+  lua_pop(L, lua_gettop(L)); //clear the stack
+
+  ce_debugProcess(debuggerinterface);
+end;
+
+function debug_getCurrentDebuggerInterface(L:PLua_State): integer; cdecl;
+begin
+
+  if debuggerthread<>nil then
+  begin
+    {$IFDEF windows}
+    if (CurrentDebuggerInterface is TWindowsDebuggerInterface) then
+      lua_pushinteger(L, 1);
+
+    if (CurrentDebuggerInterface is TVEHDebugInterface) then
+      lua_pushinteger(L, 2);
+
+    if (CurrentDebuggerInterface is TKernelDebugInterface) then
+      lua_pushinteger(L, 3);
+    {$ENDIF}
+
+    {$ifdef darwin}
+    lua_pushinteger(L, 4);
+    {$endif}
+
+    result:=1;
+  end
+  else
+    result:=0;
+end;
+
+function debug_getBreakpointList(L: Plua_State): integer; cdecl;
+var
+  al: TAddressArray;
+  t: integer;
+  i: integer;
+begin
+  result:=0;
+  if debuggerthread<>nil then
+  begin
+    debuggerthread.getBreakpointAddresses(al);
+    lua_newtable(L);
+    t:=lua_gettop(L);
+
+
+    for i:=0 to length(al)-1 do
+    begin
+      lua_pushinteger(L, i+1);
+      lua_pushinteger(L, al[i]);
+      lua_settable(L, t);
+    end;
+
+    result:=1;
+  end;
+
+end;
+
+function lua_checkSynchronize(L: Plua_State): integer; cdecl;
+var timeout: integer=0;
+begin
+  result:=0;
+  if lua_Gettop(L)>0 then
+    timeout:=lua_tointeger(L,1);
+
+  CheckSynchronize(timeout);
+end;
+
+function lua_queue(L: Plua_State): integer; cdecl;
+var lc: TLuaCaller;
+  f: integer;
+  routine: string;
+begin
+  result:=0;
+  lc:=nil;
+  if lua_isfunction(L,1) then
+  begin
+    lua_pushvalue(L, 1);
+    f:=luaL_ref(L,LUA_REGISTRYINDEX);
+
+    lc:=TLuaCaller.create;
+    lc.luaroutineIndex:=f;
+  end
+  else
+  if lua_isstring(L,1) then
+  begin
+    routine:=lua_tostring(L,1);
+    lc:=TLuaCaller.create;
+    lc.luaroutine:=routine;
+  end;
+
+  if lc<>nil then
+  begin
+    lc.syncvm:=l;
+    if lua_gettop(L)>=2 then
+    begin
+      lc.synchronizeparam:=2;
+      lc.synchronizeparamcount:=lua_gettop(l)-1;
+    end
+    else
+      lc.synchronizeparam:=0;
+
+    tthread.Queue(nil, lc.synchronize);
+
+
+    result:=0;
+  end;
+end;
+
+function lua_synchronize(L: Plua_State): integer; cdecl;
+var lc: TLuaCaller;
+  f: integer;
+  routine: string;
+begin
+  result:=0;
+  lc:=nil;
+  if lua_isfunction(L,1) then
+  begin
+    lua_pushvalue(L, 1);
+    f:=luaL_ref(L,LUA_REGISTRYINDEX);
+
+    lc:=TLuaCaller.create;
+    lc.luaroutineIndex:=f;
+  end
+  else
+  if lua_isstring(L,1) then
+  begin
+    routine:=lua_tostring(L,1);
+    lc:=TLuaCaller.create;
+    lc.luaroutine:=routine;
+  end;
+
+  if lc<>nil then
+  begin
+    lc.syncvm:=l;
+    if lua_gettop(L)>=2 then
+    begin
+      lc.synchronizeparam:=2;
+      lc.synchronizeparamcount:=lua_gettop(l)-1;
+    end
+    else
+      lc.synchronizeparam:=0;
+
+    tthread.Synchronize(nil, lc.synchronize);
+
+    result:=1;
+  end;
+end;
+
+function inMainThread(L: Plua_State): integer; cdecl;
+begin
+  lua_pushboolean(L, MainThreadID=GetCurrentThreadId);
+  result:=1;
+end;
+
+function debug_isDebugging(L: Plua_State): integer; cdecl;
+begin
+  lua_pushboolean(L, debuggerthread<>nil);
+  result:=1;
+end;
+
+
+
+function debug_canBreak(L: Plua_State): integer; cdecl;
+var list: TAddressArray;
+begin
+  if debuggerthread<>nil then
+  begin
+    debuggerthread.getBreakpointAddresses(list);
+
+    lua_pushboolean(L, (length(list)>0) or ((debuggerthread.CurrentThread<>nil) and (debuggerthread.CurrentThread.isHandled)) );
+  end
+  else
+    lua_pushboolean(L, false);
+
+  result:=1;
+end;
+
+function debug_isBroken(L: PLua_state): integer; cdecl;
+var r: boolean;
+begin
+  r:=(debuggerthread<>nil) and (debuggerthread.CurrentThread<>nil) and (debuggerthread.CurrentThread.isHandled);
+  lua_pushboolean(L, r);
+  result:=1;
+end;
+
+function debug_setBreakpoint(L: Plua_State): integer; cdecl;
+var parameters: integer;
+  address: ptruint;
+  size: integer;
+  trigger: TBreakpointTrigger;
+  method: TBreakpointMethod;
+
+  lc: TLuaCaller;
+
+  bpe: TBreakpointEvent;
+begin
+  lc:=nil;
+
+  trigger:=bptExecute;
+  result:=0;
+  size:=1;
+  parameters:=lua_gettop(L);
+  if parameters=0 then
+    raise exception.create(rsDebugsetBreakpointNeedsAtLeastAnAddress);
+
+  address:=lua_toaddress(L,1);
+
+  if parameters>=2 then
+  begin
+    if lua_isfunction(L,2) then //address, function type
+    begin
+      lua_pushvalue(L,2);
+      lc:=TLuaCaller.create;
+      lc.luaroutineIndex:=luaL_ref(L,LUA_REGISTRYINDEX);
+    end
+    else
+    begin
+      if lua_isnumber(L, 2) then
+        size:=lua_tointeger(L, 2)
+      else
+      begin //function name as string
+        lc:=TLuaCaller.create;
+        lc.luaroutine:=Lua_ToString(L,2);
+      end;
+    end;
+  end;
+
+  method:=preferedBreakpointMethod;
+
+  if lc=nil then  //address, size OPTIONAL, trigger OPTIONAL, method, functiontocall OPTIONAL
+  begin
+    if parameters>=3 then
+      trigger:=TBreakpointTrigger(lua_tointeger(L,3))
+    else
+      trigger:=bptExecute;
+
+    if parameters>=4 then
+    begin
+      if lua_isnumber(L, 4) then //address, size OPTIONAL, trigger OPTIONAL, method
+      begin
+        method:=TBreakpointMethod(lua_tointeger(L,4));
+      end
+      else
+      begin
+        //addresss, size, trigger, function
+        if lua_isfunction(L,4) then //address, function type
+        begin
+          lua_pushvalue(L,4);
+          lc:=TLuaCaller.create;
+          lc.luaroutineIndex:=luaL_ref(L,LUA_REGISTRYINDEX);
+        end
+        else
+        begin
+          lc:=TLuaCaller.create;
+          lc.luaroutine:=Lua_ToString(L,4);
+        end;
+      end;
+    end;
+
+
+    if lc=nil then
+    begin
+      if parameters>=5 then
+      begin
+        if lua_isfunction(L,5) then //address, function type
+        begin
+          lua_pushvalue(L,5);
+          lc:=TLuaCaller.create;
+          lc.luaroutineIndex:=luaL_ref(L,LUA_REGISTRYINDEX);
+        end
+        else
+        begin
+          lc:=TLuaCaller.create;
+          lc.luaroutine:=Lua_ToString(L,5);
+        end;
+
+      end;
+    end;
+  end;
+
+  try
+    if lc<>nil then
+      bpe:=TBreakpointEvent(lc.BreakpointEvent)
+    else
+      bpe:=nil;
+
+    if startdebuggerifneeded(false) then
+    begin
+      case trigger of
+        bptAccess: debuggerthread.SetOnAccessBreakpoint(address, size, method, 0, bpe);
+        bptWrite: debuggerthread.SetOnWriteBreakpoint(address, size, method, 0, bpe);
+        bptExecute: debuggerthread.SetOnExecuteBreakpoint(address, method,false, 0, bpe);
+      end;
+
+      MemoryBrowser.hexview.update;
+      Memorybrowser.disassemblerview.Update;
+    end;
+
+  except
+  end;
+
+
+  lua_pop(L, lua_gettop(L)); //clear the stack
+end;
+
+function debug_removeBreakpoint(L: Plua_State): integer; cdecl;
+var parameters: integer;
+  address: ptruint;
+begin
+  result:=0;
+  parameters:=lua_gettop(L);
+  if parameters=1 then
+  begin
+    address:=lua_toaddress(L,1);
+
+    lua_pushboolean(L, ce_debug_removeBreakpoint(address));
+    result:=1;
+  end;
+
+  lua_pop(L, lua_gettop(L)); //clear the stack
+end;
+
+function debug_continueFromBreakpoint(L: Plua_State): integer; cdecl;
+var parameters: integer;
+  method: TContinueOption;
+begin
+  result:=0;
+  parameters:=lua_gettop(L);
+  if parameters=1 then
+  begin
+    method:=TContinueOption(lua_tointeger(L, -1));
+    ce_debug_continuefrombreakpoint(method);
+  end;
+
+  lua_pop(L, lua_gettop(L)); //clear the stack
+end;
+
+function debug_addThreadToNoBreakList(L: Plua_State): integer; cdecl;
+begin
+  result:=1;
+  if debuggerthread<>nil then
+  begin
+    CurrentDebuggerInterface.AddToNoBreakList(lua_tointeger(L,1));
+    lua_pushboolean(L, true);
+  end
+  else
+    lua_pushboolean(L, false);
+end;
+
+function debug_removeThreadFromNoBreakList(L: Plua_State): integer; cdecl;
+begin
+  result:=1;
+  if debuggerthread<>nil then
+  begin
+    CurrentDebuggerInterface.RemoveFromNoBreakList(lua_tointeger(L,1));
+    lua_pushboolean(L, true);
+  end
+  else
+    lua_pushboolean(L, false);
+end;
+
+var isclosing: boolean;
+function closeCE(L: Plua_state): integer; cdecl;
+var th: thandle;
+  b: boolean;
+begin
+  if isclosing=false then
+  begin
+    isclosing:=true;
+
+    ce_closeCE; //cleanup
+
+    {$ifdef windows}
+    ExitProcess(0);
+    {$else}
+    application.Terminate;
+    {$endif}
+
+  end;
+  result:=0;
+end;
+
+function hideAllCEWindows(L: Plua_State): integer; cdecl;
+begin
+  result:=0;
+  lua_pop(L, lua_gettop(L)); //clear the stack
+
+  ce_hideAllCEWindows;
+end;
+
+function unhideMainCEwindow(L: Plua_State): integer; cdecl;
+begin
+  result:=0;
+  lua_pop(L, lua_gettop(L)); //clear the stack
+
+  ce_unhideMainCEwindow;
+end;
+
+
+
+
+function createLabel(L: Plua_State): integer; cdecl;
+var parameters: integer;
+  f,p: pointer;
+begin
+  result:=0;
+  parameters:=lua_gettop(L);
+  if parameters=1 then
+  begin
+    f:=lua_toceuserdata(L, -1);
+    p:=ce_createLabel(f);
+
+    lua_pop(L, lua_gettop(L));
+
+    luaclass_newClass(L, p);
+    result:=1;
+  end else lua_pop(L, lua_gettop(L));
+end;
+
+function messageDialog(L: PLua_State): integer; cdecl;
+var
+  parameters: integer;
+  message: pchar;
+  dialogtype: integer;
+  buttontype: integer;
+
+  r: integer;
+
+  i: integer;
+  b: TMsgDlgButtons;
+begin
+  result:=0;
+  parameters:=lua_gettop(L);
+  if parameters>=3 then
+  begin
+    message:=lua.lua_tostring(L,-parameters);
+    dialogtype:=lua_tointeger(L,-parameters+1);
+    b:=[];
+    for i:=-parameters+2 to -1 do
+    begin
+      buttontype:=lua_tointeger(L,i);
+      case buttontype of
+        0:  b:=b+[mbYes];
+        1:  b:=b+[mbNo];
+        2:  b:=b+[mbOK];
+        3:  b:=b+[mbCancel];
+        4:  b:=b+[mbAbort];
+        5:  b:=b+[mbRetry];
+        6:  b:=b+[mbIgnore];
+        7:  b:=b+[mbAll];
+        8:  b:=b+[mbNoToAll];
+        9:  b:=b+[mbYesToAll];
+        10: b:=b+[mbHelp];
+        11: b:=b+[mbClose];
+        else b:=b+[mbyes];
+      end;
+    end;
+    lua_pop(L, parameters);
+
+    r:=ce_messageDialog_lua(message, dialogtype, b);
+    lua_pushinteger(L,r);
+    result:=1;
+
+  end else lua_pop(L, parameters);
+end;
+
+function speedhack_getSpeed(L: PLua_State): integer; cdecl;
+begin
+  lua_pushnumber(L, speedhack.getSpeed);
+  result:=1;
+end;
+
+function speedhack_setSpeed(L: PLua_State): integer; cdecl;
+var
+  parameters: integer;
+  speed: single;
+begin
+  result:=0;
+  parameters:=lua_gettop(L);
+  if parameters=1 then
+  begin
+    speed:=lua_tonumber(L,-1);
+    ce_speedhack_setSpeed(speed);
+  end;
+  lua_pop(L, parameters);
+end;
+
+function injectDLL(L: PLua_State): integer; cdecl;
+var
+  parameters: integer;
+  filename: pchar;
+  r: boolean;
+begin
+  result:=0;
+  parameters:=lua_gettop(L);
+  if parameters=1 then
+  begin
+    filename:=lua.lua_tostring(L,-1);
+    r:=false;
+    try
+      r:=ce_InjectDLL(filename,pchar(''));
+    except
+    end;
+
+    result:=1;
+    lua_pushboolean(L, r);
+  end;
+end;
+
+
+
+
+function getAutoAttachList(L: Plua_State): integer; cdecl;
+var f: pointer;
+  parameters: integer;
+  visible: boolean;
+begin
+  result:=1;
+  lua_pop(L, lua_gettop(L));
+
+  f:=ce_getAutoAttachList();
+  luaclass_newClass(L, f);
+  result:=1;
+end;
+
+
+
+function generateAPIHookScript_lua(L: PLua_state): integer; cdecl;
+var
+  parameters: integer;
+  address: string;
+  addressTo: string;
+  addresstogetnewcalladdress: string;
+  ext: string='';
+  self: boolean=false;
+  script: tstringlist;
+begin
+  address:='';
+  addressTo:='';
+  addresstogetnewcalladdress:='';
+
+  result:=0;
+  parameters:=lua_gettop(L);
+  if parameters>=2 then
+  begin
+    address:=lua_tostring(L, 1);
+    addressTo:=lua_tostring(L, 2);
+
+    if parameters>=3 then
+      addresstogetnewcalladdress:=lua_tostring(L, 3);
+
+    if parameters>=4 then
+      ext:=lua_tostring(L, 4);
+
+    if parameters>=5 then
+      self:=lua_toboolean(L,5);
+
+    lua_pop(L, lua_gettop(L));
+
+    script:=tstringlist.create;
+    try
+      generateAPIHookScript(script, address, addressto, addresstogetnewcalladdress,ext,self);
+      lua_pushstring(L, pchar(script.text));
+      result:=1;
+    finally
+      script.free;
+    end;
+  end;
+
+end;
+
+function createProcess(L: PLua_state): integer; cdecl;
+var parameters: integer;
+  path,params: string;
+  debug: boolean;
+  breakonentrypoint: boolean;
+begin
+  result:=0;
+  parameters:=lua_gettop(L);
+  path:='';
+  params:='';
+  debug:=false;
+  breakonentrypoint:=false;
+
+  if parameters>0 then
+    path:=lua_tostring(L, 1);
+
+  if parameters>1 then
+    params:=lua_tostring(L, 2);
+
+  if parameters>2 then
+    debug:=lua_toboolean(L, 3);
+
+  if parameters>3 then
+    breakonentrypoint:=lua_toboolean(L, 4);
+
+  if path<>'' then
+    ce_createProcess(pchar(path), pchar(params), debug, breakonentrypoint);
+
+  lua_pop(L, lua_gettop(L));
+end;
+
+function AOBScanUnique(L: PLua_state): integer; cdecl;
+var
+  scanstring: string;
+  protectionflags: string;
+  alignmentparam: string;
+  alignmenttype: TFastScanMethod;
+  list: tstringlist;
+  r: ptruint;
+  parameters: integer;
+begin
+  parameters:=lua_gettop(L);
+
+  if parameters=1 then
+  begin
+    scanstring:=Lua_ToString(L,1);
+    if parameters>=2 then
+      protectionflags:=Lua_ToString(L, 2);
+
+    if parameters>=3 then
+      alignmenttype:=TFastScanMethod(lua_tointeger(L, 3));
+
+    if parameters>=4 then
+      alignmentparam:=Lua_ToString(L, 4);
+
+    if scanstring='' then
+    begin
+      lua_pushstring(L,'Invalid parameter. Must be a string');
+      lua_pushnil(L);
+      result:=2;
+    end;
+
+    r:=findaob(scanstring, protectionflags, alignmenttype,alignmentparam,true);
+    if r=0 then
+      lua_pushnil(L)
+    else
+      lua_pushinteger(L,r);
+
+    result:=1;
+  end
+  else
+  begin
+    lua_pushstring(L,'Not enough parameters');
+    lua_pushnil(L);
+    result:=2;
+  end;
+
+end;
+
+function AOBScan(L: PLua_state): integer; cdecl;
+var
+  parameters: integer;
+  i,b: integer;
+  scanstring: string;
+  protectionflags: string;
+  alignmentparam: string;
+  alignmenttype: TFastScanMethod;
+  list: tstringlist;
+begin
+  result:=0;
+
+  parameters:=lua_gettop(L);
+  if parameters=0 then exit;
+
+  protectionflags:='';
+  alignmenttype:=fsmNotAligned;
+  alignmentparam:='1';
+
+  if (parameters>=1) and (lua_isstring(L,1)) then
+  begin
+    //it's a scanstring, optional call
+    scanstring:=Lua_ToString(L, 1);
+    if parameters>=2 then
+      protectionflags:=Lua_ToString(L, 2);
+
+    if parameters>=3 then
+      alignmenttype:=TFastScanMethod(lua_tointeger(L, 3));
+
+    if parameters>=4 then
+      alignmentparam:=Lua_ToString(L, 4);
+
+
+  end
+  else
+  begin
+    //buildup the scanstring
+    scanstring:='';
+    for i:=-parameters to -1 do
+    begin
+      b:=lua_tointeger(L,i);
+
+      if (b>255) then scanstring:=scanstring+'* '
+      else
+      if b=0 then
+      begin
+        if not lua_isnumber(L,i) then
+          scanstring:=scanstring+'* '
+        else
+          scanstring:=scanstring+'00 '
+      end
+      else scanstring:=scanstring+inttohex(b,2)+' ';
+    end;
+  end;
+  lua_pop(L, lua_gettop(L));
+
+
+  list:=tstringlist.create;
+  if getaoblist(scanstring, list, protectionflags, alignmenttype, alignmentparam) then
+  begin
+    result:=1;
+    luaclass_newClass(L, list);
+  end
+  else
+  begin
+    list.free;
+  end;
+
+end;
+
+
+
+
+function getOpenedProcessID(L: PLua_state): integer; cdecl;
+begin
+  lua_pop(L, lua_gettop(L));
+  result:=1;
+  lua_pushinteger(L, processid);
+end;
+
+function getSymbolInfo(L: PLua_state): integer; cdecl;
+var
+  parameters: integer;
+  symbolname: string;
+  mi: TModuleInfo;
+
+  si: TCESymbolInfo;
+begin
+  result:=0;
+  parameters:=lua_gettop(L);
+  if parameters=1 then
+  begin
+    symbolname:=Lua_ToString(L, 1);
+    lua_pop(L, lua_gettop(l));
+
+    if symhandler.GetSymbolInfo(symbolname, si) then
+    begin
+      pushSymbol(L, @si);
+      result:=1;
+    end;
+  end;
+end;
+
+function getModuleSize(L: PLua_state): integer; cdecl;
+var
+  parameters: integer;
+  modulename: string;
+  mi: TModuleInfo;
+begin
+  result:=0;
+  parameters:=lua_gettop(L);
+  if parameters=1 then
+  begin
+    modulename:=Lua_ToString(L, 1);
+    lua_pop(L, lua_gettop(l));
+
+    if symhandler.getmodulebyname(modulename, mi) then
+    begin
+      lua_pushinteger(L, mi.basesize);
+      result:=1;
+    end;
+  end;
+end;
+
+function getAddressSafe(L: PLua_state): integer; cdecl;
+var parameters: integer;
+  s: string;
+
+  local: boolean;
+
+begin
+  result:=0;
+  parameters:=lua_gettop(L);
+  if parameters>=1 then
+  begin
+    if lua_type(L,1)=LUA_TNUMBER then
+    begin
+      lua_pushinteger(L,lua_tointeger(L,1));
+      exit(1);
+    end;
+
+    s:=Lua_ToString(L, 1);
+
+    if parameters>=2 then
+      local:=lua_toboolean(L, 2)
+    else
+      local:=false;
+
+
+    lua_pop(L, lua_gettop(l));
+
+    try
+      if not local then
+        lua_pushinteger(L,symhandler.getAddressFromName(s, waitforsymbols))
+      else
+        lua_pushinteger(L,selfsymhandler.getAddressFromName(s, waitforsymbols));
+
+      result:=1;
+    except
+      exit(0);
+    end;
+
+
+  end;
+end;
+
+
+function getAddress(L: PLua_state): integer; cdecl;
+var parameters: integer;
+  s: string;
+
+  local: boolean;
+
+begin
+  result:=0;
+  parameters:=lua_gettop(L);
+  if parameters>=1 then
+  begin
+    if lua_type(L,1)=LUA_TNUMBER then
+    begin
+      lua_pushinteger(L,lua_tointeger(L,1));
+      exit(1);
+    end;
+
+    s:=Lua_ToString(L, 1);
+
+    if parameters>=2 then
+      local:=lua_toboolean(L, 2)
+    else
+      local:=false;
+
+
+    lua_pop(L, lua_gettop(l));
+
+    try
+      if not local then
+        lua_pushinteger(L,symhandler.getAddressFromNameL(s, waitforsymbols))
+      else
+        lua_pushinteger(L,selfsymhandler.getAddressFromNameL(s, waitforsymbols));
+    except
+      on e:exception do
+      begin
+        {$ifdef cpu64}
+        lua_pushstring(L,e.Message);
+        lua_error(L);
+        {$else}
+        raise;
+        {$endif}
+      end;
+    end;
+
+    result:=1;
+  end
+  else
+  lua_pop(L, lua_gettop(l));
+end;
+
+function getNameFromAddress(L: PLua_state): integer; cdecl;
+var parameters: integer;
+  s: string;
+  address: ptruint;
+  modulenames: boolean=true;
+  symbols: boolean=true;
+begin
+  result:=0;
+  parameters:=lua_gettop(L);
+  if parameters>=1 then
+  begin
+    address:=lua_toaddress(L,1);
+
+    if (parameters>=2) and (not lua_isnil(L,2)) then modulenames:=lua_toboolean(L,2);
+    if (parameters>=3) and (not lua_isnil(L,3)) then symbols:=lua_toboolean(L,3);
+
+    lua_pop(L, lua_gettop(l));
+
+    lua_pushstring(L,symhandler.getNameFromAddress(address, symbols, modulenames));
+    result:=1;
+  end
+  else lua_pop(L, lua_gettop(l));
+end;
+
+function inModule(L: PLua_state): integer; cdecl;
+var parameters: integer;
+  s: string;
+  address: ptruint;
+begin
+  result:=0;
+  parameters:=lua_gettop(L);
+  if parameters=1 then
+  begin
+    address:=lua_toaddress(L,1);
+
+    lua_pop(L, lua_gettop(l));
+
+    lua_pushboolean(L,symhandler.inModule(address));
+    result:=1;
+  end
+  else lua_pop(L, lua_gettop(l));
+end;
+
+function inSystemModule(L: PLua_state): integer; cdecl;
+var parameters: integer;
+  s: string;
+  address: ptruint;
+begin
+  result:=0;
+  parameters:=lua_gettop(L);
+  if parameters=1 then
+  begin
+    address:=lua_toaddress(L,1);
+
+    lua_pop(L, lua_gettop(l));
+
+    lua_pushboolean(L,symhandler.inSystemModule(address));
+    result:=1;
+  end;
+end;
+
+function getCommonModuleList(L: PLua_state): integer; cdecl;
+begin
+  result:=0;
+  lua_pop(L, lua_gettop(l));
+
+  luaclass_newClass(L,symhandler.getCommonModuleList);
+  result:=1;
+end;
+
+function reinitializeDotNetSymbolhandler(L:PLua_state): integer; cdecl;
+var modulename: string;
+begin
+  result:=0;
+  if lua_gettop(L)>=1 then
+    modulename:=Lua_ToString(L, 1)
+  else
+    modulename:='';
+
+  symhandler.reinitializeDotNetSymbols(modulename);
+end;
+
+function reinitializeSymbolhandler(L: PLua_state): integer; cdecl;
+var waittilldone: boolean;
+begin
+  if lua_gettop(L)>=1 then
+    waittilldone:=lua_toboolean(L,1)
+  else
+    waittilldone:=true;
+
+  lua_pop(L, lua_gettop(L));
+  result:=0;
+
+
+  symhandler.reinitialize(true);
+
+  if waitTillDone then
+    symhandler.waitforsymbolsloaded;
+end;
+
+function waitForExports(L: PLua_state): integer; cdecl;
+begin
+  symhandler.waitforExports;
+  result:=0;
+end;
+
+
+function waitForDotNet(L: PLua_state): integer; cdecl;
+begin
+  symhandler.waitforDotNet;
+  result:=0;
+end;
+
+function waitForPDB(L: PLua_state): integer; cdecl;
+begin
+  symhandler.waitforpdb;
+  result:=0;
+end;
+
+function searchPDBWhileLoading(L: PLua_state): integer; cdecl;
+begin
+  if lua_gettop(L)>=1 then
+    symhandler.searchPDBWhileLoading(lua_toboolean(L,1));
+
+  result:=0;
+end;
+
+function reinitializeSelfSymbolhandler(L: PLua_state): integer; cdecl;
+var waittilldone: boolean;
+begin
+  if lua_gettop(L)>=1 then
+    waittilldone:=lua_toboolean(L,1)
+  else
+    waittilldone:=true;
+
+  lua_pop(L, lua_gettop(L));
+  result:=0;
+
+
+  selfsymhandler.reinitialize(true);
+
+  if waitTillDone then
+    selfsymhandler.waitforsymbolsloaded;
+end;
+
+function enumModules(L:PLua_state): integer; cdecl;
+var
+  i: integer;
+  ml: tstringlist;
+  tableindex: integer;
+  entryindex: integer;
+
+  ths: THandle;
+  me32: TModuleEntry32;
+
+  is64bitmodule: boolean;
+
+  pid: integer;
+begin
+  result:=0;
+
+  if lua_gettop(L)=1 then
+    pid:=lua_tointeger(L,1)
+  else
+    pid:=processid;
+
+  ths:=CreateToolhelp32Snapshot(TH32CS_SNAPMODULE or TH32CS_SNAPMODULE32, pid);
+  if ths<>0 then
+  begin
+    lua_newtable(L);
+    tableindex:=lua_gettop(L);
+
+    me32.dwSize:=sizeof(MODULEENTRY32);
+
+    i:=1;
+    if module32first(ths,me32) then
+    repeat
+      lua_newtable(L);
+      entryindex:=lua_gettop(L);
+
+      lua_pushstring(L, 'Name');
+      lua_pushstring(L, extractfilename(me32.szExePath));
+      lua_settable(L, entryindex);
+
+      lua_pushstring(L, 'Address');
+      lua_pushinteger(L, ptruint(me32.modBaseAddr));
+      lua_settable(L, entryindex);
+
+      is64bitmodule:=processhandler.is64Bit;
+
+      {$ifdef windows}
+      if (processhandler.isNetwork) or (peinfo_is64bitfile(me32.szExePath, is64bitmodule)=false) then
+        is64bitmodule:=processhandler.is64Bit; //fallback on an assumption
+      {$endif}
+
+      lua_pushstring(L, 'Is64Bit');
+      lua_pushboolean(L, is64bitmodule);
+      lua_settable(L, entryindex);
+
+      lua_pushstring(L, 'PathToFile');
+      lua_pushstring(L, me32.szExePath);
+      lua_settable(L, entryindex);
+
+
+      lua_pushinteger(L, i);
+      lua_pushvalue(L, entryindex);
+      lua_settable(L, tableindex);
+
+      lua_pop(L, 1); //remove the current entry table
+
+      inc(i);
+    until Module32Next(ths, me32)=false;
+
+    lua_pushvalue(L, tableindex); //shouldn't be needed, but let's make sure
+    result:=1;
+
+    closehandle(ths);
+
+  end;
+end;
+
+
+
+
+function getSettingsForm(L: PLua_state): integer; cdecl;
+begin
+  result:=1;
+  lua_pop(L, lua_gettop(l));
+  luaclass_newClass(l, formSettings);
+end;
+
+function getMemoryViewForm(L: PLua_state): integer; cdecl;
+begin
+  result:=1;
+  lua_pop(L, lua_gettop(l));
+  luaclass_newClass(l, MemoryBrowser);
+end;
+
+
+function getMainForm(L: PLua_state): integer; cdecl;
+begin
+  result:=1;
+  lua_pop(L, lua_gettop(l));
+  luaclass_newClass(l, mainform);
+end;
+
+
+
+
+function getAddressList(L: PLua_state): integer; cdecl;
+begin
+  result:=1;
+  lua_pop(L, lua_gettop(l));
+  luaclass_newClass(l, mainform.addresslist);
+end;
+
+function getFreezeTimer(L: PLua_state): integer; cdecl;
+begin
+  result:=1;
+  lua_pop(L, lua_gettop(l));
+  luaclass_newClass(l, mainform.FreezeTimer);
+end;
+
+function getUpdateTimer(L: PLua_state): integer; cdecl;
+begin
+  result:=1;
+  lua_pop(L, lua_gettop(l));
+  luaclass_newClass(l, mainform.UpdateTimer);
+end;
+
+function setGlobalKeyPollInterval(L: PLua_state): integer; cdecl;
+begin
+  if lua_gettop(L)=1 then
+    hotkeyPollInterval:=lua_tointeger(L, -1);
+
+  result:=0;
+end;
+
+function setGlobalDelayBetweenHotkeyActivation(L: PLua_state): integer; cdecl;
+begin
+  if lua_gettop(L)=1 then
+    hotkeyIdletime:=lua_tointeger(L, -1);
+
+  result:=0;
+end;
+
+
+
+function inheritsFromObject(L: PLua_state): integer; cdecl;
+var x: TObject;
+begin
+  result:=0;
+  if lua_gettop(L)>=1 then
+  begin
+    x:=lua_toceuserdata(L, 1);
+    lua_pop(L, lua_gettop(l));
+
+    if x<>nil then
+    begin
+      result:=1;
+      lua_pushboolean(l, (x is TObject));
+    end;
+
+  end;
+end;
+
+function inheritsFromComponent(L: PLua_state): integer; cdecl;
+var x: TObject;
+begin
+  result:=0;
+  if lua_gettop(L)>=1 then
+  begin
+    x:=lua_toceuserdata(L, 1);
+    lua_pop(L, lua_gettop(l));
+
+    if x<>nil then
+    begin
+      result:=1;
+      lua_pushboolean(l, (x is TComponent));
+    end;
+
+  end;
+end;
+
+function inheritsFromControl(L: PLua_state): integer; cdecl;
+var x: TObject;
+  r: boolean;
+begin
+  result:=0;
+  if lua_gettop(L)>=1 then
+  begin
+    x:=lua_toceuserdata(L, 1);
+    lua_pop(L, lua_gettop(l));
+
+    if x<>nil then
+    begin
+      result:=1;
+      r:=x is TControl;
+      lua_pushboolean(l, r);
+    end;
+
+  end;
+end;
+
+function inheritsFromWinControl(L: PLua_state): integer; cdecl;
+var x: TObject;
+begin
+  result:=0;
+  if lua_gettop(L)>=1 then
+  begin
+    x:=lua_toceuserdata(L, 1);
+    lua_pop(L, lua_gettop(l));
+
+    if x<>nil then
+    begin
+      result:=1;
+      lua_pushboolean(l, (x is TWinControl));
+    end;
+
+  end;
+end;
+
+
+function createToggleBox(L: Plua_State): integer; cdecl;
+var
+  ToggleBox: TCEToggleBox;
+  parameters: integer;
+  owner: TWincontrol;
+begin
+  result:=0;
+
+  parameters:=lua_gettop(L);
+  if parameters>=1 then
+    owner:=lua_toceuserdata(L, -parameters)
+  else
+    owner:=nil;
+
+  lua_pop(L, lua_gettop(L));
+
+
+  ToggleBox:=TCEToggleBox.Create(owner);
+  if owner<>nil then
+    ToggleBox.Parent:=owner;
+
+  luaclass_newClass(L, ToggleBox);
+  result:=1;
+end;
+
+
+function opendialog_execute(L: Plua_State): integer; cdecl; //6.2- version only
+var
+  opendialog: TOpenDialog;
+begin
+  opendialog:=luaclass_getClassObject(L);
+  if opendialog.execute then
+    lua_pushnil(L)
+  else
+    lua_pushstring(L, opendialog.FileName);
+
+  result:=1;
+end;
+
+function createOpenDialog(L: Plua_State): integer; cdecl;
+var
+  o: TOpenDialog;
+begin
+  result:=0;
+
+  if lua_gettop(L)>=1 then
+    luaclass_newClass(L, TOpenDialog.create(lua_toceuserdata(L, 1)))
+  else
+    luaclass_newClass(L, TOpenDialog.create(nil));
+
+  result:=1;
+end;
+
+function createSaveDialog(L: Plua_State): integer; cdecl;
+var
+  o: TSaveDialog;
+begin
+  result:=0;
+
+  if lua_gettop(L)>=1 then
+    luaclass_newClass(L, TSaveDialog.create(lua_toceuserdata(L, 1)))
+  else
+    luaclass_newClass(L, TSaveDialog.create(nil));
+
+  result:=1;
+end;
+
+function CreateSelectDirectoryDialog(L: Plua_State): integer; cdecl;
+var
+  o: TSaveDialog;
+begin
+  result:=0;
+
+  if lua_gettop(L)>=1 then
+    luaclass_newClass(L, TSelectDirectoryDialog.create(lua_toceuserdata(L, 1)))
+  else
+    luaclass_newClass(L, TSelectDirectoryDialog.create(nil));
+
+  result:=1;
+end;
+
+
+function createMemoryStream(L: Plua_State): integer; cdecl;
+begin
+  luaclass_newClass(L, TMemoryStream.create);
+  result:=1;
+end;
+
+function createFileStream(L: Plua_State): integer; cdecl;
+var
+  filename: string;
+  mode: word;
+begin
+  result:=0;
+  if lua_gettop(L)>=1 then
+  begin
+    filename:=lua_tostring(L, 1);
+    if lua_gettop(L)>=2 then
+      mode:=lua_tointeger(L, 2)
+    else
+    begin
+      //in case the user forgets or doesn't care
+      if FileExists(filename) then
+        mode:=fmOpenReadWrite or fmShareDenyNone
+      else
+        mode:=fmCreate;
+    end;
+
+    luaclass_newClass(L, TFileStream.create(filename, mode));
+    result:=1;
+  end;
+end;
+
+{
+function createStringStream(L: Plua_State): integer; cdecl;
+var s: pchar;
+  //sl: size_t;
+  ss: TStringStream;
+  b: TBytes;
+
+  stringlength: psize_t;
+begin
+  getmem(stringlength,16);
+
+
+
+  if lua_gettop(L)>0 then
+    s:=lua_tolstring(L, 1, stringlength)
+  else
+    s:=nil;
+
+  setlength(b,0);
+  ss:=TStringStream.create('',TEncoding.Default,false); //(s);
+  if (s<>nil) and (stringlength^>0) then
+  begin
+    ss.WriteBuffer(s^, stringlength^);
+    ss.position:=0;
+  end;
+
+  freemem(stringlength);
+
+  luaclass_newClass(L, ss);
+  result:=1;
+end;
+}
+
+function createStringStream(L: Plua_State): integer; cdecl;
+var s: pchar;
+  sl: size_t=0;
+  ss: TStringStream;
+begin
+  if lua_gettop(L)>0 then
+    s:=lua_tolstring(L, 1, @sl)
+  else
+    s:=nil;
+
+  ss:=TStringStream.create(''{$if FPC_FULLVERSION>=030200},TEncoding.Default,false{$endif});
+  if (s<>nil) and (sl>0) then
+  begin
+    ss.WriteBuffer(s^, sl);
+    ss.position:=0;
+  end;
+
+  luaclass_newClass(L, ss);       //lua_pushinteger(L,ptruint(ss));
+
+  result:=1;
+end;
+
+
+
+function readRegionFromFile(L: Plua_State): integer; cdecl;
+var parameters: integer;
+  filename: string;
+  address: ptruint;
+  size: integer;
+  x: PtrUInt;
+  buf: pointer;
+  f: tmemorystream;
+begin
+  result:=0;
+  x:=0;
+  f:=nil;
+
+  parameters:=lua_gettop(L);
+  if (parameters=2) then
+  begin
+    filename:=Lua_ToString(L, 1);
+    address:=lua_toaddress(L,2);
+
+    lua_pop(L, lua_gettop(L));
+
+    f:=tmemorystream.create;
+    try
+      f.LoadFromFile(filename);
+      writeprocessmemory(processhandle, pointer(address), f.memory, f.size, x);
+
+    finally
+      freeandnil(f);
+    end;
+
+
+    result:=1;
+    lua_pushinteger(L,x);
+  end else lua_pop(L, lua_gettop(L));
+end;
+
+
+function writeRegionToFile(L: Plua_State): integer; cdecl;
+var parameters: integer;
+  filename: string;
+  address: ptruint;
+  size: integer;
+  x: PtrUInt;
+  buf: pointer;
+  f: tfilestream;
+begin
+  result:=0;
+  x:=0;
+  f:=nil;
+
+  parameters:=lua_gettop(L);
+  if (parameters=3) then
+  begin
+    filename:=Lua_ToString(L, -3);
+    address:=lua_toaddress(L,-2);
+
+    size:=lua_tointeger(L,-1);
+    lua_pop(L, lua_gettop(L));
+
+    getmem(buf,size);
+    try
+
+      readprocessmemory(processhandle, pointer(address), buf, size, x);
+
+      f:=tfilestream.create(filename, fmCreate);
+      f.WriteBuffer(buf^, x);
+
+    finally
+      if f<>nil then
+        FreeAndNil(f);
+
+      freememandnil(buf);
+    end;
+
+
+    result:=1;
+    lua_pushinteger(L,x);
+  end else lua_pop(L, lua_gettop(L));
+end;
+
+
+function registerSymbol(L: Plua_State): integer; cdecl;
+var parameters: integer;
+  symbolname: string;
+  address: string;
+  donotsave: boolean;
+begin
+  result:=0;
+
+  parameters:=lua_gettop(L);
+  if (parameters>=2) then
+  begin
+    symbolname:=Lua_ToString(L, -parameters);
+    if lua_isstring(L, -parameters+1) then
+      address:=lua_tostring(L,-parameters+1)
+    else
+      address:=IntToHex(lua_tointeger(L,-parameters+1),1);
+
+
+    donotsave:=(parameters>=3) and (lua_toboolean(L, -parameters+2));
+
+
+    symhandler.AddUserdefinedSymbol(address, symbolname, donotsave);
+  end;
+
+  lua_pop(L, lua_gettop(L));
+end;
+
+function unregisterSymbol(L: Plua_State): integer; cdecl;
+var parameters: integer;
+  symbolname: string;
+begin
+  result:=0;
+
+  parameters:=lua_gettop(L);
+  if (parameters=1) then
+  begin
+    symbolname:=Lua_ToString(L, -1);
+    symhandler.DeleteUserdefinedSymbol(symbolname);
+  end;
+
+  lua_pop(L, lua_gettop(L));
+end;
+
+function resetLuaState(L: Plua_State): integer; cdecl;
+begin
+  result:=0;
+  lua_pop(L, lua_gettop(L));
+  InitializeLua; //this creates a NEW lua state (cut doesn't destroy the current one)
+end;
+
+function reloadSettingsFromRegistry(L: Plua_State): integer; cdecl;
+begin
+  result:=0;
+  LoadSettingsFromRegistry;
+end;
+
+function createMemScan(L: Plua_State): integer; cdecl;
+var
+  progressbar: TCustomProgressbar;
+  memscan: TMemScan;
+  parameters: integer;
+begin
+  result:=0;
+  parameters:=lua_gettop(L);
+  if parameters=1 then
+    progressbar:=lua_toceuserdata(L, -1)
+  else
+    progressbar:=nil;
+
+  lua_pop(L, lua_gettop(L));
+
+  if (progressbar<>nil) and (progressbar is TCustomProgressBar=false) then
+    raise exception.create(rsCreateMemScanNeedsAProgressbarOrNil+progressbar.ClassName+rsIsNotAProgressbar);
+
+  memscan:=TMemscan.create(progressbar);
+
+  luaclass_newClass(L, memscan);
+  result:=1;
+end;
+
+function getCurrentMemscan(L: Plua_State): integer; cdecl;
+begin
+  lua_pop(L, lua_gettop(L));
+
+  luaclass_newClass(L, mainform.memscan);
+  result:=1;
+end;
+
+
+
+
+
+function supportCheatEngine(L: Plua_State): integer; cdecl;
+var
+  parameters: integer;
+  //attachwindow, hasclosebutton, width, height, position ,yoururl OPTIONAL, extraparameters OPTIONAL, percentageshown OPTIONAL
+  attachwindow: TCustomForm;
+  hasCloseButton: boolean;
+  width: integer;
+  height: integer;
+  position: integer;
+  yoururl: string;
+  extraparameters: string;
+  percentageshown: integer;
+begin
+  result:=0;
+  parameters:=lua_gettop(L);
+  if parameters>=5 then
+  begin
+    attachwindow:=lua_toceuserdata(L, 1);
+    hasCloseButton:=lua_toboolean(L, 2);
+    width:=lua_tointeger(L, 3);
+    height:=lua_tointeger(L, 4);
+    position:=lua_tointeger(L, 5);
+
+    if parameters>=6 then
+      yoururl:=Lua_ToString(L, 6)
+    else
+      yoururl:='';
+
+    if parameters>=7 then
+      extraparameters:=Lua_ToString(L, 7)
+    else
+      extraparameters:='';
+
+    if parameters>=8 then
+      percentageshown:=lua_tointeger(L, 8)
+    else
+      percentageshown:=0;
+
+    lua_pop(L, lua_gettop(L));
+
+    if adwindow=nil then
+      adwindow:=TADWindow.Create2(Application, hasclosebutton);
+
+    adwindow.clientWidth:=width;
+    adwindow.clientheight:=height;
+    adwindow.show;
+    adwindow.AttachToForm(attachwindow);
+    case position of
+      0: adwindow.setPosition(akTop);
+      1: adwindow.setPosition(akRight);
+      2: adwindow.setPosition(akBottom);
+      3: adwindow.setPosition(akLeft);
+    end;
+
+    adwindow.setUserUrl(yoururl);
+    adwindow.setUserPercentage(percentageshown);
+    adwindow.optional:=extraparameters;
+
+    adwindow.LoadAdNow;
+
+
+  end else lua_pop(L, lua_gettop(L));
+end;
+
+function fuckCheatEngine(L: Plua_State): integer; cdecl;
+begin
+  lua_pop(L, lua_gettop(L));
+  if adwindow<>nil then
+    adWindow.visible:=false;
+
+  result:=0;
+end;
+
+
+function dbk_initialize(L: Plua_State): integer; cdecl;
+var
+  state,x: BOOL;
+  reason: string;
+begin
+  result:=0;
+  {$IFDEF windows}
+  if isDriverLoaded(nil)=false then
+  begin
+    reason:='A lua script wants to load the driver. Reason:';
+    if lua_gettop(L)>=1 then
+      reason:=Lua_ToString(L,1)
+    else
+      reason:='No reason';
+
+    LoadDBK32;
+    state:=isDriverLoaded(@x);
+    lua_pushboolean(L, state);
+    if state then
+      lua_pushinteger(L, hdevice);
+
+    result:=2;
+  end
+  else
+  begin
+    lua_pushboolean(L,true);
+    result:=1;
+  end;
+  {$ENDIF}
+
+end;
+
+function dbk_useKernelmodeOpenProcess(L: Plua_State): integer; cdecl;
+begin
+  {$IFDEF windows}
+  UseDBKOpenProcess;
+  {$ENDIF}
+  result:=0;
+end;
+
+function dbk_useKernelmodeProcessMemoryAccess(L: Plua_State): integer; cdecl;
+begin
+  {$IFDEF windows}
+  UseDBKReadWriteMemory;
+  {$ENDIF}
+  result:=0;
+end;
+
+function dbk_useKernelmodeQueryMemoryRegions(L: Plua_State): integer; cdecl;
+begin
+  {$IFDEF windows}
+  UseDBKQueryMemoryRegion;
+  {$ENDIF}
+  result:=0;
+end;
+
+function dbk_usePhysicalMemoryAccess(L: Plua_State): integer; cdecl;
+begin
+  {$IFDEF windows}
+  if dbvm_version<>0 then
+    DBKPhysicalMemoryDBVM
+  else
+    DBKPhysicalMemory;
+
+  MainForm.ProcessLabel.Caption:=strPhysicalMemory;
+  {$ENDIF}
+  result:=0;
+end;
+
+function dbk_setSaferPhysicalMemoryScanning(L: Plua_State): integer; cdecl;
+begin
+  {$IFDEF windows}
+  saferQueryPhysicalMemory:=lua_toboolean(L,1);
+  {$ENDIF}
+  result:=0;
+end;
+
+
+function lua_dbk_readphysicalmemory(L: PLua_state): integer; cdecl;
+var
+  PhysicalAddress: qword;
+  buffer:pointer;
+  size:integer;
+  i: integer;
+  br: ptruint;
+begin
+  result:=0;
+
+  {$IFDEF windows}
+  if lua_gettop(L)<2 then raise exception.create('not all parameters given');
+  PhysicalAddress:=lua_tointeger(L,1);
+  size:=lua_tointeger(L,2);
+  getmem(buffer,size);
+
+  br:=0;
+  ReadPhysicalMemory(qword(-1),pointer(PhysicalAddress), buffer, size, br);
+  if size=br then
+  begin
+    CreateByteTableFromPointer(L, buffer,size);
+    freemem(buffer);
+    exit(1);
+  end
+  else
+  begin
+    freemem(buffer);
+    exit(0);
+  end;
+  {$ENDIF}
+end;
+
+function lua_dbk_writephysicalmemory(L: PLua_state): integer; cdecl;
+var
+  PhysicalAddress: qword;
+  buffer:pointer;
+  size:integer;
+  i: integer;
+  bw: ptruint;
+begin
+  result:=0;
+
+  {$IFDEF windows}
+  if lua_gettop(L)<2 then raise exception.create('not all parameters given');
+  PhysicalAddress:=lua_tointeger(L,1);
+  if lua_istable(L,2)=false then raise exception.create('2nd parameter needs to be a bytetable');
+  size:=lua_objlen(L, 2);
+  getmem(buffer,size);
+  readBytesFromTable(L,2,buffer,size);
+
+  bw:=0;
+  WritePhysicalMemory(qword(-1),pointer(PhysicalAddress), buffer, size, bw);
+  if size=bw then
+    lua_pushboolean(L,true)
+  else
+    lua_pushboolean(L,false);
+
+  freemem(buffer);
+
+  exit(1);
+  {$ENDIF}
+
+end;
+
+
+function dbk_getPEProcess(L: PLua_State): integer; cdecl;
+var
+  parameters: integer;
+  pid: dword;
+begin
+  result:=0;
+  {$IFDEF windows}
+  parameters:=lua_gettop(L);
+  if parameters=1 then
+  begin
+    pid:=lua_tointeger(L,-1);
+
+    lua_pushinteger(L, GetPEProcess(pid));
+    result:=1;
+  end else lua_pop(L, parameters);
+  {$ENDIF}
+end;
+
+function dbk_getPEThread(L: PLua_State): integer; cdecl;
+var
+  parameters: integer;
+  pid: dword;
+begin
+  result:=0;
+  {$IFDEF windows}
+  parameters:=lua_gettop(L);
+  if parameters=1 then
+  begin
+    pid:=lua_tointeger(L,-1);
+
+    lua_pushinteger(L, GetPEThread(pid));
+    result:=1;
+  end else lua_pop(L, parameters);
+  {$ENDIF}
+end;
+
+function dbk_executeKernelMemory(L: PLua_State): integer; cdecl;
+var
+  parameters: integer;
+  address: ptruint;
+  parameter: ptruint;
+begin
+  result:=0;
+  {$IFDEF windows}
+  parameters:=lua_gettop(L);
+  if parameters>=1 then
+  begin
+    address:=lua_toaddress(L,-parameters);
+
+    if parameters>=2 then
+    begin
+      if lua_isstring(L, -parameters+1) then
+        parameter:=symhandler.getAddressFromNameL(Lua_ToString(L,-parameters+1), waitforsymbols)
+      else
+        parameter:=lua_tointeger(L, -parameters+1);
+    end
+    else
+      parameter:=0;
+
+    lua_pop(L, parameters);
+
+
+    executeKernelCode(address,parameter);
+
+    result:=0;
+  end else lua_pop(L, parameters);
+  {$ENDIF}
+end;
+
+function dbk_writesIgnoreWriteProtection(L: PLua_State): integer; cdecl;
+var state: boolean;
+begin
+  result:=0;
+  {$IFDEF windows}
+  if lua_gettop(L)=1 then
+  begin
+    state:=lua_toboolean(L, 1);
+    lua_pushboolean(L, KernelWritesIgnoreWriteProtection(state));
+    result:=1;
+  end;
+  {$ENDIF}
+end;
+
+function lua_getPhysicalAddressCR3(L: PLua_State): integer; cdecl;
+var
+  CR3: QWORD;
+  VirtualAddress: QWORD;
+  PhysicalAddress: QWORD;
+begin
+  result:=0;
+  {$IFDEF windows}
+  if lua_gettop(L)>=2 then
+  begin
+    CR3:=lua_tointeger(L,1);
+    VirtualAddress:=lua_tointeger(L,2);
+    if VirtualToPhysicalCR3(CR3, VirtualAddress, PhysicalAddress) then
+    begin
+      lua_pushinteger(L, PhysicalAddress);
+      result:=1;
+    end;
+  end;
+  {$ENDIF}
+end;
+
+function lua_readProcessMemoryCR3(L: PLua_State): integer; cdecl;
+var
+  CR3: QWORD;
+  Address: QWORD;
+  Size: integer;
+  x: ptruint;
+  buf: pointer;
+
+begin
+  result:=0;
+  {$IFDEF windows}
+  if lua_gettop(L)>=3 then
+  begin
+    CR3:=lua_tointeger(L,1);
+    Address:=lua_tointeger(L,2);
+    Size:=lua_tointeger(L,3);
+
+    getmem(buf, size);
+    x:=0;
+    ReadProcessMemoryCR3(cr3, pointer(address), buf, size, x);
+    if x>0 then
+    begin
+      CreateByteTableFromPointer(L, buf, x);
+      result:=1;
+      freememandnil(buf);
+    end;
+  end;
+  {$ENDIF}
+end;
+
+function lua_writeProcessMemoryCR3(L: PLua_State): integer; cdecl;
+var
+  CR3: QWORD;
+  Address: QWORD;
+  size: integer;
+  buf: pointer;
+  x: ptruint;
+begin
+  result:=0;
+  {$IFDEF windows}
+  if lua_gettop(L)>=3 then
+  begin
+    CR3:=lua_tointeger(L,1);
+    Address:=lua_tointeger(L,2);
+    if lua_istable(L,3) then
+    begin
+      size:=lua_objlen(L, 3);
+      getmem(buf,size);
+      readBytesFromTable(L, 3, buf, size);
+
+      x:=0;
+      WriteProcessMemoryCR3(cr3, pointer(Address), buf, size, x);
+      freememandnil(buf);
+
+      if (x>0) then
+      begin
+        lua_pushboolean(L,true);
+        exit(1);
+      end;
+    end;
+  end;
+
+  lua_pushboolean(L, false);
+  result:=1;
+  {$ENDIF}
+end;
+
+function dbk_getPhysicalAddress(L: PLua_State): integer; cdecl;
+var
+  address: ptruint;
+  pa: int64;
+begin
+  result:=0;
+  {$IFDEF windows}
+  if lua_gettop(L)=1 then
+  begin
+    address:=lua_toaddress(L,1);
+
+    if GetPhysicalAddress(processhandle, pointer(address), pa) then
+    begin
+      lua_pushinteger(L, pa);
+      result:=1;
+    end;
+  end;
+  {$ENDIF}
+end;
+
+function dbk_getCR0(L: PLua_state): integer; cdecl;
+begin
+  result:=0;
+  {$IFDEF windows}
+  lua_pushinteger(L, getcr0);
+  result:=1;
+  {$ENDIF}
+end;
+
+function dbk_getCR3(L: PLua_state): integer; cdecl;
+var cr3: qword;
+begin
+  result:=0;
+  {$IFDEF windows}
+  if GetCR3(processhandle, cr3) then
+    lua_pushinteger(L, cr3)
+  else
+    lua_pushnil(L);
+
+  result:=1;
+  {$ENDIF}
+end;
+
+function dbk_getCR4(L: PLua_state): integer; cdecl;
+begin
+  result:=0;
+  {$IFDEF windows}
+  lua_pushinteger(L, getcr4);
+  result:=1;
+  {$ENDIF}
+end;
+
+function dbvm_getCR0(L: PLua_state): integer; cdecl;
+begin
+  result:=0;
+  {$IFDEF windows}
+  lua_pushinteger(L, dbvm_getRealCR0);
+  result:=1;
+  {$ENDIF}
+end;
+
+function dbvm_getCR3(L: PLua_state): integer; cdecl;
+begin
+  result:=0;
+  {$IFDEF windows}
+  lua_pushinteger(L, dbvm_getRealCR3);
+  result:=1;
+  {$ENDIF}
+end;
+
+function dbvm_getCR4(L: PLua_state): integer; cdecl;
+begin
+  lua_pushinteger(L, dbvm_getRealCR4);
+  result:=1;
+end;
+
+function lua_dbk_test(L: PLua_state): integer; cdecl;
+begin
+  result:=0;
+  {$IFDEF windows}
+  dbk_test;
+  {$ENDIF}
+end;
+
+
+function lua_dbvm_jtagbp(L: PLua_state): integer; cdecl;
+begin
+  lua_pushboolean(L, dbvm_jtagbp);
+  result:=1;
+end;
+
+function lua_dbvm_readMSR(L: PLua_State): integer; cdecl;
+var
+  parameters: integer;
+  msr: dword;
+begin
+  result:=0;
+  if lua_gettop(L)>=1 then
+  begin
+    msr:=lua_tointeger(L,1);
+    lua_pushinteger(L, dbvm_readMSR(msr));
+    result:=1;
+  end;
+end;
+
+function lua_dbvm_writeMSR(L: PLua_State): integer; cdecl;
+var
+  parameters: integer;
+  msr: dword;
+  msrvalue: qword;
+begin
+  result:=0;
+  parameters:=lua_gettop(L);
+  if parameters=2 then
+  begin
+    msr:=lua_tointeger(L,1);
+    msrvalue:=lua_tointeger(L,2);
+    dbvm_writeMSR(msr, msrvalue);
+  end;
+
+  lua_pop(L, parameters);
+end;
+
+function lua_dbvm_writephysicalmemory(L: PLua_state): integer; cdecl;
+var
+  PhysicalAddress: qword;
+  buffer:pointer;
+  size:integer;
+  i: integer;
+begin
+  if lua_gettop(L)<2 then raise exception.create('not all parameters given');
+  PhysicalAddress:=lua_tointeger(L,1);
+  if lua_istable(L,2)=false then raise exception.create('2nd parameter needs to be a bytetable');
+  size:=lua_objlen(L, 2);
+  getmem(buffer,size);
+  readBytesFromTable(L,2,buffer,size);
+
+  i:=dbvm_write_physical_memory(PhysicalAddress, buffer, size);
+  if size=i then
+    lua_pushboolean(L,true)
+  else
+    lua_pushboolean(L,false);
+
+  freemem(buffer);
+
+  exit(1);
+
+end;
+
+function lua_dbvm_readphysicalmemory(L: PLua_state): integer; cdecl;
+var
+  PhysicalAddress: qword;
+  buffer:pointer;
+  size:integer;
+  i: integer;
+begin
+  if lua_gettop(L)<2 then raise exception.create('not all parameters given');
+  PhysicalAddress:=lua_tointeger(L,1);
+  size:=lua_tointeger(L,2);
+  getmem(buffer,size);
+
+  i:=dbvm_read_physical_memory(PhysicalAddress, buffer, size);
+  if size=i then
+  begin
+    CreateByteTableFromPointer(L, buffer,size);
+    freemem(buffer);
+    exit(1);
+  end
+  else
+  begin
+    freemem(buffer);
+    raise exception.create('not all memory read');
+  end;
+end;
+
+function lua_dbvm_psod(L: PLua_state): integer; cdecl;
+begin
+  dbvm_psod;
+  result:=1;
+  lua_pushstring(L,'WTF');
+end;
+
+function lua_dbvm_getNMIcount(L: PLua_state): integer; cdecl;
+begin
+  lua_pushinteger(L, dbvm_getNMIcount);
+  result:=1;
+end;
+
+function lua_dbvm_get_statistics(L: PLua_state): integer; cdecl;
+var
+  stats: TDBVMStatistics;
+  i: integer;
+  count: qword;
+begin
+  result:=0;
+  count:=dbvm_get_statistics(stats);
+
+  lua_newtable(L);
+  //
+  lua_pushstring(L,'Local');
+  lua_newtable(L);
+  for i:=0 to 55 do
+  begin
+    lua_pushinteger(L,i);
+    lua_pushinteger(L,stats.eventCountersCurrentCPU[i]);
+    lua_settable(L,-3);
+  end;
+  lua_settable(L,-3);
+
+  lua_pushstring(L,'Global');
+  lua_newtable(L);
+  for i:=0 to 55 do
+  begin
+    lua_pushinteger(L,i);
+    lua_pushinteger(L,stats.eventCountersAllCPUS[i]);
+    lua_settable(L,-3);
+  end;
+  lua_settable(L,-3);
+
+
+  lua_pushinteger(L,count);
+  result:=2;
+
+end;
+
+function lua_dbvm_watch_writes(L: PLua_state): integer; cdecl;
+var
+  physicalAddress: qword=0;
+  size: integer;
+  options: DWORD;
+  MaxEntryCount: integer;
+
+  top: integer;
+begin
+  top:=lua_gettop(L);
+  if top>=1 then
+    physicalAddress:=lua_tointeger(L,1)
+  else
+  begin
+    lua_pushstring(L, 'dbvm_watch_writes needs a physical address');
+    lua_error(L);
+  end;
+
+  if top>=2 then
+    size:=lua_tointeger(L,2)
+  else
+    size:=4;
+
+  if top>=3 then
+    options:=lua_tointeger(L,3)
+  else
+    options:=0;
+
+  if top>=4 then
+    MaxEntryCount:=lua_tointeger(L,4)
+  else
+    MaxEntryCount:=16;
+
+  lua_pushinteger(L, dbvm_watch_writes(physicalAddress, Size, Options, MaxEntryCount));
+  result:=1;
+end;
+
+function lua_dbvm_watch_reads(L: PLua_state): integer; cdecl;
+var
+  physicalAddress: qword=0;
+  size: integer;
+  options: DWORD;
+  MaxEntryCount: integer;
+
+  top: integer;
+begin
+  top:=lua_gettop(L);
+  if top>=1 then
+    physicalAddress:=lua_tointeger(L,1)
+  else
+  begin
+    lua_pushstring(L, 'dbvm_watch_reads needs a physical address');
+    lua_error(L);
+  end;
+
+  if top>=2 then
+    size:=lua_tointeger(L,2)
+  else
+    size:=4;
+
+  if top>=3 then
+    options:=lua_tointeger(L,3)
+  else
+    options:=0;
+
+  if top>=4 then
+    MaxEntryCount:=lua_tointeger(L,4)
+  else
+    MaxEntryCount:=16;
+
+  lua_pushinteger(L, dbvm_watch_reads(physicalAddress, Size, Options, MaxEntryCount));
+  result:=1;
+end;
+
+function lua_dbvm_watch_executes(L: PLua_state): integer; cdecl;
+var
+  physicalAddress: qword=0;
+  size: integer;
+  options: DWORD;
+  MaxEntryCount: integer;
+
+  top: integer;
+begin
+  top:=lua_gettop(L);
+  if top>=1 then
+    physicalAddress:=lua_tointeger(L,1)
+  else
+  begin
+    lua_pushstring(L, 'dbvm_watch_reads needs a physical address');
+    lua_error(L);
+  end;
+
+  if top>=2 then
+    size:=lua_tointeger(L,2)
+  else
+    size:=4;
+
+  if top>=3 then
+    options:=lua_tointeger(L,3)
+  else
+    options:=0;
+
+  if top>=4 then
+    MaxEntryCount:=lua_tointeger(L,4)
+  else
+    MaxEntryCount:=16;
+
+  lua_pushinteger(L, dbvm_watch_executes(physicalAddress, Size, Options, MaxEntryCount));
+  result:=1;
+end;
+
+function lua_dbvm_watch_retrievelog(L: PLua_state): integer; cdecl;
+  procedure lua_push_watch_basic_fields(pbasic: PPageEventBasic; index: integer);
+  begin
+    lua_pushstring(L,'VirtualAddress');
+    lua_pushinteger(L,pbasic^.VirtualAddress);
+    lua_settable(L,index);
+
+    lua_pushstring(L,'PhysicalAddress');
+    lua_pushinteger(L,pbasic^.PhysicalAddress);
+    lua_settable(L,index);
+
+    lua_pushstring(L,'CR3');
+    lua_pushinteger(L,pbasic^.CR3);
+    lua_settable(L,index);
+
+    lua_pushstring(L,'FSBASE');
+    lua_pushinteger(L,pbasic^.FSBASE);
+    lua_settable(L,index);
+
+    lua_pushstring(L,'GSBASE');
+    lua_pushinteger(L,pbasic^.GSBASE);
+    lua_settable(L,index);
+
+    lua_pushstring(L,'FLAGS');
+    lua_pushinteger(L,pbasic^.FLAGS);
+    lua_settable(L,index);
+
+    lua_pushstring(L,'RAX');
+    lua_pushinteger(L,pbasic^.RAX);
+    lua_settable(L,index);
+
+    lua_pushstring(L,'RBX');
+    lua_pushinteger(L,pbasic^.RBX);
+    lua_settable(L,index);
+
+    lua_pushstring(L,'RCX');
+    lua_pushinteger(L,pbasic^.RCX);
+    lua_settable(L,index);
+
+    lua_pushstring(L,'RDX');
+    lua_pushinteger(L,pbasic^.RDX);
+    lua_settable(L,index);
+
+    lua_pushstring(L,'RSI');
+    lua_pushinteger(L,pbasic^.RSI);
+    lua_settable(L,index);
+
+    lua_pushstring(L,'RDI');
+    lua_pushinteger(L,pbasic^.RDI);
+    lua_settable(L,index);
+
+    lua_pushstring(L,'R8');
+    lua_pushinteger(L,pbasic^.R8);
+    lua_settable(L,index);
+
+    lua_pushstring(L,'R9');
+    lua_pushinteger(L,pbasic^.R9);
+    lua_settable(L,index);
+
+    lua_pushstring(L,'R10');
+    lua_pushinteger(L,pbasic^.R10);
+    lua_settable(L,index);
+
+    lua_pushstring(L,'R11');
+    lua_pushinteger(L,pbasic^.R11);
+    lua_settable(L,index);
+
+    lua_pushstring(L,'R12');
+    lua_pushinteger(L,pbasic^.R12);
+    lua_settable(L,index);
+
+    lua_pushstring(L,'R13');
+    lua_pushinteger(L,pbasic^.R13);
+    lua_settable(L,index);
+
+    lua_pushstring(L,'R14');
+    lua_pushinteger(L,pbasic^.R14);
+    lua_settable(L,index);
+
+    lua_pushstring(L,'R15');
+    lua_pushinteger(L,pbasic^.R15);
+    lua_settable(L,index);
+
+    lua_pushstring(L,'RBP');
+    lua_pushinteger(L,pbasic^.RBP);
+    lua_settable(L,index);
+
+    lua_pushstring(L,'RSP');
+    lua_pushinteger(L,pbasic^.RSP);
+    lua_settable(L,index);
+
+    lua_pushstring(L,'RIP');
+    lua_pushinteger(L,pbasic^.RIP);
+    lua_settable(L,index);
+
+    lua_pushstring(L,'CS');
+    lua_pushinteger(L,pbasic^.CS);
+    lua_settable(L,index);
+
+    lua_pushstring(L,'DS');
+    lua_pushinteger(L,pbasic^.DS);
+    lua_settable(L,index);
+
+    lua_pushstring(L,'ES');
+    lua_pushinteger(L,pbasic^.ES);
+    lua_settable(L,index);
+
+    lua_pushstring(L,'SS');
+    lua_pushinteger(L,pbasic^.SS);
+    lua_settable(L,index);
+
+    lua_pushstring(L,'FS');
+    lua_pushinteger(L,pbasic^.FS);
+    lua_settable(L,index);
+
+    lua_pushstring(L,'GS');
+    lua_pushinteger(L,pbasic^.GS);
+    lua_settable(L,index);
+
+    lua_pushstring(L,'Count');
+    lua_pushinteger(L,pbasic^.Count);
+    lua_settable(L,index);
+  end;
+
+  procedure lua_push_watch_fxsave_fields(fpudata: PFXSAVE64; index: integer);
+  var index2: integer;
+  begin
+    lua_pushstring(L,'FXSAVE64');
+    lua_createtable(L,0,32);
+    index2:=lua_gettop(L); //should be index+2
+
+    lua_pushstring(L,'FCW');
+    lua_pushinteger(L,fpudata^.FCW);
+    lua_settable(L,index2);
+
+    lua_pushstring(L,'FSW');
+    lua_pushinteger(L,fpudata^.FSW);
+    lua_settable(L,index2);
+
+    lua_pushstring(L,'FTW');
+    lua_pushinteger(L,fpudata^.FTW);
+    lua_settable(L,index2);
+
+    lua_pushstring(L,'FOP');
+    lua_pushinteger(L,fpudata^.FOP);
+    lua_settable(L,index2);
+
+    lua_pushstring(L,'IP');
+    lua_pushinteger(L,fpudata^.FPU_IP);
+    lua_settable(L,index2);
+
+    lua_pushstring(L,'DP');
+    lua_pushinteger(L,fpudata^.FPU_DP);
+    lua_settable(L,index2);
+
+    lua_pushstring(L,'MXCSR');
+    lua_pushinteger(L,fpudata^.MXCSR);
+    lua_settable(L,index2);
+
+    lua_pushstring(L,'MXCSR_MASK');
+    lua_pushinteger(L,fpudata^.MXCSR_MASK);
+    lua_settable(L,index2);
+
+    lua_pushstring(L,'FP_MM0');
+    CreateByteTableFromPointer(L, @fpudata.FP_MM0,16);
+    lua_settable(L,index2);
+
+    lua_pushstring(L,'FP_MM1');
+    CreateByteTableFromPointer(L, @fpudata.FP_MM1,16);
+    lua_settable(L,index2);
+
+    lua_pushstring(L,'FP_MM2');
+    CreateByteTableFromPointer(L, @fpudata.FP_MM2,16);
+    lua_settable(L,index2);
+
+    lua_pushstring(L,'FP_MM3');
+    CreateByteTableFromPointer(L, @fpudata.FP_MM3,16);
+    lua_settable(L,index2);
+
+    lua_pushstring(L,'FP_MM4');
+    CreateByteTableFromPointer(L, @fpudata.FP_MM4,16);
+    lua_settable(L,index2);
+
+    lua_pushstring(L,'FP_MM5');
+    CreateByteTableFromPointer(L, @fpudata.FP_MM5,16);
+    lua_settable(L,index2);
+
+    lua_pushstring(L,'FP_MM6');
+    CreateByteTableFromPointer(L, @fpudata.FP_MM6,16);
+    lua_settable(L,index2);
+
+    lua_pushstring(L,'FP_MM7');
+    CreateByteTableFromPointer(L, @fpudata.FP_MM7,16);
+    lua_settable(L,index2);
+
+    lua_pushstring(L,'XMM0');
+    CreateByteTableFromPointer(L, @fpudata.XMM0,16);
+    lua_settable(L,index2);
+
+    lua_pushstring(L,'XMM1');
+    CreateByteTableFromPointer(L, @fpudata.XMM1,16);
+    lua_settable(L,index2);
+
+    lua_pushstring(L,'XMM2');
+    CreateByteTableFromPointer(L, @fpudata.XMM2,16);
+    lua_settable(L,index2);
+
+    lua_pushstring(L,'XMM3');
+    CreateByteTableFromPointer(L, @fpudata.XMM3,16);
+    lua_settable(L,index2);
+
+    lua_pushstring(L,'XMM4');
+    CreateByteTableFromPointer(L, @fpudata.XMM4,16);
+    lua_settable(L,index2);
+
+    lua_pushstring(L,'XMM5');
+    CreateByteTableFromPointer(L, @fpudata.XMM5,16);
+    lua_settable(L,index2);
+
+    lua_pushstring(L,'XMM6');
+    CreateByteTableFromPointer(L, @fpudata.XMM6,16);
+    lua_settable(L,index2);
+
+    lua_pushstring(L,'XMM7');
+    CreateByteTableFromPointer(L, @fpudata.XMM7,16);
+    lua_settable(L,index2);
+
+    lua_pushstring(L,'XMM8');
+    CreateByteTableFromPointer(L, @fpudata.XMM8,16);
+    lua_settable(L,index2);
+
+    lua_pushstring(L,'XMM9');
+    CreateByteTableFromPointer(L, @fpudata.XMM9,16);
+    lua_settable(L,index2);
+
+    lua_pushstring(L,'XMM10');
+    CreateByteTableFromPointer(L, @fpudata.XMM10,16);
+    lua_settable(L,index2);
+
+    lua_pushstring(L,'XMM11');
+    CreateByteTableFromPointer(L, @fpudata.XMM11,16);
+    lua_settable(L,index2);
+
+    lua_pushstring(L,'XMM12');
+    CreateByteTableFromPointer(L, @fpudata.XMM12,16);
+    lua_settable(L,index2);
+
+    lua_pushstring(L,'XMM13');
+    CreateByteTableFromPointer(L, @fpudata.XMM13,16);
+    lua_settable(L,index2);
+
+    lua_pushstring(L,'XMM14');
+    CreateByteTableFromPointer(L, @fpudata.XMM14,16);
+    lua_settable(L,index2);
+
+    lua_pushstring(L,'XMM15');
+    CreateByteTableFromPointer(L, @fpudata.XMM15,16);
+    lua_settable(L,index2);
+
+
+    lua_settable(L,index);
+  end;
+
+  procedure lua_push_watch_stack(stack: pointer; index: integer);
+  begin
+    lua_pushstring(L,'Stack');
+    CreateByteTableFromPointer(L, stack, 4096);
+    lua_settable(L,index);
+  end;
+
+var
+  id: integer;
+  size: integer;
+  buf: PPageEventListDescriptor;
+  i: integer;
+
+  basic: PPageEventBasicArray;
+  extended: PPageEventExtendedArray absolute basic;
+  basics: PPageEventBasicWithStackArray absolute basic;
+  extendeds: PPageEventExtendedWithStackArray absolute basic;
+begin
+
+  OutputDebugString('lua_dbvm_watch_retrievelog');
+  result:=0;
+  if lua_gettop(L)=0 then exit;
+  ID:=lua_tointeger(L,1);
+
+  OutputDebugString('id='+inttostr(id));
+
+  lua_pop(L,lua_gettop(L));
+
+  buf:=nil;
+  size:=0;
+  i:=dbvm_watch_retrievelog(ID, buf,size);
+  while i=2 do
+  begin
+    //must be 2
+    OutputDebugString('reallocating buffer for watchlog');
+
+    if (buf<>nil) then
+    begin
+      freememandnil(buf);
+
+    end;
+
+    size:=size*2;
+    getmem(buf, size);
+    if (buf=nil) then exit;
+
+    FillMemory(buf, size,$ce);
+    i:=dbvm_watch_retrievelog(ID, buf,size);
+  end;
+
+  if i<>0 then
+  begin
+    case i of
+      1: lua_pushstring(L,'invalid id');
+      3: lua_pushstring(L,'inactive id');
+      4: lua_pushstring(L,'invalid address for buffer');
+      else lua_pushstring(L,'unknown error '+inttostr(i));
+    end;
+
+    lua_error(L);
+  end;
+
+  outputdebugstring('Buf allocated at '+inttohex(QWORD(buf),8));
+
+  basic:=PPageEventBasicArray(qword(buf)+sizeof(TPageEventListDescriptor));
+
+  outputdebugstring('sizeof(TPageEventBasic)='+inttostr(sizeof(TPageEventBasic)));
+  outputdebugstring('sizeof(TPageEventExtended)='+inttostr(sizeof(TPageEventExtended)));
+  outputdebugstring('sizeof(TPageEventBasicWithStack)='+inttostr(sizeof(TPageEventBasicWithStack)));
+  outputdebugstring('sizeof(TPageEventExtendedWithStack)='+inttostr(sizeof(TPageEventExtendedWithStack)));
+
+
+  outputdebugstring('sizeof(TPageEventListDescriptor)='+inttostr(sizeof(TPageEventListDescriptor)));
+  outputdebugstring('  buf^.ID='+inttostr(buf^.ID));
+  outputdebugstring('  buf^.maxSize='+inttostr(buf^.maxSize));
+  outputdebugstring('  buf^.numberOfEntries='+inttostr(buf^.numberOfEntries));
+  outputdebugstring('  buf^.entryType='+inttostr(buf^.entryType));
+
+  lua_createtable(L, buf^.numberOfEntries, 0); //index 1
+
+  for i:=0 to buf^.numberOfEntries-1 do
+  begin
+    lua_pushinteger(L,i+1); //2
+    lua_createtable(L, 0, 32); //3
+
+    case buf^.entryType of
+      0:
+      begin
+        //basic
+        lua_push_watch_basic_fields(@basic[i], 3);
+      end;
+
+      1:
+      begin
+        //extended
+        lua_push_watch_basic_fields(@extended^[i].basic, 3);
+        lua_push_watch_fxsave_fields(@extended^[i].fpudata, 3);
+      end;
+
+      2:
+      begin
+        //basics
+        lua_push_watch_basic_fields(@basics^[i].basic, 3);
+        lua_push_watch_stack(@basics^[i].stack[0], 3);
+      end;
+
+      3:
+      begin
+        //extendeds
+        lua_push_watch_basic_fields(@extendeds^[i].basic, 3);
+        lua_push_watch_fxsave_fields(@extendeds^[i].fpudata, 3);
+        lua_push_watch_stack(@extendeds^[i].stack[0], 3);
+      end;
+    end;
+
+    lua_settable(L,1);
+
+  end;
+
+  result:=1;
+end;
+
+function lua_dbvm_watch_disable(L: PLua_State): integer; cdecl;
+var
+  id: integer;
+begin
+  if lua_gettop(L)=0 then exit(0);
+
+  id:=lua_tointeger(L,1);
+  dbvm_watch_delete(id);
+
+  result:=0;
+end;
+
+function lua_dbvm_cloak_activate(L: PLua_State): integer; cdecl;
+var PA, VA: QWORD;
+begin
+  result:=0;
+  if lua_gettop(L)>=1 then
+  begin
+    pa:=lua_tointeger(L,1);
+    if lua_gettop(L)>=2 then
+      VA:=lua_tointeger(L,2)
+    else
+      VA:=0;
+
+    lua_pushinteger(L, dbvm_cloak_activate(PA, VA));
+    result:=1;
+  end;
+end;
+
+function lua_dbvm_cloak_deactivate(L: PLua_State): integer; cdecl;
+var PA: QWORD;
+begin
+  result:=0;
+  if lua_gettop(L)>=1 then
+  begin
+    pa:=lua_tointeger(L,1);
+    lua_pushboolean(L, dbvm_cloak_deactivate(PA));
+    result:=1;
+  end;
+end;
+
+function lua_dbvm_cloak_readOriginal(L: PLua_State): integer; cdecl;
+var
+  PA: QWORD;
+  buf: pointer;
+begin
+  result:=0;
+  if lua_gettop(L)>=1 then
+  begin
+    pa:=lua_tointeger(L,1);
+    getmem(buf,4096);
+    dbvm_cloak_readoriginal(PA, buf);
+
+    CreateByteTableFromPointer(L, buf, 4096);
+    FreeMemAndNil(buf);
+    result:=1;
+  end;
+end;
+
+function lua_dbvm_cloak_writeOriginal(L: PLua_State): integer; cdecl;
+var
+  PA: QWORD;
+  buf: pointer;
+  r: integer;
+begin
+  result:=0;
+  if lua_gettop(L)>=2 then
+  begin
+    pa:=lua_tointeger(L,1);
+    if lua_istable(L,2) then
+    begin
+      getmem(buf,4096);
+      readBytesFromTable(L, 2,buf,4096);
+      r:=dbvm_cloak_writeoriginal(PA, buf);
+      lua_pushinteger(L, r);
+
+      FreeMemAndNil(buf);
+      result:=1;
+    end;
+  end;
+end;
+
+function lua_dbvm_changeregonbp(L: PLua_State): integer; cdecl;
+var
+  pa,va: qword;
+  changeregonbpinfo: TChangeRegOnBPInfo;
+  r: boolean;
+
+begin
+  result:=0;
+  if lua_gettop(L)>=2 then
+  begin
+    pa:=lua_tointeger(L,1);
+    if lua_istable(L,2) then
+    begin
+      lua_pushstring(L,'newCF');
+      lua_gettable(L,2);
+
+      if not lua_isnil(L,-1) then
+        changeregonbpinfo.Flags.newCF:=lua_tointeger(L,-1);
+      changeregonbpinfo.Flags.changeCF:=ifthen(lua_isnil(L,-1), 0, 1);
+      lua_pop(L,1);
+
+
+      lua_pushstring(L,'newPF');
+      lua_gettable(L,2);
+
+      if not lua_isnil(L,-1) then
+        changeregonbpinfo.Flags.newPF:=lua_tointeger(L,-1);
+      changeregonbpinfo.Flags.changePF:=ifthen(lua_isnil(L,-1), 0, 1);
+      lua_pop(L,1);
+
+      lua_pushstring(L,'newAF');
+      lua_gettable(L,2);
+
+      if not lua_isnil(L,-1) then
+        changeregonbpinfo.Flags.newAF:=lua_tointeger(L,-1);
+      changeregonbpinfo.Flags.changeAF:=ifthen(lua_isnil(L,-1), 0, 1);
+      lua_pop(L,1);
+
+      lua_pushstring(L,'newZF');
+      lua_gettable(L,2);
+
+      if not lua_isnil(L,-1) then
+        changeregonbpinfo.Flags.newZF:=lua_tointeger(L,-1);
+      changeregonbpinfo.Flags.changeZF:=ifthen(lua_isnil(L,-1), 0, 1);
+      lua_pop(L,1);
+
+      lua_pushstring(L,'newSF');
+      lua_gettable(L,2);
+
+      if not lua_isnil(L,-1) then
+        changeregonbpinfo.Flags.newSF:=lua_tointeger(L,-1);
+      changeregonbpinfo.Flags.changeSF:=ifthen(lua_isnil(L,-1), 0, 1);
+      lua_pop(L,1);
+
+      lua_pushstring(L,'newOF');
+      lua_gettable(L,2);
+
+      if not lua_isnil(L,-1) then
+        changeregonbpinfo.Flags.newOF:=lua_tointeger(L,-1);
+      changeregonbpinfo.Flags.changeOF:=ifthen(lua_isnil(L,-1), 0, 1);
+      lua_pop(L,1);
+
+      lua_pushstring(L,'newRAX');
+      lua_gettable(L,2);
+
+      if not lua_isnil(L,-1) then
+        changeregonbpinfo.newRAX:=lua_tointeger(L,-1);
+      changeregonbpinfo.flags.changeRAX:=ifthen(lua_isnil(L,-1), 0, 1);
+      lua_pop(L,1);
+
+      lua_pushstring(L,'newRBX');
+      lua_gettable(L,2);
+
+      if not lua_isnil(L,-1) then
+        changeregonbpinfo.newRBX:=lua_tointeger(L,-1);
+      changeregonbpinfo.Flags.changeRBX:=ifthen(lua_isnil(L,-1), 0, 1);
+      lua_pop(L,1);
+
+      lua_pushstring(L,'newRCX');
+      lua_gettable(L,2);
+
+      if not lua_isnil(L,-1) then
+        changeregonbpinfo.newRCX:=lua_tointeger(L,-1);
+      changeregonbpinfo.Flags.changeRCX:=ifthen(lua_isnil(L,-1), 0, 1);
+      lua_pop(L,1);
+
+      lua_pushstring(L,'newRDX');
+      lua_gettable(L,2);
+
+      if not lua_isnil(L,-1) then
+        changeregonbpinfo.newRDX:=lua_tointeger(L,-1);
+      changeregonbpinfo.Flags.changeRDX:=ifthen(lua_isnil(L,-1), 0, 1);
+      lua_pop(L,1);
+
+      lua_pushstring(L,'newRSI');
+      lua_gettable(L,2);
+
+      if not lua_isnil(L,-1) then
+        changeregonbpinfo.newRSI:=lua_tointeger(L,-1);
+      changeregonbpinfo.Flags.changeRSI:=ifthen(lua_isnil(L,-1), 0, 1);
+      lua_pop(L,1);
+
+      lua_pushstring(L,'newRDI');
+      lua_gettable(L,2);
+
+      if not lua_isnil(L,-1) then
+        changeregonbpinfo.newRDI:=lua_tointeger(L,-1);
+      changeregonbpinfo.Flags.changeRDI:=ifthen(lua_isnil(L,-1), 0, 1);
+      lua_pop(L,1);
+
+      lua_pushstring(L,'newRBP');
+      lua_gettable(L,2);
+
+      if not lua_isnil(L,-1) then
+        changeregonbpinfo.newRBP:=lua_tointeger(L,-1);
+      changeregonbpinfo.Flags.changeRBP:=ifthen(lua_isnil(L,-1), 0, 1);
+      lua_pop(L,1);
+
+      lua_pushstring(L,'newRSP');
+      lua_gettable(L,2);
+
+      if not lua_isnil(L,-1) then
+        changeregonbpinfo.newRSP:=lua_tointeger(L,-1);
+      changeregonbpinfo.Flags.changeRSP:=ifthen(lua_isnil(L,-1), 0, 1);
+      lua_pop(L,1);
+
+      lua_pushstring(L,'newRIP');
+      lua_gettable(L,2);
+
+      if not lua_isnil(L,-1) then
+        changeregonbpinfo.newRIP:=lua_tointeger(L,-1);
+      changeregonbpinfo.Flags.changeRIP:=ifthen(lua_isnil(L,-1), 0, 1);
+      lua_pop(L,1);
+
+      lua_pushstring(L,'newR8');
+      lua_gettable(L,2);
+
+      if not lua_isnil(L,-1) then
+        changeregonbpinfo.newR8:=lua_tointeger(L,-1);
+      changeregonbpinfo.Flags.changeR8:=ifthen(lua_isnil(L,-1), 0, 1);
+      lua_pop(L,1);
+
+      lua_pushstring(L,'newR9');
+      lua_gettable(L,2);
+
+      if not lua_isnil(L,-1) then
+        changeregonbpinfo.newR9:=lua_tointeger(L,-1);
+      changeregonbpinfo.Flags.changeR9:=ifthen(lua_isnil(L,-1), 0, 1);
+      lua_pop(L,1);
+
+      lua_pushstring(L,'newR10');
+      lua_gettable(L,2);
+
+      if not lua_isnil(L,-1) then
+        changeregonbpinfo.newR10:=lua_tointeger(L,-1);
+      changeregonbpinfo.Flags.changeR10:=ifthen(lua_isnil(L,-1), 0, 1);
+      lua_pop(L,1);
+
+      lua_pushstring(L,'newR11');
+      lua_gettable(L,2);
+
+      if not lua_isnil(L,-1) then
+        changeregonbpinfo.newR11:=lua_tointeger(L,-1);
+      changeregonbpinfo.Flags.changeR11:=ifthen(lua_isnil(L,-1), 0, 1);
+      lua_pop(L,1);
+
+      lua_pushstring(L,'newR12');
+      lua_gettable(L,2);
+
+      if not lua_isnil(L,-1) then
+        changeregonbpinfo.newR12:=lua_tointeger(L,-1);
+      changeregonbpinfo.Flags.changeR12:=ifthen(lua_isnil(L,-1), 0, 1);
+      lua_pop(L,1);
+
+      lua_pushstring(L,'newR13');
+      lua_gettable(L,2);
+
+      if not lua_isnil(L,-1) then
+        changeregonbpinfo.newR13:=lua_tointeger(L,-1);
+      changeregonbpinfo.Flags.changeR13:=ifthen(lua_isnil(L,-1), 0, 1);
+      lua_pop(L,1);
+
+      lua_pushstring(L,'newR14');
+      lua_gettable(L,2);
+
+      if not lua_isnil(L,-1) then
+        changeregonbpinfo.newR14:=lua_tointeger(L,-1);
+      changeregonbpinfo.Flags.changeR14:=ifthen(lua_isnil(L,-1), 0, 1);
+      lua_pop(L,1);
+
+      lua_pushstring(L,'newR15');
+      lua_gettable(L,2);
+
+      if not lua_isnil(L,-1) then
+        changeregonbpinfo.newR15:=lua_tointeger(L,-1);
+      changeregonbpinfo.Flags.changeR15:=ifthen(lua_isnil(L,-1), 0, 1);
+      lua_pop(L,1);
+
+      if lua_gettop(L)>=3 then
+        VA:=lua_tointeger(L,3)
+      else
+        VA:=0;
+
+
+      r:=dbvm_cloak_changeregonbp(PA, changeregonbpinfo, VA)=0;
+      lua_pushboolean(l,r);
+      result:=1;
+    end;
+
+  end;
+end;
+
+function lua_dbvm_removechangeregonbp(L: PLua_State): integer; cdecl;
+var PA: qword;
+begin
+  result:=0;
+  if lua_gettop(L)>=1 then
+  begin
+    PA:=lua_tointeger(L,1);
+    lua_pushboolean(L, dbvm_cloak_removechangeregonbp(PA)=0);
+    result:=1;
+  end;
+end;
+
+function lua_dbvm_ept_reset(L: PLua_State): integer; cdecl;
+begin
+  dbvm_ept_reset;
+  result:=0;
+end;
+
+
+
+function lua_dbvm_log_cr3_start(L: PLua_State): integer; cdecl;
+begin
+  lua_pushboolean(L, dbvm_log_cr3values_start);
+  result:=1;
+end;
+
+function lua_dbvm_log_cr3_stop(L: PLua_State): integer; cdecl;
+var
+  r: boolean;
+  log: array [0..511] of QWORD;
+  i,j: integer;
+begin
+  result:=0;
+  r:=dbvm_log_cr3values_stop(@log[0]);
+  if r then
+  begin
+    lua_newtable(L);
+    j:=1;
+    for i:=0 to 511 do
+    begin
+      if log[i]<>0 then
+      begin
+        lua_pushinteger(L, j);
+        lua_pushinteger(L,log[i]);
+        lua_settable(L, -3);
+        inc(j);
+      end;
+    end;
+    result:=1;
+  end;
+end;
+
+
+function lua_dbvm_registerPlugin(L: PLua_State): integer; cdecl;
+var
+  pluginAddress: ptruint;
+  pluginSize: integer;
+  plugintype: integer;
+  r: integer;
+begin
+  if lua_gettop(L)>=3 then
+  begin
+    pluginAddress:=lua_tointeger(L,1);
+    pluginSize:=lua_tointeger(L,2);
+    plugintype:=lua_tointeger(L,2);
+    r:=dbvm_registerPlugin(pointer(pluginAddress), pluginSize, pluginType);
+    lua_pushinteger(L,r);
+    result:=1;
+  end
+  else
+    result:=0;
+end;
+
+function lua_dbvm_raisePMI(L: PLua_State): integer; cdecl;
+begin
+  result:=0;
+  dbvm_raisePMI;
+end;
+
+function lua_dbvm_ultimap2_hideRangeUsage(L: PLua_State): integer; cdecl;
+begin
+  result:=0;
+  dbvm_ultimap2_hideRangeUsage;
+end;
+
+function lua_dbvm_ultimap_getDebugInfo(L: PLua_State): integer; cdecl;
+var
+  di: TULTIMAPDEBUGINFO;
+  r: integer;
+begin
+  r:=dbvm_ultimap_debuginfo(@di);
+  result:=2;
+  lua_pushinteger(L,r);
+  lua_newtable(L);
+
+
+  lua_pushstring(L,'Active');
+  lua_pushinteger(L,di.Active);
+  lua_settable(L,2);
+
+  lua_pushstring(L,'CR3');
+  lua_pushinteger(L,di.CR3);
+  lua_settable(L,2);
+
+  lua_pushstring(L,'DEBUGCTL');
+  lua_pushinteger(L,di.DEBUGCTL);
+  lua_settable(L,2);
+
+  lua_pushstring(L,'DS_AREA');
+  lua_pushinteger(L,di.DS_AREA);
+  lua_settable(L,2);
+
+  lua_pushstring(L,'OriginalDebugCTL');
+  lua_pushinteger(L,di.OriginalDebugCTL);
+  lua_settable(L,2);
+
+  lua_pushstring(L,'OriginalDS_AREA');
+  lua_pushinteger(L,di.OriginalDS_AREA);
+  lua_settable(L,2);
+
+  lua_pushstring(L,'CR3_switchcount');
+  lua_pushinteger(L,di.CR3_switchcount);
+  lua_settable(L,2);
+
+  lua_pushstring(L,'CR3_switchcount2');
+  lua_pushinteger(L,di.CR3_switchcount2);
+  lua_settable(L,2);
+
+  lua_pushstring(L,'LastOldCR3');
+  lua_pushinteger(L,di.LastOldCR3);
+  lua_settable(L,2);
+
+  lua_pushstring(L,'LastNewCR3');
+  lua_pushinteger(L,di.LastNewCR3);
+  lua_settable(L,2);
+
+  lua_pushstring(L,'cpunr');
+  lua_pushinteger(L,di.cpunr);
+  lua_settable(L,2);
+
+  result:=2;
+end;
+
+function lua_dbvm_setTSCAdjust(L: PLua_State): integer; cdecl;
+var
+  enabled:boolean;
+  timeout: integer;
+begin
+  result:=0;
+  if lua_gettop(L)>=1 then
+  begin
+    enabled:=lua_toboolean(L,1);
+    if enabled and (lua_gettop(L)>=2) then
+      timeout:=lua_tointeger(L,2)
+    else
+      timeout:=2000;
+
+    dbvm_setTSCAdjust(enabled, timeout);
+  end;
+end;
+
+function lua_dbvm_speedhack_setSpeed(L: PLua_State): integer; cdecl;
+var speed: double;
+begin
+  result:=0;
+  if lua_gettop(L)>=1 then
+  begin
+    speed:=lua_tonumber(L,1);
+    dbvm_speedhack_setSpeed(speed);
+  end;
+
+end;
+
+function dbk_readMSR(L: PLua_State): integer; cdecl;
+var
+  parameters: integer;
+  msr: dword;
+begin
+  result:=0;
+  {$IFDEF windows}
+  parameters:=lua_gettop(L);
+  if parameters=1 then
+  begin
+    msr:=lua_tointeger(L,-1);
+    lua_pushinteger(L, readMSR(msr));
+    result:=1;
+  end else lua_pop(L, parameters);
+  {$ENDIF}
+end;
+
+function dbk_writeMSR(L: PLua_State): integer; cdecl;
+var
+  parameters: integer;
+  msr: dword;
+  msrvalue: qword;
+begin
+  result:=0;
+  {$IFDEF windows}
+  parameters:=lua_gettop(L);
+  if parameters=2 then
+  begin
+    msr:=lua_tointeger(L,1);
+    msrvalue:=lua_tointeger(L,2);
+    writemsr(msr, msrvalue);
+  end;
+
+  lua_pop(L, parameters);
+  {$ENDIF}
+end;
+
+function createSplitter(L: Plua_State): integer; cdecl;
+var
+  Splitter: TCESplitter;
+  parameters: integer;
+  owner: TWincontrol;
+begin
+  result:=0;
+
+  parameters:=lua_gettop(L);
+  if parameters>=1 then
+    owner:=lua_toceuserdata(L, -parameters)
+  else
+    owner:=nil;
+
+  lua_pop(L, lua_gettop(L));
+
+
+  Splitter:=TCESplitter.Create(owner);
+  if owner<>nil then
+    Splitter.Parent:=owner;
+
+  luaclass_newClass(L, splitter);
+  result:=1;
+end;
+
+function createPaintBox(L: Plua_State): integer; cdecl;
+var
+  paintbox: TPaintbox;
+  parameters: integer;
+  owner: TWincontrol;
+begin
+  result:=0;
+
+  parameters:=lua_gettop(L);
+  if parameters>=1 then
+    owner:=lua_toceuserdata(L, 1)
+  else
+    owner:=nil;
+
+  lua_pop(L, lua_gettop(L));
+
+
+  paintbox:=TPaintBox.Create(owner);
+  if owner<>nil then
+    paintbox.Parent:=owner;
+
+  luaclass_newClass(L, paintbox);
+  result:=1;
+end;
+
+function allocateSharedMemoryLocal(L: PLua_State): integer; cdecl;
+var
+  parameters: integer;
+  sharedmemoryname: string;
+  size: ptruint;
+  address: pointer;
+begin
+  result:=0;
+  parameters:=lua_gettop(L);
+  if parameters>=1 then
+  begin
+    sharedmemoryname:=Lua_ToString(L,1);
+
+    if parameters>=2 then
+      size:=lua_tointeger(L, 2)
+    else
+      size:=4096;
+
+    lua_pop(L, parameters);
+
+    address:=allocateSharedMemory(sharedmemoryname, size);
+    if address<>nil then
+    begin
+      lua_pushinteger(L, ptruint(address));
+      result:=1;
+    end;
+  end else lua_pop(L, parameters);
+end;
+
+function deallocateSharedMemoryLocal(L: PLua_State): integer; cdecl;
+var address: ptruint;
+begin
+  result:=0;
+  if lua_gettop(L)>=1 then
+  begin
+    address:=lua_tointeger(L,1);
+
+    UnmapViewOfFile(pointer(address));
+  end;
+end;
+
+function allocateSharedMemory(L: PLua_State): integer; cdecl;
+var
+  parameters: integer;
+  sharedmemoryname: string;
+  size: ptruint;
+  address: pointer;
+begin
+  result:=0;
+  parameters:=lua_gettop(L);
+  if parameters>=1 then
+  begin
+    sharedmemoryname:=Lua_ToString(L,-parameters);
+
+    if parameters>=2 then
+      size:=lua_tointeger(L, -parameters+1)
+    else
+      size:=4096;
+
+    lua_pop(L, parameters);
+
+    address:=allocateSharedMemoryIntoTargetProcess(sharedmemoryname, size);
+    if address<>nil then
+    begin
+      lua_pushinteger(L, ptruint(address));
+      result:=1;
+    end;
+  end else lua_pop(L, parameters);
+end;
+
+function deallocateSharedMemory(L: PLua_State): integer; cdecl;
+var parameters: integer;
+  address: ptruint;
+begin
+  result:=0;
+  parameters:=lua_gettop(L);
+  if parameters>=1 then
+    lua_pop(L, parameters);
+
+  lua_pushstring(L, rsDeallocateSharedMemoryIsNotImplemented);
+  lua_error(L);
+end;
+
+function getCheatEngineDir(L: PLua_State): integer; cdecl;
+begin
+  lua_pop(L, lua_gettop(l));
+  lua_pushstring(L, CheatEngineDir);
+  result:=1;
+end;
+
+function lua_getCheatEngineProcessID(L: PLua_State): integer; cdecl;
+begin
+  lua_pop(L, lua_gettop(l));
+  lua_pushinteger(L, GetCurrentProcessId);
+  result:=1;
+end;
+
+
+
+function getInstructionSize(L: PLua_State): integer; cdecl;
+var parameters: integer;
+  address, address2: ptruint;
+begin
+  result:=0;
+  parameters:=lua_gettop(L);
+  if parameters=1 then
+  begin
+    address:=lua_toaddress(L,1);
+
+    lua_pop(L, parameters);
+
+    address2:=address;
+    disassemble(address);
+    lua_pushinteger(L, address-address2);
+    result:=1;
+  end
+  else
+    lua_pop(L, parameters);
+end;
+
+function getPreviousOpcode(L: PLua_State): integer; cdecl;
+var parameters: integer;
+  address, address2: ptruint;
+begin
+  result:=0;
+  parameters:=lua_gettop(L);
+  if parameters=1 then
+  begin
+    address:=lua_toaddress(L,1);
+
+    lua_pop(L, parameters);
+
+    lua_pushinteger(L, previousopcode(address));
+    result:=1;
+  end
+  else
+    lua_pop(L, parameters);
+end;
+
+function disassemble_lua(L: PLua_State): integer; cdecl;
+var parameters: integer;
+  address: ptruint;
+  d: TDisassembler;
+  x: string;
+  s: string;
+begin
+  result:=0;
+  parameters:=lua_gettop(L);
+  if parameters=1 then
+  begin
+    address:=lua_toaddress(L,1);
+
+    lua_pop(L, parameters);
+
+    d:=TDisassembler.Create;
+    try
+      d.showmodules:=false;
+      d.showsymbols:=false;
+      s:=d.disassemble(address, x);
+    finally
+      d.free;
+    end;
+
+
+    result:=1;
+    lua_pushstring(L, s);
+  end else lua_pop(L, parameters);
+end;
+
+function splitDisassembledString(L: PLua_State): integer; cdecl;
+var parameters: integer;
+  disassembledstring: string;
+
+  address, bytes, opcode, special: string;
+begin
+  result:=0;
+  parameters:=lua_gettop(L);
+  if parameters=1 then
+  begin
+    disassembledstring:=lua_tostring(L,-parameters);
+    lua_pop(L, parameters);
+
+    disassembler.splitDisassembledString(disassembledstring, true, address, bytes, opcode, special);
+
+    result:=4;
+    lua_pushstring(L, special);
+    lua_pushstring(L, opcode);
+    lua_pushstring(L, bytes);
+    lua_pushstring(L, address);
+  end
+  else
+    lua_pop(L, parameters);
+end;
+
+function hexadecimalview_getTopAddress(L: PLua_State): integer; cdecl;
+var
+  hv: THexView;
+begin
+  hv:=luaclass_getClassObject(L);
+  lua_pushinteger(L, hv.address);
+  result:=1;
+end;
+
+function hexadecimalview_setTopAddress(L: PLua_State): integer; cdecl;
+var
+  hv: THexView;
+  address: ptruint;
+begin
+  result:=0;
+  hv:=luaclass_getClassObject(L);
+  if lua_gettop(L)>=1 then
+  begin
+    address:=lua_toaddress(L,1);
+
+    hv.address:=address;
+  end
+end;
+
+function hexadecimalview_onAddressChange(L: PLua_State): integer; cdecl;
+var
+  parameters: integer;
+  hexadecimalview: THexView;
+  f: integer;
+  routine: string;
+
+  lc: TLuaCaller;
+begin
+  result:=0;
+  parameters:=lua_gettop(L);
+  if parameters=2 then
+  begin
+    hexadecimalview:=lua_toceuserdata(L,-2);
+
+    CleanupLuaCall(tmethod(hexadecimalview.onAddressChange));
+    hexadecimalview.onAddressChange:=nil;
+
+    if lua_isfunction(L,-1) then
+    begin
+      f:=luaL_ref(L,LUA_REGISTRYINDEX);
+
+      lc:=TLuaCaller.create;
+      lc.luaroutineIndex:=f;
+      hexadecimalview.onAddressChange:=lc.AddressChangeEvent;
+    end
+    else
+    if lua_isstring(L,-1) then
+    begin
+      routine:=lua_tostring(L,-1);
+      lc:=TLuaCaller.create;
+      lc.luaroutine:=routine;
+      hexadecimalview.onAddressChange:=lc.AddressChangeEvent;
+    end;
+
+  end;
+
+  lua_pop(L, parameters);
+end;
+
+function hexadecimalview_onByteSelect(L: PLua_State): integer; cdecl;
+var
+  parameters: integer;
+  hexadecimalview: THexView;
+  f: integer;
+  routine: string;
+
+  lc: TLuaCaller;
+begin
+  result:=0;
+  parameters:=lua_gettop(L);
+  if parameters=2 then
+  begin
+    hexadecimalview:=lua_toceuserdata(L,-2);
+
+    CleanupLuaCall(tmethod(hexadecimalview.onByteSelect));
+    hexadecimalview.onByteSelect:=nil;
+
+    if lua_isfunction(L,-1) then
+    begin
+      routine:=Lua_ToString(L,-1);
+      f:=luaL_ref(L,LUA_REGISTRYINDEX);
+
+      lc:=TLuaCaller.create;
+      lc.luaroutineIndex:=f;
+      hexadecimalview.onByteSelect:=lc.ByteSelectEvent;
+    end
+    else
+    if lua_isstring(L,-1) then
+    begin
+      routine:=lua_tostring(L,-1);
+      lc:=TLuaCaller.create;
+      lc.luaroutine:=routine;
+      hexadecimalview.onByteSelect:=lc.ByteSelectEvent;
+    end;
+
+  end;
+
+  lua_pop(L, parameters);
+end;
+
+
+function disassemblerview_getSelectedAddress(L: PLua_State): integer; cdecl;    //6.2-
+var
+  dv: TDisassemblerview;
+begin
+  dv:=luaclass_getClassObject(L);
+  result:=2;
+  lua_pushinteger(L, dv.SelectedAddress);
+  lua_pushinteger(L, dv.SelectedAddress2); //6.2: Returns both addresses
+end;
+
+function disassemblerview_setSelectedAddress(L: PLua_State): integer; cdecl;  //6.2-
+var
+  dv: TDisassemblerview;
+  address: ptruint;
+begin
+  result:=0;
+  dv:=luaclass_getClassObject(L);
+  if lua_gettop(L)>=1 then
+  begin
+    address:=lua_toaddress(L,1);
+
+    dv.SelectedAddress:=address;
+  end;
+end;
+
+function disassemblerview_onSelectionChange(L: PLua_State): integer; cdecl;
+var
+  parameters: integer;
+  disassemblerview: TDisassemblerview;
+  f: integer;
+  routine: string;
+
+  lc: TLuaCaller;
+begin
+  result:=0;
+  parameters:=lua_gettop(L);
+  if parameters=2 then
+  begin
+    disassemblerview:=lua_toceuserdata(L,-2);
+
+    CleanupLuaCall(tmethod(disassemblerview.onselectionchange));
+    disassemblerview.onselectionchange:=nil;
+
+    if lua_isfunction(L,-1) then
+    begin
+
+      f:=luaL_ref(L,LUA_REGISTRYINDEX);
+
+      lc:=TLuaCaller.create;
+      lc.luaroutineIndex:=f;
+      disassemblerview.onselectionchange:=lc.DisassemblerSelectionChangeEvent;
+    end
+    else
+    if lua_isstring(L,-1) then
+    begin
+      routine:=lua_tostring(L,-1);
+      lc:=TLuaCaller.create;
+      lc.luaroutine:=routine;
+      disassemblerview.onselectionchange:=lc.DisassemblerSelectionChangeEvent;
+    end;
+    lua_pop(L, lua_gettop(L));
+  end;
+
+  lua_pop(L, parameters);
+end;
+
+function getForegroundProcess(L: PLua_State): integer; cdecl;
+var h: thandle;
+  pid: dword;
+begin
+  result:=0;
+  {$IFDEF windows}
+  lua_pop(L, lua_gettop(L));
+
+  h:=GetForegroundWindow;
+
+  GetWindowThreadProcessId(h, pid);
+  lua_pushinteger(L, pid);
+  result:=1;
+  {$ENDIF}
+end;
+
+function cheatEngineIs64Bit(L: PLua_State): integer; cdecl;
+begin
+  lua_pop(L, lua_gettop(L));
+  lua_pushboolean(L, {$ifdef cpu64}true{$else}false{$endif});
+  result:=1;
+end;
+
+function targetIs64Bit(L: PLua_State): integer; cdecl;
+begin
+  lua_pop(L, lua_gettop(L));
+  lua_pushboolean(L, processhandler.is64Bit);
+  result:=1;
+end;
+
+function unregisterFormAddNotification(L: PLua_State): integer; cdecl;
+var lc: TLuacaller;
+begin
+  result:=0;
+  if lua_gettop(L)=1 then
+  begin
+    lc:=lua_ToCEUserData(L, -1);
+    if lc<>nil then
+      screen.RemoveHandlerFormAdded(lc.ScreenFormEvent);
+
+    lc.Free;
+  end;
+end;
+
+function registerFormAddNotification(L: PLua_State): integer; cdecl;
+var lc: TLuaCaller;
+  f: integer;
+  routine: string;
+begin
+  result:=0;
+  if lua_gettop(L)=1 then
+  begin
+    lc:=nil;
+
+    if lua_isfunction(L,-1) then
+    begin
+      f:=luaL_ref(L,LUA_REGISTRYINDEX);
+
+      lc:=TLuaCaller.create;
+      lc.luaroutineIndex:=f;
+      screen.AddHandlerFormAdded(lc.ScreenFormEvent);
+    end
+    else
+    if lua_isstring(L,-1) then
+    begin
+      routine:=lua_tostring(L,-1);
+      lc:=TLuaCaller.create;
+      lc.luaroutine:=routine;
+      screen.AddHandlerFormAdded(lc.ScreenFormEvent);
+    end;
+
+
+    luaclass_newClass(L, lc);
+    result:=1;
+  end;
+end;
+
+function getFormCount(L: PLua_State): integer; cdecl;
+begin
+  lua_pop(L, lua_gettop(L));
+  lua_pushinteger(L, screen.FormCount);
+  result:=1;
+end;
+
+function getForm(L: PLua_State): integer; cdecl;
+var
+  parameters: integer;
+  f: TCustomForm;
+  index: integer;
+begin
+  result:=0;
+  parameters:=lua_gettop(L);
+  if parameters=1 then
+  begin
+    index:=lua_tointeger(L, -1);
+    lua_pop(L, lua_gettop(L));
+
+    if index<screen.formcount then
+    begin
+      luaclass_newClass(L, screen.Forms[index]);
+      result:=1;
+    end;
+  end
+  else
+    lua_pop(L, lua_gettop(L));
+end;
+
+function onAutoGuess(L: PLua_State): integer; cdecl;
+var
+  parameters: integer;
+  lc: TLuaCaller;
+  routine: string;
+  f: integer;
+begin
+  result:=0;
+  parameters:=lua_gettop(L);
+  if parameters=1 then
+  begin
+    CleanupLuaCall(tmethod(onAutoGuessRoutine));
+    onAutoGuessRoutine:=nil;
+
+    if lua_isfunction(L,-1) then
+    begin
+      f:=luaL_ref(L,LUA_REGISTRYINDEX); //pop the last item of the stack, which is what I need
+
+      lc:=TLuaCaller.create;
+      lc.luaroutineIndex:=f;
+      onAutoGuessRoutine:=lc.AutoGuessEvent;
+    end
+    else
+    if lua_isstring(L,-1) then
+    begin
+      routine:=Lua_ToString(L, -1);
+      lc:=TLuaCaller.create;
+      lc.luaroutine:=routine;
+      onAutoGuessRoutine:=lc.AutoGuessEvent;
+    end;
+
+
+  end;
+
+  lua_pop(L, lua_gettop(L));
+end;
+
+function onAPIPointerChange(L: PLua_State): integer; cdecl;
+var
+  parameters: integer;
+  lc: TLuaCaller;
+  routine: string;
+  f: integer;
+begin
+  result:=0;
+  parameters:=lua_gettop(L);
+  if parameters=1 then
+  begin
+    CleanupLuaCall(tmethod(plugin.onAPIPointerChange));
+    plugin.onAPIPointerChange:=nil;
+
+    if lua_isfunction(L,-1) then
+    begin
+      f:=luaL_ref(L,LUA_REGISTRYINDEX); //pop the last item of the stack, which is what I need
+
+      lc:=TLuaCaller.create;
+      lc.luaroutineIndex:=f;
+      plugin.onAPIPointerChange:=lc.NotifyEvent;
+    end
+    else
+    if lua_isstring(L,-1) then
+    begin
+      routine:=Lua_ToString(L, -1);
+      lc:=TLuaCaller.create;
+      lc.luaroutine:=routine;
+      plugin.onAPIPointerChange:=lc.NotifyEvent;
+    end;
+
+
+  end;
+
+  lua_pop(L, lua_gettop(L));
+end;
+
+function setAPIPointer(L: PLua_State): integer; cdecl;
+var parameters: integer;
+  apiID: integer;
+  address: ptruint;
+begin
+  result:=0;
+  {$IFDEF windows}
+  parameters:=lua_gettop(L);
+  if parameters=2 then
+  begin
+    apiID:=lua_tointeger(L, -2);
+    address:=lua_toaddress(L,-1);
+
+
+    lua_pop(L, parameters);
+
+    case apiid of
+      0: newkernelhandler.OpenProcess:=pointer(address);
+      1: newkernelhandler.ReadProcessMemory:=pointer(address);
+      2: newkernelhandler.WriteProcessMemoryActual:=pointer(address);
+      3: newkernelhandler.VirtualQueryEx:=pointer(address);
+    end;
+
+  end
+  else
+    lua_pop(L, parameters);
+  {$ENDIF}
+end;
+
+
+function dbvm_initialize(L: PLua_State): integer; cdecl;
+var
+  parameters: integer;
+  offload: boolean;
+  r: boolean;
+  reason: string;
+begin
+  result:=0;
+
+  {$IFDEF windows}
+  //for now use the default
+  if (dbvm_version>0) then
+  begin
+    //already loaded and initialized
+    lua_pop(L, lua_gettop(L));
+    lua_pushboolean(L, true);
+    result:=1;
+    exit;
+  end;
+
+  //not yet loaded/initialized
+  if (vmx_password1=0) and (vmx_password2=0) then
+  begin
+    vmx_password1:=$76543210;
+    vmx_password2:=$fedcba98;
+  end;
+
+
+
+  result:=0;
+  parameters:=lua_gettop(L);
+  if parameters>=1 then
+  begin
+    offload:=lua_toboolean(L, 1);
+
+    if offload then
+    begin
+      if isRunningDBVM=false then
+      begin
+        reason:='A lua script wants to launch the DBVM hypervisor. Reason:';
+
+        if parameters>=2 then
+          reason:=Lua_ToString(L,2)
+        else
+          reason:='No reason given';
+
+        //not yet loaded.
+        if isDBVMCapable then
+          r:=loaddbvmifneeded(reason);
+      end;
+    end;
+  end
+  else
+    lua_pop(L, lua_gettop(L));
+
+  result:=1;
+  lua_pushboolean(L, dbvm_version>0);
+  {$ENDIF}
+end;
+
+function dbvm_addMemory(L: PLua_State): integer; cdecl;
+var pagecount: qword;
+begin
+  {$IFDEF windows}
+  LoadDBK32;
+  if lua_gettop(L)>=1 then
+  begin
+    pagecount:=lua_tointeger(L,1);
+    allocateMemoryForDBVM(pagecount);
+
+    dbvm_getMemory(pagecount);  //get the new count
+    lua_pushinteger(L, pagecount);
+    result:=1;
+  end
+  else
+  {$ENDIF}
+    result:=0;
+end;
+
+function lua_shellExecute(L: PLua_State): integer; cdecl;
+var
+  pcount: integer;
+  command: string;
+  parameters: string;
+  folder: string;
+  showcommand: integer;
+begin
+  pcount:=lua_gettop(L);
+  if pcount>=1 then
+  begin
+    command:=utf8toansi(lua_tostring(L, -pcount));
+
+    if pcount>=2 then
+      parameters:=utf8toansi(lua_tostring(L, -pcount+1))
+    else
+      parameters:='';
+
+
+    if pcount>=3 then
+      folder:=utf8toansi(lua_tostring(L, -pcount+2))
+    else
+      folder:='';
+
+    if pcount>=4 then
+      showcommand:=lua_tointeger(L, -pcount+3)
+    else
+      showcommand:=SW_NORMAL;
+
+    shellexecute(0,'open',pchar(command),pchar(parameters),pchar(folder),showcommand);
+  end;
+
+  lua_pop(L, lua_gettop(L));
+
+  result:=0;
+
+end;
+
+function getTickCount_lua(L: PLua_State): integer; cdecl;
+begin
+  lua_pop(L, lua_gettop(L));
+  result:=1;
+  lua_pushinteger(L, GetTickCount64);
+end;
+
+function processMessages(L: PLua_State): integer; cdecl;
+begin
+  lua_pop(L, lua_gettop(L));
+  result:=0;
+  application.ProcessMessages;
+end;
+
+function integerToUserData(L: PLua_State): integer; cdecl;
+var
+  i: integer;
+  parameters: integer;
+begin
+  result:=0;
+  parameters:=lua_gettop(L);
+  if parameters=1 then
+  begin
+    i:=lua_tointeger(L,-1);
+    lua_pop(L, parameters);
+
+    luaclass_newClass(L, pointer(ptruint(i)));
+    result:=1;
+
+  end else lua_pop(L, parameters);
+end;
+
+function userDataToInteger(L: PLua_State): integer; cdecl;
+var
+  u: pointer;
+  parameters: integer;
+begin
+  result:=0;
+  parameters:=lua_gettop(L);
+  if parameters=1 then
+  begin
+    u:=lua_toceuserdata(L,-1);
+    lua_pop(L, parameters);
+
+    lua_pushinteger(L, ptruint(u));
+    result:=1;
+
+  end else lua_pop(L, parameters);
+end;
+
+function writeToClipboard(L: PLua_State): integer; cdecl;
+var
+  parameters: integer;
+begin
+  result:=0;
+  parameters:=lua_gettop(L);
+  if parameters=1 then
+    Clipboard.AsText:=Lua_ToString(L, -1);
+
+
+  lua_pop(L, parameters);
+end;
+
+function readFromClipboard(L: PLua_State): integer; cdecl;
+var s: string;
+begin
+  lua_pop(L, lua_gettop(L));
+
+  lua_pushstring(L, Clipboard.AsText);
+  result:=1;
+end;
+
+
+
+
+function createBitmap(L: Plua_State): integer; cdecl;
+var
+  Bitmap: TBitmap;
+  parameters: integer;
+  width, height: integer;
+begin
+  result:=0;
+
+  parameters:=lua_gettop(L);
+  if parameters>=1 then
+    width:=lua_tointeger(L, 1)
+  else
+    width:=screen.width;
+
+  if parameters>=2 then
+    height:=lua_tointeger(L, 2)
+  else
+    height:=screen.height;
+
+
+  lua_pop(L, parameters);
+
+  Bitmap:=TBitmap.Create;
+  bitmap.Width:=width;
+  bitmap.Height:=height;
+
+
+  luaclass_newClass(L, Bitmap);
+  result:=1;
+end;
+
+function createPNG(L: Plua_State): integer; cdecl;
+var
+  png: TPortableNetworkGraphic;
+  parameters: integer;
+  width, height: integer;
+begin
+  result:=0;
+
+  parameters:=lua_gettop(L);
+  if parameters>=1 then
+    width:=lua_tointeger(L, 1)
+  else
+    width:=screen.width;
+
+  if parameters>=2 then
+    height:=lua_tointeger(L, 2)
+  else
+    height:=screen.height;
+
+
+  lua_pop(L, parameters);
+
+  png:=TPortableNetworkGraphic.Create;
+  png.Width:=width;
+  png.Height:=height;
+
+
+  luaclass_newClass(L, Png);
+  result:=1;
+end;
+
+function createJpeg(L: Plua_State): integer; cdecl;
+var
+  jpeg: TJPEGImage;
+  parameters: integer;
+  width, height: integer;
+begin
+  result:=0;
+
+  parameters:=lua_gettop(L);
+  if parameters>=1 then
+    width:=lua_tointeger(L, 1)
+  else
+    width:=screen.width;
+
+  if parameters>=2 then
+    height:=lua_tointeger(L, 2)
+  else
+    height:=screen.height;
+
+
+  lua_pop(L, parameters);
+
+  jpeg:=TJPEGImage.Create;
+  jpeg.Width:=width;
+  jpeg.Height:=height;
+
+
+  luaclass_newClass(L, jpeg);
+  result:=1;
+end;
+
+function createIcon(L: Plua_State): integer; cdecl;
+var
+  Icon: TIcon;
+  parameters: integer;
+  width, height: integer;
+begin
+  result:=0;
+
+  parameters:=lua_gettop(L);
+  if parameters>=1 then
+    width:=lua_tointeger(L, 1)
+  else
+    width:=64;
+
+  if parameters>=2 then
+    height:=lua_tointeger(L, 2)
+  else
+    height:=64;
+
+
+  lua_pop(L, parameters);
+
+  icon:=TIcon.Create;
+  icon.Width:=width;
+  icon.Height:=height;
+
+
+  luaclass_newClass(L, icon);
+  result:=1;
+end;
+
+function lua_waitforsymbols(L: Plua_State): integer; cdecl;
+begin
+  result:=1;
+  lua_pushboolean(L,waitforsymbols);
+
+  if lua_gettop(L)>0 then
+    waitforsymbols:=lua_toboolean(L,1);
+
+
+end;
+
+function errorOnLookupFailure(L: Plua_State): integer; cdecl;
+var
+  parameters: integer;
+
+  oldvalue: boolean;
+begin
+  result:=0;
+  parameters:=lua_gettop(L);
+  oldvalue:=symhandler.ExceptionOnLuaLookup;
+
+  if parameters=1 then
+  begin
+    symhandler.ExceptionOnLuaLookup:=lua_toboolean(L, -1);
+    lua_pop(L, parameters);
+    lua_pushboolean(L, oldvalue);
+    result:=1;
+  end
+  else
+    lua_pop(L, parameters);
+end;
+
+function loadPlugin(L: PLua_State): integer; cdecl;
+var
+  p: string;
+  parameters: integer;
+  pluginid: integer;
+begin
+  result:=1;
+  pluginid:=0;
+
+  parameters:=lua_gettop(L);
+
+  if parameters=1 then
+  begin
+    p:=Lua_ToString(L, -1);
+    try
+
+      pluginid:=pluginhandler.LoadPlugin(p);
+      if pluginid<>-1 then
+        pluginhandler.EnablePlugin(pluginid);
+    except
+      pluginid:=-1;
+    end;
+
+  end;
+
+  lua_pop(L, parameters);
+
+  if pluginid=-1 then
+    lua_pushnil(L)
+  else
+    lua_pushinteger(L, pluginid);
+end;
+
+function getCEVersion(L: PLua_State): integer; cdecl;
+var
+  p: string;
+  parameters: integer;
+  pluginid: integer;
+begin
+  lua_pop(L, lua_gettop(L));
+
+  result:=1;
+  lua_pushnumber(L, ceversion);
+end;
+
+function lua_Utf8ToAnsi(L: Plua_State): integer; cdecl;
+var
+  s: string;
+  parameters: integer;
+begin
+  result:=0;
+  parameters:=lua_gettop(L);
+
+  if parameters=1 then
+  begin
+    s:=Lua_ToString(L, -1);
+    lua_pop(L, parameters);
+
+    lua_pushstring(L, UTF8ToWinCP(s));
+    result:=1;
+  end
+  else
+    lua_pop(L, parameters);
+end;
+
+function lua_AnsitoUTF8(L: Plua_State): integer; cdecl;
+var
+  s: string;
+  parameters: integer;
+begin
+  result:=0;
+  parameters:=lua_gettop(L);
+
+  if parameters=1 then
+  begin
+    s:=Lua_ToString(L, -1);
+    lua_pop(L, parameters);
+
+    lua_pushstring(L, WinCPToUTF8(s));
+    result:=1;
+  end
+  else
+    lua_pop(L, parameters);
+end;
+
+
+function fullAccess(L: PLua_state): integer; cdecl;
+var parameters: integer;
+  address: ptruint;
+  size: integer;
+  op: dword;
+begin
+  result:=0;
+  parameters:=lua_gettop(L);
+  if parameters=2 then
+  begin
+    address:=lua_toaddress(L,1);
+
+    size:=lua_tointeger(L,2);
+
+    lua_pop(L, lua_gettop(l));
+
+    if virtualprotectex(processhandle,pointer(address),size,PAGE_EXECUTE_READWRITE,op) then
+      lua_pushboolean(L,true)
+    else
+      lua_pushboolean(L,false);
+
+    result:=1;
+  end;
+end;
+
+function getWindowList_lua(L: PLua_state): integer; cdecl;
+var
+  parameters: integer;
+  s: tstrings;
+  i,j: integer;
+  pid: integer;
+begin
+  result:=0;
+  parameters:=lua_gettop(L);
+  if parameters>=1 then
+  begin
+    s:=lua_toceuserdata(L,1);
+    lua_pop(L, lua_gettop(l));
+    if (s<>nil) and (s is TStrings) then
+    begin
+      GetWindowList(s);
+      sanitizeProcessList(s);
+
+    end
+    else
+    begin
+      lua_pushstring(L,rsGetProcessListTheProvidedListObjectIsNotValid);
+      lua_error(L);
+    end;
+  end
+  else
+  begin
+    //table version
+    s:=tstringlist.create;
+    GetWindowList(s);
+    sanitizeProcessList(s);
+
+
+
+    lua_newtable(L);
+
+    for i:=0 to s.Count-1 do
+    begin
+      if TryStrToInt('0x'+copy(s[i],1,8), pid) then
+      begin
+        lua_pushinteger(L, pid);
+        lua_gettable(L,1);
+
+        if lua_isnil(L,-1) then
+        begin
+          //not yet in the list
+          j:=lua_gettop(L);
+
+          lua_pop(L,1);
+          lua_pushinteger(L, pid);
+          lua_newtable(L);
+          lua_settable(L,1);
+
+          lua_pushinteger(L, pid);
+          lua_gettable(L,1);
+        end;
+
+        j:=lua_objlen(L,-1);
+        lua_pushinteger(L, j+1);
+        lua_pushstring(L, copy(s[i], 10, length(s[i])));
+        lua_settable(L, -3);
+
+        lua_pop(L,1); //pop the current processid table
+      end;
+    end;
+
+    s.free;
+
+    result:=1; //table
+  end;
+end;
+
+function getProcesslist_lua(L: PLua_state): integer; cdecl;
+var
+  parameters: integer;
+  s: tstrings;
+  i: integer;
+  pid: integer;
+begin
+  result:=0;
+  parameters:=lua_gettop(L);
+  if parameters>=1 then
+  begin
+    s:=lua_toceuserdata(L,1);
+    lua_pop(L, lua_gettop(l));
+    if (s<>nil) and (s is TStrings) then
+      GetProcessList(s, false, true)
+    else
+    begin
+      lua_pushstring(L,rsGetProcessListTheProvidedListObjectIsNotValid);
+      lua_error(L);
+    end;
+  end
+  else
+  begin
+    //table version
+    s:=tstringlist.create;
+    GetProcessList(s, false, true);
+
+    lua_newtable(L);
+
+    for i:=0 to s.Count-1 do
+    begin
+      if TryStrToInt('0x'+copy(s[i],1,8), pid) then
+      begin
+        lua_pushinteger(L, pid);
+        lua_pushstring(L, copy(s[i], 10, length(s[i])));
+        lua_settable(L, 1);
+      end;
+    end;
+    s.free;
+
+    result:=1; //table
+  end;
+end;
+
+function getThreadlist_lua(L: PLua_state): integer; cdecl;
+var parameters: integer;
+  s: tstrings;
+begin
+  result:=0;
+  parameters:=lua_gettop(L);
+  if parameters>=1 then
+  begin
+    s:=lua_toceuserdata(L,1);
+    lua_pop(L, lua_gettop(l));
+    if (s<>nil) and (s is TStrings) then
+      GetThreadList(s)
+    else
+    begin
+      lua_pushstring(L,rsGetThreadlistTheProvidedListObjectIsNotValid);
+      lua_error(L);
+    end;
+  end
+  else
+    lua_pop(L, lua_gettop(l));
+end;
+
+function lua_loadTable(L: Plua_State): integer; cdecl;
+var
+  filename: string='';
+  parameters: integer;
+  merge: boolean;
+  doc: TXMLDocument;
+  s: Tstream;
+  ignoreluascriptdialog: boolean;
+begin
+  result:=0;
+  s:=nil;
+  parameters:=lua_gettop(L);
+  if parameters>=1 then
+  begin
+    if lua_isstring(L, 1) then
+    begin
+      filename:=Lua_ToString(L, 1);
+      if (not fileexists(filename)) and (fileexists(wincptoutf8(filename))) then
+        filename:=wincptoutf8(filename);
+    end
+    else
+    begin
+      s:=lua_toceuserdata(L, 1);
+      if s=nil then
+        exit;
+    end;
+
+    if parameters>=2 then
+      merge:=lua_toboolean(L,2)
+    else
+      merge:=false;
+
+
+    if s<>nil then //read a stream
+    begin
+      ignoreluascriptdialog:=false;
+      if parameters>=3 then
+        ignoreluascriptdialog:=lua_toboolean(L,3);
+
+      ReadXMLFile(doc, s);
+      loadxml(doc, merge, ignoreluascriptdialog);
+    end
+    else
+      loadtable(filename,merge);
+  end;
+
+  lua_pop(L, lua_gettop(L));
+end;
+
+function lua_saveTable(L: Plua_State): integer; cdecl;
+var
+  filename: string;
+  parameters: integer;
+  protect: boolean;
+  dontDeactivateDesignerForms: boolean;
+begin
+  result:=0;
+
+  parameters:=lua_gettop(L);
+  if parameters>=1 then
+  begin
+    filename:=Lua_ToString(L, 1);
+    if parameters>=2 then
+      protect:=lua_toboolean(L,2)
+    else
+      protect:=false;
+
+    if parameters>=3 then
+      dontDeactivateDesignerForms:=lua_toboolean(L,3)
+    else
+      dontDeactivateDesignerForms:=true;
+
+    savetable(filename, protect, dontDeactivateDesignerForms);
+  end;
+
+  lua_pop(L, lua_gettop(L));
+end;
+
+function lua_detachIfPossible(L: Plua_State): integer; cdecl;
+begin
+  result:=0;
+  DetachIfPossible;
+  lua_pop(L, lua_gettop(L));
+end;
+
+function getComment(L: PLua_state): integer; cdecl;
+var address: ptruint;
+begin
+  result:=0;
+  if lua_gettop(L)=1 then
+  begin
+    address:=lua_toaddress(L,1);
+
+    lua_pushstring(L, dassemblercomments.comments[address]);
+    result:=1;
+  end;
+end;
+
+function setComment(L: PLua_state): integer; cdecl;
+var address: ptruint;
+  comment: string;
+begin
+  result:=0;
+  if lua_gettop(L)=2 then
+  begin
+    address:=lua_toaddress(L,1);
+
+    comment:=Lua_ToString(L, 2);
+
+    dassemblercomments.comments[address]:=comment;
+  end;
+end;
+
+function getHeader(L: PLua_state): integer; cdecl;
+var address: ptruint;
+begin
+  result:=0;
+  if lua_gettop(L)=1 then
+  begin
+    address:=lua_toaddress(L,1);
+
+    lua_pushstring(L, dassemblercomments.commentHeader[address]);
+    result:=1;
+  end;
+end;
+
+function setHeader(L: PLua_state): integer; cdecl;
+var address: ptruint;
+  Header: string;
+begin
+  result:=0;
+  if lua_gettop(L)=2 then
+  begin
+    address:=lua_toaddress(L,1);
+
+    Header:=Lua_ToString(L, 2);
+
+    dassemblercomments.commentHeader[address]:=Header;
+  end;
+end;
+
+function lua_createClass(L: PLua_State): integer; cdecl;
+var classname: string;
+begin
+  result:=0;
+  if lua_gettop(L)=1 then
+  begin
+    classname:=Lua_ToString(L,1);
+    luaclass_newClass(L, GetClass(classname).Create);
+    result:=1;
+  end;
+end;
+
+function lua_createComponentClass(L: PLua_State): integer; cdecl;
+var
+  classname: string;
+  owner: TComponent;
+begin
+  result:=0;
+  if lua_gettop(L)=2 then
+  begin
+    classname:=Lua_ToString(L,1);
+    owner:=lua_ToCEUserData(L,2);
+    luaclass_newClass(L, TComponentClass(GetClass(classname)).Create(owner));
+    result:=1;
+  end;
+end;
+
+function openLuaServer(L: PLua_State): integer; cdecl;
+var name: string;
+begin
+  result:=0;
+  {$IFDEF windows}
+  if lua_gettop(L)=1 then
+    name:=Lua_ToString(L, 1)
+  else
+    name:='cheatenginebla';
+
+  if luaserverExists(name)=false then
+    tluaserver.create(name);
+  {$ENDIF}
+end;
+
+function lua_registerAutoAssemblerCommand(L: PLua_State): integer; cdecl;
+var command: string;
+  f: integer;
+  routine: string;
+  lc: tluacaller;
+begin
+  result:=0;
+
+  if lua_gettop(L)=2 then
+  begin
+    if lua_isstring(L, 1) then
+    begin
+      command:=Lua_ToString(L, 1);
+
+      if lua_isfunction(L,2) then
+      begin
+        f:=luaL_ref(L,LUA_REGISTRYINDEX);
+
+        lc:=TLuaCaller.create;
+        lc.luaroutineIndex:=f;
+      end
+      else
+      if lua_isstring(L,2) then
+      begin
+        routine:=lua_tostring(L,2);
+        lc:=TLuaCaller.create;
+        lc.luaroutine:=routine;
+      end
+      else exit;
+
+      RegisterAutoAssemblerCommand(command, lc.AutoAssemblerCallback);
+    end;
+
+  end;
+
+end;
+
+function lua_unregisterAutoAssemblerCommand(L: PLua_State): integer; cdecl;
+var command: string;
+begin
+  result:=0;
+  if lua_gettop(L)=1 then
+  begin
+    command:=Lua_ToString(L, 1);
+    UnregisterAutoAssemblerCommand(command);
+  end;
+end;
+
+function lua_registerSymbolLookupCallback(L: PLua_State): integer; cdecl;
+var
+  f: integer;
+  sltype: TSymbolLookupCallbackPoint;
+  routine: string;
+  lc: tluacaller;
+  i: integer;
+begin
+  result:=0;
+
+  if lua_gettop(L)=2 then
+  begin
+    if lua_isnumber(L, 2) then sltype:=TSymbolLookupCallbackPoint(lua_tointeger(L, 2)) else exit;
+    if lua_isfunction(L, 1) then
+    begin
+      lua_pushvalue(L, 1);
+      f:=luaL_ref(L,LUA_REGISTRYINDEX);
+
+      lc:=TLuaCaller.create;
+      lc.luaroutineIndex:=f;
+    end
+    else
+    if lua_isstring(L,1) then
+    begin
+      routine:=lua_tostring(L,1);
+      lc:=TLuaCaller.create;
+      lc.luaroutine:=routine;
+    end
+    else exit;
+
+    i:=registerSymbolLookupCallback(lc.SymbolLookupCallback, sltype);
+
+    lua_pushinteger(L, lua_integer(i));
+    result:=1;
+  end;
+
+end;
+
+function lua_unregisterSymbolLookupCallback(L: PLua_State): integer; cdecl;
+var id: integer;
+begin
+  result:=0;
+  if lua_gettop(L)>0 then
+    unregisterSymbolLookupCallback(lua_tointeger(L, 1));
+end;
+
+function lua_registerAddressLookupCallback(L: PLua_State): integer; cdecl;
+var
+  f: integer;
+  routine: string;
+  lc: tluacaller;
+begin
+  result:=0;
+
+  if lua_gettop(L)=1 then
+  begin
+    if lua_isfunction(L, 1) then
+    begin
+      lua_pushvalue(L, 1);
+      f:=luaL_ref(L,LUA_REGISTRYINDEX);
+
+      lc:=TLuaCaller.create;
+      lc.luaroutineIndex:=f;
+    end
+    else
+    if lua_isstring(L,1) then
+    begin
+      routine:=lua_tostring(L,1);
+      lc:=TLuaCaller.create;
+      lc.luaroutine:=routine;
+    end
+    else exit;
+
+    lua_pushinteger(L, registerAddressLookupCallback(lc.AddressLookupCallback));
+    result:=1;
+  end;
+
+end;
+
+function lua_unregisterAddressLookupCallback(L: PLua_State): integer; cdecl;
+begin
+  result:=0;
+  if lua_gettop(L)>0 then
+    unregisterAddressLookupCallback(lua_tointeger(L, 1));
+end;
+
+//----
+function lua_registerStructureAndElementListCallback(L: PLua_State): integer; cdecl;
+var
+  f: integer;
+  routine: string;
+  lc,lc2: tluacaller;
+begin
+  result:=0;
+
+  if lua_gettop(L)>=2 then
+  begin
+    if lua_isfunction(L, 1) then
+    begin
+      lua_pushvalue(L, 1);
+      f:=luaL_ref(L,LUA_REGISTRYINDEX);
+
+      lc:=TLuaCaller.create;
+      lc.luaroutineIndex:=f;
+    end
+    else
+    if lua_isstring(L,1) then
+    begin
+      routine:=lua_tostring(L,1);
+      lc:=TLuaCaller.create;
+      lc.luaroutine:=routine;
+    end
+    else exit;
+
+    if lua_isfunction(L, 2) then
+    begin
+      lua_pushvalue(L, 2);
+      f:=luaL_ref(L,LUA_REGISTRYINDEX);
+
+      lc2:=TLuaCaller.create;
+      lc2.luaroutineIndex:=f;
+    end
+    else
+    if lua_isstring(L,2) then
+    begin
+      routine:=lua_tostring(L,2);
+      lc2:=TLuaCaller.create;
+      lc2.luaroutine:=routine;
+    end
+    else exit;
+
+    lua_pushinteger(L, registerStructureAndElementListCallback(lc.StructureListCallback, lc2.ElementListCallback));
+    result:=1;
+  end;
+
+end;
+
+function lua_unregisterStructureAndElementListCallback(L: PLua_State): integer; cdecl;
+begin
+  result:=0;
+  if lua_gettop(L)>0 then
+    unregisterStructureAndElementListCallback(lua_tointeger(L, 1));
+end;
+//----
+
+function lua_registerGlobalDisassembleOverride(L: PLua_State): integer; cdecl;
+var
+  f: integer;
+  routine: string;
+  lc: tluacaller;
+begin
+  result:=0;
+
+  if lua_gettop(L)=1 then
+  begin
+    if lua_isfunction(L, 1) then
+    begin
+      lua_pushvalue(L, 1);
+      f:=luaL_ref(L,LUA_REGISTRYINDEX);
+
+      lc:=TLuaCaller.create;
+      lc.luaroutineIndex:=f;
+    end
+    else
+    if lua_isstring(L,1) then
+    begin
+      routine:=lua_tostring(L,1);
+      lc:=TLuaCaller.create;
+      lc.luaroutine:=routine;
+    end
+    else exit;
+
+    lua_pushinteger(L, registerGlobalDisassembleOverride(lc.DisassembleEvent));
+    result:=1;
+  end;
+
+end;
+
+function lua_unregisterGlobalDisassembleOverride(L: PLua_State): integer; cdecl;
+begin
+  result:=0;
+  if lua_gettop(L)>0 then
+    unregisterGlobalDisassembleOverride(lua_tointeger(L, 1));
+end;
+
+function lua_registerStructureDissectOverride(L: PLua_State): integer; cdecl;
+var
+  f: integer;
+  routine: string;
+  lc: tluacaller;
+  m: Tmethod;
+begin
+  result:=0;
+
+  if lua_gettop(L)=1 then
+  begin
+    if lua_isfunction(L, 1) then
+    begin
+      lua_pushvalue(L, 1);
+      f:=luaL_ref(L,LUA_REGISTRYINDEX);
+
+      lc:=TLuaCaller.create;
+      lc.luaroutineIndex:=f;
+    end
+    else
+    if lua_isstring(L,1) then
+    begin
+      routine:=lua_tostring(L,1);
+      lc:=TLuaCaller.create;
+      lc.luaroutine:=routine;
+    end
+    else exit;
+
+    lua_pushinteger(L, registerStructureDissectOverride(lc.StructureDissectEvent));
+    result:=1;
+  end;
+end;
+
+function lua_unregisterStructureDissectOverride(L: PLua_State): integer; cdecl;
+begin
+  result:=0;
+  if lua_gettop(L)>0 then
+    unregisterStructureDissectOverride(lua_tointeger(L, 1));
+end;
+
+
+function lua_registerStructureNameLookup(L: PLua_State): integer; cdecl;
+var
+  f: integer;
+  routine: string;
+  lc: tluacaller;
+begin
+  result:=0;
+
+  if lua_gettop(L)=1 then
+  begin
+    if lua_isfunction(L, 1) then
+    begin
+      lua_pushvalue(L, 1);
+      f:=luaL_ref(L,LUA_REGISTRYINDEX);
+
+      lc:=TLuaCaller.create;
+      lc.luaroutineIndex:=f;
+    end
+    else
+    if lua_isstring(L,1) then
+    begin
+      routine:=lua_tostring(L,1);
+      lc:=TLuaCaller.create;
+      lc.luaroutine:=routine;
+    end
+    else exit;
+
+    lua_pushinteger(L, registerStructureNameLookup(lc.StructureNameLookup));
+    result:=1;
+  end;
+end;
+
+function lua_unregisterStructureNameLookup(L: PLua_State): integer; cdecl;
+begin
+  result:=0;
+  if lua_gettop(L)>0 then
+    unregisterStructureNameLookup(lua_tointeger(L, 1));
+end;
+
+function lua_registerAssembler(L: PLua_State): integer; cdecl;
+var
+  f: integer;
+  routine: string;
+  lc: tluacaller;
+begin
+  result:=0;
+
+  if lua_gettop(L)=1 then
+  begin
+    if lua_isfunction(L, 1) then
+    begin
+      lua_pushvalue(L, 1);
+      f:=luaL_ref(L,LUA_REGISTRYINDEX);
+
+      lc:=TLuaCaller.create;
+      lc.luaroutineIndex:=f;
+    end
+    else
+    if lua_isstring(L,1) then
+    begin
+      routine:=lua_tostring(L,1);
+      lc:=TLuaCaller.create;
+      lc.luaroutine:=routine;
+    end
+    else exit;
+
+    lua_pushinteger(L, registerAssembler(lc.AssemblerEvent));
+    result:=1;
+  end;
+end;
+
+function lua_unregisterAssembler(L: PLua_State): integer; cdecl;
+begin
+  result:=0;
+  if lua_gettop(L)>0 then
+    unregisterAssembler(lua_tointeger(L, 1));
+end;
+
+
+function lua_registerAutoAssemblerPrologue(L: PLua_State): integer; cdecl;
+var
+  f: integer;
+  routine: string;
+  lc: tluacaller;
+  postaob: boolean;
+begin
+  result:=0;
+
+  if lua_gettop(L)>=1 then
+  begin
+    if lua_isfunction(L, 1) then
+    begin
+      lua_pushvalue(L, 1);
+      f:=luaL_ref(L,LUA_REGISTRYINDEX);
+
+      lc:=TLuaCaller.create;
+      lc.luaroutineIndex:=f;
+    end
+    else
+    if lua_isstring(L,1) then
+    begin
+      routine:=lua_tostring(L,-1);
+      lc:=TLuaCaller.create;
+      lc.luaroutine:=routine;
+    end
+    else exit;
+
+    if lua_gettop(L)=2 then
+      postaob:=lua_toboolean(L,2)
+    else
+      postaob:=false;
+
+    lua_pushinteger(L, registerAutoAssemblerPrologue(lc.AutoAssemblerPrologueEvent, postaob));
+    result:=1;
+  end;
+end;
+
+function lua_unregisterAutoAssemblerPrologue(L: PLua_State): integer; cdecl;
+begin
+  result:=0;
+  if lua_gettop(L)>0 then
+    unregisterAutoAssemblerPrologue(lua_tointeger(L, 1));
+end;
+
+function lua_shortCutToText(L: PLua_State): integer; cdecl;
+begin
+  if lua_gettop(L)>0 then
+  begin
+    lua_pushstring(L, ShortCutToText(TShortCut(lua_tointeger(L, 1))));
+    result:=1;
+  end
+  else
+    result:=0;
+end;
+
+function lua_textToShortCut(L: PLua_State): integer; cdecl;
+begin
+  if lua_gettop(L)>0 then
+  begin
+    lua_pushinteger(L, TextToShortCut(Lua_ToString(L, 1)));
+    result:=1;
+  end
+  else
+    result:=0;
+end;
+
+function lua_outputDebugString(L: PLua_State): integer; cdecl;
+begin
+  if lua_gettop(L)>0 then
+    OutputDebugString(pchar(Lua_ToString(L, 1)));
+
+  result:=0;
+end;
+
+function getUserRegistryEnvironmentVariable(L: PLua_State): integer; cdecl;
+var
+  name: string;
+  r: Tregistry;
+begin
+  result:=0;
+  if lua_gettop(L)>0 then
+  begin
+    name:=Lua_ToString(L, 1);
+
+    r:=tregistry.Create;
+    try
+      r.RootKey:=HKEY_CURRENT_USER;
+      if r.OpenKey('\Environment',false) then
+      begin
+        if r.ValueExists(name) then
+        begin
+          lua_pushstring(L, r.ReadString(name));
+          result:=1;
+        end;
+      end;
+    finally
+      r.free;
+    end;
+
+  end;
+end;
+
+function setUserRegistryEnvironmentVariable(L: PLua_State): integer; cdecl;
+var
+  name, value: string;
+  r: tregistry;
+begin
+  result:=0;
+  if lua_gettop(L)>1 then
+  begin
+    name:=Lua_ToString(L, 1);
+    value:=Lua_ToString(L, 2);
+
+    r:=tregistry.Create;
+    try
+      r.RootKey:=HKEY_CURRENT_USER;
+      if r.OpenKey('\Environment',false) then
+        r.WriteString(name, value);
+    finally
+      r.free;
+    end;
+  end;
+end;
+
+function broadcastEnvironmentUpdate(L: PLua_State): integer; cdecl;
+{$if FPC_FULLVERSION<=30002}
+var rv: DWORD; //bug in laz 1.6.4 (not the end of the world, as rv is on a 8 byte boundary in the stack and not used)
+{$else}
+var rv: DWORD_PTR;
+{$endif}
+begin
+  result:=0;
+
+  {$IFDEF windows}
+  SendMessageTimeout(HWND_BROADCAST, WM_SETTINGCHANGE, 0, LPARAM(pchar('Environment')), SMTO_ABORTIFHUNG, 5000, rv);
+  {$ENDIF}
+end;
+
+{$IFDEF windows}
+var winmm: THandle=0;
+var PlaySoundA: function (pszSound: LPCSTR; hmod: HModule; fdwSound: DWORD): BOOL; stdcall;
+{$ENDIF}
+
+function lua_playSound(L: PLua_State): integer; cdecl;
+const
+    SND_NODEFAULT = 2;
+    SND_MEMORY = 4;
+    SND_LOOP = 8;
+    SND_NOSTOP = 16;
+    SND_SYNC = 0;
+    SND_ASYNC = 1;
+    SND_PURGE = 64;
+    SND_APPLICATION = 128;
+var
+  o: tobject;
+  ms: TMemorystream;
+  playparam: dword;
+begin
+  result:=0;
+
+  {$IFDEF windows}
+  if lua_gettop(L)>=1 then
+  begin
+    if winmm=0 then
+      winmm:=LoadLibrary('winmm.dll');
+
+    if (winmm<>0) then
+    begin
+      if not assigned(PlaySoundA) then
+        PlaySoundA:=GetProcAddress(winmm,'PlaySoundA');
+
+      if assigned(PlaySoundA) then
+      begin
+        if lua_isuserdata(L,1) then
+        begin
+          o:=lua_ToCEUserData(L, 1);
+
+          if o is TLuafile then
+            ms:=TLuaFile(o).stream
+          else
+          if o is TMemoryStream then
+            ms:=TMemoryStream(o)
+          else
+            raise exception.create(rsPlaySoundTheParameterMustBeATableFileOrAMemoryStream);
+
+          playparam:=SND_MEMORY;
+          if (lua_gettop(L)>=2) and lua_toboolean(L,2) then
+            playparam:=playparam or SND_SYNC
+          else
+            playparam:=playparam or SND_ASYNC;
+
+          PlaySoundA(ms.Memory, 0, playparam);
+        end;
+
+
+      end;
+    end;
+  end;
+  {$ENDIF}
+
+end;
+
+function createRef(L: PLua_State): integer; cdecl;
+begin
+  lua_pushinteger(L, luaL_ref(L, LUA_REGISTRYINDEX));
+  result:=1;
+end;
+
+function getRef(L: PLua_State): integer; cdecl;
+begin
+  lua_rawgeti(Luavm, LUA_REGISTRYINDEX, lua_tointeger(L,1));
+  result:=1;
+end;
+
+function destroyRef(L: PLua_State): integer; cdecl;
+begin
+  luaL_unref(L, LUA_REGISTRYINDEX, lua_tointeger(L,1));
+  result:=0;
+end;
+
+function activateProtection(L: PLua_State): integer; cdecl;
+begin
+  result:=0;
+  if lua_gettop(L)=0 then
+    protectme
+  else
+    protectme(lua_tointeger(L,1));
+end;
+
+function getLuaEngine(L:PLua_State): integer; cdecl;
+begin
+  if frmLuaEngine=nil then
+    frmLuaEngine:=TfrmLuaEngine.Create(application);
+
+  luaclass_newClass(L, frmLuaEngine);
+  result:=1;
+end;
+
+function getApplication(L:PLua_State): integer; cdecl;
+begin
+  luaclass_newClass(L, application);
+  result:=1;
+end;
+
+function lua_stringToMD5String(L:PLua_State): integer; cdecl;
+var msg: pchar;
+    size: size_t;
+begin
+  if lua_gettop(L)=1 then
+  begin
+    msg:=lua_tolstring(L, 1, @size);
+    lua_pushstring(L, MD5Print(MD5Buffer(msg^,size)));
+    result:=1;
+  end
+  else
+    result:=0;
+end;
+
+function lua_ConvertKeyComboToString(L:PLua_State): integer; cdecl;
+var
+  keycombo: TKeyCombo;
+  keycount: integer;
+  i: integer;
+begin
+  zeromemory(@keycombo, sizeof(keycombo));
+  keycount:=min(lua_gettop(L), 5);
+
+  if (keycount=1) and lua_istable(L,1) then
+  begin
+    for i:=0 to 4 do
+    begin
+      lua_pushinteger(L, i+1);
+      lua_gettable(L, 1);
+      if lua_isnil(L, -1) then  //end of the list
+      begin
+        lua_pop(L,1);
+        break;
+      end
+      else
+      begin
+        keycombo[i]:=lua_tointeger(L,-1);
+        lua_pop(L,1);
+      end;
+    end;
+
+  end
+  else
+  begin
+    for i:=0 to keycount-1 do
+      keycombo[i]:=lua_tointeger(L, i+1);
+  end;
+
+  lua_pushstring(L, ConvertKeyComboToString(keycombo));
+  result:=1;
+end;
+
+function restoreSeDebugPrivilege(L:PLua_State): integer; cdecl;
+{$IFDEF windows}
+var
+  tp: TTokenPrivileges;
+  prev: TTokenPrivileges;
+  returnlength: dword;
+  tokenhandle: thandle;
+{$ENDIF}
+begin
+  result:=0;
+  {$IFDEF windows}
+  if ownprocesshandle <> 0 then
+  begin
+    if OpenProcessToken(ownprocesshandle, TOKEN_QUERY or TOKEN_ADJUST_PRIVILEGES, tokenhandle) then
+    begin
+      ZeroMemory(@tp, sizeof(tp));
+
+      if lookupPrivilegeValue(nil, 'SeDebugPrivilege', tp.Privileges[0].Luid) then
+      begin
+        tp.Privileges[0].Attributes := SE_PRIVILEGE_ENABLED;
+        tp.PrivilegeCount := 1; // One privilege to set
+        if AdjustTokenPrivileges(tokenhandle, False, tp, sizeof(tp),  prev, returnlength) then
+        begin
+          lua_pushboolean(L, true);
+          result:=1;
+        end
+
+
+      end;
+
+      closehandle(tokenhandle);
+    end;
+
+  end;
+  {$ENDIF}
+end;
+
+function lua_frexp(L:PLua_State): integer; cdecl;
+var
+  d: float;
+  m: float;
+  e: integer;
+begin
+  result:=0;
+  if lua_gettop(l)>=1 then
+  begin
+    d:=lua_tonumber(L, 1);
+    Frexp(d, m,e);
+
+    lua_pushnumber(l,m);
+    lua_pushnumber(l, e);
+    result:=2;
+  end
+  else
+  begin
+    lua_pushstring(L, rsNumberRequired);
+    lua_error(L);
+  end;
+end;
+
+function lua_cosh(L:PLua_State): integer; cdecl;
+begin
+  result:=0;
+  if lua_gettop(l)>=1 then
+  begin
+    lua_pushnumber(L, cosh(lua_tonumber(L,1)));
+    result:=1;
+  end
+  else
+  begin
+    lua_pushstring(L, rsNumberRequired);
+    lua_error(L);
+  end;
+end;
+
+
+function lua_sinh(L:PLua_State): integer; cdecl;
+begin
+  result:=0;
+  if lua_gettop(l)>=1 then
+  begin
+    lua_pushnumber(L, sinh(lua_tonumber(L,1)));
+    result:=1;
+  end
+  else
+  begin
+    lua_pushstring(L, rsNumberRequired);
+    lua_error(L);
+  end;
+end;
+
+function lua_tanh(L:PLua_State): integer; cdecl;
+begin
+  result:=0;
+  if lua_gettop(l)>=1 then
+  begin
+    lua_pushnumber(L, tanh(lua_tonumber(L,1)));
+    result:=1;
+  end
+  else
+  begin
+    lua_pushstring(L, rsNumberRequired);
+    lua_error(L);
+  end;
+end;
+
+function lua_getTranslationFolder(L: PLua_State): integer; cdecl;
+begin
+  lua_pushstring(L, translationfilepath);
+  result:=1;
+end;
+
+function lua_loadPOFile(L: PLua_State): integer; cdecl;
+var
+  POFile: TPOFile;
+  filename: string;
+  postrings: TStringlist;
+begin
+  if lua_gettop(L)>=1 then
+  begin
+    postrings:=Tstringlist.create;
+    try
+      filename:=Lua_ToString(L, 1);
+      postrings.LoadFromFile(filename{$if FPC_FULLVERSION>=030200}, true{$endif});
+      if assigned(LRSTranslator) then
+      begin
+        if (LRSTranslator is TPOTranslator) then
+        begin
+          pofile:=TPOTranslator(LRSTranslator).POFile;
+          pofile.ReadPOText(postrings.text);
+        end;
+      end;
+      lua_pushboolean(L, true);
+    except
+      lua_pushboolean(L, false);
+    end;
+    postrings.free;
+    result:=1;
+  end
+  else
+    result:=0;
+end;
+
+function lua_translateid(L:PLua_state): integer; cdecl;
+var
+  POFile: TPOFile;
+  id, orig: string;
+  r: string;
+begin
+  if lua_gettop(L)>=1 then
+  begin
+    id:=Lua_ToString(L, 1);
+
+    if lua_gettop(L)>=2 then
+      orig:=Lua_ToString(L,2)
+    else
+      orig:='';
+
+    r:=orig;
+
+    if assigned(LRSTranslator) then
+    begin
+      if (LRSTranslator is TPOTranslator) then
+      begin
+        pofile:=TPOTranslator(LRSTranslator).POFile;
+
+        if assigned(pofile) then
+          r:=pofile.Translate(id, orig);
+      end;
+    end;
+
+    lua_pushstring(L, r);
+    result:=1;
+  end
+  else
+    result:=0;
+end;
+
+function lua_translate(L:PLua_state): integer; cdecl;
+var
+  s: string;
+  POFile: TPOFile;
+  r: string;
+
+  z: TStringList;
+begin
+  if lua_gettop(L)>=1 then
+  begin
+    r:=Lua_ToString(L, 1);
+
+    if assigned(LRSTranslator) then
+    begin
+      if (LRSTranslator is TPOTranslator) then
+      begin
+        pofile:=TPOTranslator(LRSTranslator).POFile;
+
+        if assigned(pofile) then
+          r:=pofile.Translate('',r);
+      end;
+    end;
+
+    lua_pushstring(L, r);
+    result:=1;
+  end
+  else
+    result:=1;
+end;
+
+function lua_registerBinUtil (L:PLua_state): integer; cdecl;
+var
+  name, description: string;
+  path: string;
+  prefix: string;
+  ASParam: string;
+  LDParam: string;
+  OBJDUMPParam: string;
+  DisassemblerCommentChar: string;
+
+
+  bu: TBinUtils;
+
+  miBu: TMenuItem;
+  OnDisassemble: integer;
+  arch: string;
+
+  i: integer;
+begin
+  result:=0;
+  if (lua_gettop(L)>0) and (lua_istable(L, 1)) then
+  begin
+    //get the data from the provided table
+    lua_pushstring(L, 'Name');
+    lua_gettable(L, 1);
+
+    if lua_isnil(L,-1) then
+      name:='No name'
+    else
+      name:=Lua_ToString(L,-1);
+
+    lua_pop(L,1);
+
+    lua_pushstring(L, 'Description');
+    lua_gettable(L, 1);
+
+    if lua_isnil(L,-1) then
+      description:=''
+    else
+      description:=Lua_ToString(L,-1);
+
+    lua_pop(L,1);
+
+    lua_pushstring(L, 'Path');
+    lua_gettable(L, 1);
+
+    if lua_isnil(L,-1) then
+      path:=''
+    else
+      path:=Lua_ToString(L,-1);
+
+    lua_pop(L,1);
+
+    lua_pushstring(L, 'Prefix');
+    lua_gettable(L, 1);
+
+    if lua_isnil(L,-1) then
+      prefix:=''
+    else
+      prefix:=Lua_ToString(L,-1);
+
+    lua_pop(L,1);
+
+    lua_pushstring(L, 'OnDisassemble');
+    lua_gettable(L, 1);
+
+    i:=lua_gettop(L);
+    if lua_isnil(L,-1) then
+    begin
+      onDisassemble:=0;
+      lua_pop(L,1);
+    end
+    else
+      OnDisassemble:=luaL_ref(L, LUA_REGISTRYINDEX);
+
+    lua_pushstring(L, 'Architecture');
+    lua_gettable(L, 1);
+
+    if lua_isnil(L,-1) then
+      arch:=''
+    else
+      arch:=Lua_ToString(L,-1);
+
+    lua_pop(L,1);
+
+    lua_pushstring(L, 'ASParam');
+    lua_gettable(L, 1);
+
+    if lua_isnil(L,-1) then
+      ASParam:=''
+    else
+      ASParam:=Lua_ToString(L,-1);
+
+    lua_pop(L,1);
+
+    lua_pushstring(L, 'LDParam');
+    lua_gettable(L, 1);
+
+    if lua_isnil(L,-1) then
+      LDParam:=''
+    else
+      LDParam:=Lua_ToString(L,-1);
+
+    lua_pop(L,1);
+
+    lua_pushstring(L, 'OBJDUMPParam');
+    lua_gettable(L, 1);
+
+    if lua_isnil(L,-1) then
+      OBJDUMPParam:=''
+    else
+      OBJDUMPParam:=Lua_ToString(L,-1);
+
+    lua_pop(L,1);
+
+    lua_pushstring(L, 'DisassemblerCommentChar');
+    lua_gettable(L, 1);
+
+    if lua_isnil(L,-1) then
+      DisassemblerCommentChar:=''
+    else
+      DisassemblerCommentChar:=Lua_ToString(L,-1);
+
+    lua_pop(L,1);
+
+
+
+
+    bu:=TBinUtils.create;
+
+    bu.Name:=name;
+    bu.description:=description;
+    bu.prefix:=prefix;
+    bu.path:=path;
+    bu.OnDisassemble:=ondisassemble;
+    bu.arch:=Arch;
+    bu.ASParam:=ASParam;
+    bu.LDParam:=LDParam;
+    bu.OBJDUMPParam:=OBJDUMPParam;
+    bu.DisassemblerCommentChar:=DisassemblerCommentChar;
+
+
+    binutilslist.add(bu);
+
+    miBu:=TMenuItem.Create(MemoryBrowser.miBinUtils);
+    if bu.description<>'' then
+      miBu.caption:=bu.name+' - '+bu.description
+    else
+      miBu.caption:=bu.name;
+
+    miBu.Tag:=binutilslist.count-1;
+    miBu.AutoCheck:=true;
+    miBu.RadioItem:=true;
+    miBu.OnClick:=MemoryBrowser.miBinutilsSelect.OnClick;
+
+    MemoryBrowser.miBinUtils.Add(miBu);
+
+    if binutilslist.count>0 then //make a menu visible so the user can choose at runtime
+    begin
+      MemoryBrowser.miBinUtils.visible:=true;
+      MemoryBrowser.miGNUAssembler.visible:=true;
+    end;
+  end;
+end;
+
+function setPointerSize(L:PLua_state): integer; cdecl;
+begin
+  if lua_gettop(L)>=1 then
+    processhandler.overridePointerSize(lua_tointeger(L, 1));
+
+  result:=0;
+end;
+
+
+function getDebugContext(L:PLua_state): integer; cdecl;
+var extraregs: boolean;
+begin
+  result:=1;
+  if lua_gettop(L)>=1 then
+    extraregs:=lua_toboolean(L,1)
+  else
+    extraregs:=false;
+
+  if (debuggerthread<>nil) and (debuggerthread.isWaitingToContinue) and (debuggerthread.CurrentThread<>nil) then
+  begin
+    LUA_SetCurrentContextState(debuggerthread.CurrentThread.ThreadId, debuggerthread.CurrentThread.context, extraregs);
+    lua_pushboolean(L, true);
+  end
+  else
+    lua_pushboolean(L, false);
+
+end;
+
+function setDebugContext(L:PLua_state): integer; cdecl;
+var extraregs: boolean;
+begin
+  result:=1;
+  if lua_gettop(L)>=1 then
+    extraregs:=lua_toboolean(L,1)
+  else
+    extraregs:=false;
+
+  if (debuggerthread<>nil) and (debuggerthread.isWaitingToContinue) and (debuggerthread.CurrentThread<>nil) then
+  begin
+    LUA_GetNewContextState(debuggerthread.CurrentThread.context, extraregs);
+    lua_pushboolean(L, true);
+  end
+  else
+    lua_pushboolean(L, false);
+end;
+
+function debug_updateGUI(L:PLua_state): integer; cdecl;
+begin
+  result:=0;
+  if (debuggerthread<>nil) and (debuggerthread.isWaitingToContinue) and (debuggerthread.CurrentThread<>nil) then
+  begin
+    debuggerthread.CurrentThread.UpdateMemoryBrowserContext;
+    MemoryBrowser.UpdateDebugContext(debuggerthread.CurrentThread.handle,debuggerthread.CurrentThread.ThreadID, false);
+  end;
+end;
+
+
+
+function executeMethod(L:PLua_state): integer; cdecl; //executecodeex(callmethod, timeout, address, {instance},{param1},{param2},{param3},{...})
+//executeCodeEx(callmethod, timeout, address, {type=x,value=param1} or param1,{type=x,value=param2} or param2,...)
+
+//callmethod:
+//0: stdcall
+//1: cdecl
+//other, not implemented yet
+//
+//timeout:
+//0: don't wait (no return value)
+//nil or -1: infinite
+//else time in milliseconds
+//
+//
+//paramtypes:
+//0: integer/pointer
+//1: float
+//2: double
+//3: asciistring (turns into 0:pointer after writing the string)
+//4: widestring
+var
+  callmethod: integer;
+  address: ptruint;
+  paramcount: integer;
+
+  i: integer;
+
+  s: tstringlist;
+  floatvalues: tstringlist;
+  valuetype: integer;
+
+  stackalloc: integer;
+  floatvalueallocs: integer;
+
+  instanceValue: ptruint;
+  instancereg: integer=1;
+  regstr: string;
+
+  stackpointer: integer;
+
+  value: qword;
+
+
+  f: single;
+  floatdword: dword absolute f;
+  d: double;
+  doubleqword: qword absolute d;
+  z: PDwordArray;
+
+  stringsize: integer;
+  str: string;
+  wstr: widestring;
+  stringallocs: array of pointer;
+  sai: integer;
+  x: ptruint;
+  y,wr: dword;
+
+  stubaddress, resultaddress: ptruint;
+  allocs: TCEAllocArray;
+  exceptionlist: TCEExceptionListArray;
+
+  r: ptruint;
+  dontfree: boolean;
+  timeout: dword;
+  thread:thandle;
+begin
+  if lua_gettop(L)<4 then
+  begin
+    lua_pushnil(L);
+    lua_pushstring(L,'Not enough parameters. Minimum: callmethod, timeout, address, instance');
+    exit(2);
+  end;
+
+  paramcount:=lua_gettop(L)-4;
+
+
+  setlength(stringallocs,0);
+  setlength(allocs,0);
+  setlength(exceptionlist,0);
+
+  callmethod:=lua_tointeger(L,1);
+  if callmethod>=2 then
+  begin
+    lua_pushnil(L);
+    lua_pushstring(L,'Invalid callmethod:'+inttostr(callmethod));
+    exit(2);
+  end;
+
+  if lua_isnil(L,2) then
+    timeout:=INFINITE
+  else
+    timeout:=lua_tointeger(L,2);
+
+  address:=lua_toaddress(L,3);
+
+
+  s:=tstringlist.create;
+  floatvalues:=tstringlist.create;
+
+  s.Add('allocXO(stub, 4096)');
+  if processhandler.is64Bit then
+  begin
+    floatvalueallocs:=s.add('allocXO(addressToCall, 8)');
+    s.add('allocNX(result,8)');
+  end
+  else
+  begin
+    floatvalueallocs:=s.add('allocXO(addressToCall, 4)');
+    s.add('allocNX(result,4)');
+  end;
+
+  s.add('addressToCall:');
+  if processhandler.is64Bit then
+    s.add('dq '+inttohex(address,8))
+  else
+    s.add('dd '+inttohex(address,8));
+
+
+  s.add('stub:');
+  if processhandler.is64Bit then
+    stackalloc:=s.add('sub rsp,'+inttohex(align(max(4,paramcount)*8,$10)+8,1))
+  else
+    stackalloc:=s.add('sub esp,'+inttohex(paramcount*4,1));  //save this linenr in case doubles are used
+
+
+  if lua_isnil(L,4)=false then  //check if instance is nil
+  begin
+    //instance is provided
+    if lua_istable(L,4) then
+    begin
+      //table
+      lua_pushstring(L,'regnr');
+      lua_gettable(L,4);
+      if lua_isnil(L,-1) then
+      begin
+        lua_pushinteger(L,1);
+        lua_gettable(L,4);
+        if not lua_isnil(L,-1) then
+          instancereg:=lua_tointeger(L,-1)
+        else
+          instancereg:=1; //assume the user used a table and left out the instancereg cause he wants ecx/rcx
+
+        lua_pop(L,1);
+      end
+      else
+        instanceReg:=lua_tointeger(L,-1);
+
+      lua_pop(L,1);
+
+      lua_pushstring(L,'classinstance');
+      lua_gettable(L,4);
+      if lua_isnil(L,-1) then
+      begin
+        //fu
+        lua_pushinteger(L,2);
+        lua_gettable(L,4);
+        if lua_isnil(L,-1) then
+        begin
+          lua_pushnil(L);
+          lua_pushstring(L,'Invalid instance');
+          exit(2);
+        end;
+
+        instanceValue:=lua_tointeger(L,-1);
+        lua_pop(L,1);
+      end
+      else
+        instanceValue:=lua_tointeger(L,-1);
+
+      lua_pop(L,1);
+
+    end
+    else
+    begin
+      instanceValue:=lua_tointeger(L,4);
+      instanceReg:=1; //ECX/RCX
+    end;
+
+    case instancereg of
+      0: regstr:='rax';
+      1: regstr:='rcx';
+      2: regstr:='rdx';
+      3: regstr:='rbx';
+      4: regstr:='rsp';
+      5: regstr:='rbp';
+      6: regstr:='rsi';
+      7: regstr:='rdi';
+      8: regstr:='r8';
+      9: regstr:='r9';
+      10: regstr:='r10';
+      11: regstr:='r11';
+      12: regstr:='r12';
+      13: regstr:='r13';
+      14: regstr:='r14';
+      15: regstr:='r15';
+    end;
+
+    if processhandler.is64Bit=false then
+    begin
+      if instancereg>=8 then raise exception.create('Invalid instance register');
+      regstr[1]:='e';
+    end;
+    s.add('mov '+regstr+','+inttohex(instanceValue,8));
+
+  end;
+
+
+  try
+
+    //setup the parameters:
+    stackpointer:=0;
+    for i:=5 to lua_gettop(L) do
+    begin
+      valuetype:=0;
+      if lua_istable(l,i) then
+      begin
+        lua_pushstring(L,'type');
+        lua_gettable(L,i);
+        if lua_isnil(L,-1) then
+        begin
+          lua_pop(L,1);
+          lua_pushinteger(L,1);
+          lua_gettable(L,i);
+          if lua_isnil(L,-1) then
+          begin
+            lua_pushnil(L);
+            lua_pushstring(L,'Invalid parametertype '+inttostr(i+3));
+            exit(2);
+          end;
+        end;
+        valuetype:=lua_tointeger(L,-1);
+        lua_pop(L,1);
+
+        lua_pushstring(L,'value');
+        lua_gettable(L,i);
+        if lua_isnil(L,-1) then
+        begin
+          lua_pop(L,1);
+          lua_pushinteger(L,2);
+          lua_gettable(L,i);
+          if lua_isnil(L,-1) then
+          begin
+            lua_pushnil(L);
+            lua_pushstring(L,'Invalid parametervalue '+inttostr(i+3));
+            exit(2);
+          end;
+        end;
+      end
+      else
+      begin
+        //no specific type is given, guess it based on the parameters (damn those lazy ass users)
+        if lua_type(L,i)=LUA_TSTRING then
+          valuetype:=3
+        else
+        begin
+          if lua_isnumber(L,i) then
+          begin
+            if lua_isinteger(L,i) then
+              valuetype:=0 //integer/pointer
+            else
+              valuetype:=1; //float (if you want double then give a proper typespecficiation and FU)
+          end
+          else
+          begin
+            lua_pushnil(L);
+            lua_pushstring(L,'No idea how to handle the type you provided for parameter '+inttostr(i));
+            exit(2);
+          end;
+        end;
+        lua_pushvalue(L,i);  //-1 now contains the value
+      end;
+
+      case valuetype of
+        0,3,4:
+        begin
+          if valuetype in [3..4] then
+          begin
+            sai:=length(stringallocs);
+            setlength(stringallocs, sai+1);
+
+            if valuetype=3 then
+            begin
+              //ascii
+              str:=Lua_ToString(L,-1);
+              stringallocs[sai]:=virtualallocex(processhandle,nil,length(str)+1,MEM_COMMIT or MEM_RESERVE,PAGE_READWRITE);
+              WriteProcessMemory(processhandle, stringallocs[sai],@str[1],length(str)+1,x);
+            end
+            else
+            begin
+              //widestring
+              wstr:=Lua_ToString(L,-1);
+              stringallocs[sai]:=virtualallocex(processhandle,nil,length(wstr)+2,MEM_COMMIT or MEM_RESERVE,PAGE_READWRITE);
+              WriteProcessMemory(processhandle, stringallocs[sai],@wstr[1],length(wstr)+2,x);
+            end;
+            value:=ptruint(stringallocs[sai]);
+          end
+          else
+            value:=lua_tointeger(L,-1);
+
+          if processhandler.is64Bit then
+          begin
+            case stackpointer of
+              0: s.add('mov rcx,'+inttohex(value,8));
+              1: s.add('mov rdx,'+inttohex(value,8));
+              2: s.add('mov r8,'+inttohex(value,8));
+              3: s.add('mov r9,'+inttohex(value,8));
+              else
+              begin
+                s.add('mov rax,'+inttohex(lua_tointeger(L,-1),8));
+                s.add('mov qword ptr [rsp+'+inttohex(stackpointer*8,8)+'],rax');
+              end;
+            end;
+          end
+          else
+          begin
+            s.add('mov dword ptr [esp+'+inttohex(stackpointer*4,1)+'],'+inttohex(value,8));
+          end;
+          inc(stackpointer);
+        end;
+
+        1: //float(single)
+        begin
+          f:=lua_tonumber(L,-1);
+          if processhandler.is64Bit then
+          begin
+            floatvalues.Add('floatvalue'+inttostr(stackpointer)+':');
+            floatvalues.add('dd '+inttohex(floatdword,8));
+            if stackpointer<4 then
+            begin
+              s.add('movss xmm'+inttostr(stackpointer)+',[floatvalue'+inttostr(stackpointer)+']')
+            end
+            else
+            begin
+              s.add('mov eax,[floatvalue'+inttostr(stackpointer)+']');
+              s.add('mov qword ptr [rsp+'+inttohex(stackpointer*8,8)+'],rax');
+            end;
+          end
+          else
+            s.add('mov dword ptr [esp+'+inttohex(stackpointer*4,1)+'],'+inttohex(floatdword,8));
+
+          inc(stackpointer);
+        end;
+
+        2: //double
+        begin
+          d:=lua_tonumber(L,-1);
+          if processhandler.is64Bit then
+          begin
+            floatvalues.Add('floatvalue'+inttostr(stackpointer)+':');
+            floatvalues.add('dq '+inttohex(doubleqword,16));
+
+            if stackpointer<4 then
+              s.add('movsd xmm'+inttostr(stackpointer)+',[floatvalue'+inttostr(stackpointer)+']')
+            else
+            begin
+              s.add('mov rax,[floatvalue'+inttostr(stackpointer)+']');
+              s.add('mov qword ptr [rsp+'+inttohex(stackpointer*8,8)+'],rax');
+            end;
+          end
+          else
+          begin
+            z:=@doubleqword;
+            s.add('mov dword ptr [esp+'+inttohex(stackpointer*4,1)+'],'+inttohex(z[0],8));
+            inc(stackpointer);
+            s.add('mov dword ptr [esp+'+inttohex(stackpointer*4,1)+'],'+inttohex(z[0],8));
+          end;
+          inc(stackpointer);
+        end;
+
+        else
+        begin
+          lua_pushnil(L);
+          lua_pushstring(L,'Invalid parametertype '+inttostr(i+3)+'('+inttostr(valuetype)+')');
+          exit(2);
+        end;
+      end;
+
+      lua_pop(L,1);
+    end;
+
+    if processhandler.is64Bit=false then //fix the stackfor the caller
+      s[stackalloc]:='sub esp,'+inttohex(stackpointer*4,1);
+
+    s.add('call [addressToCall]');
+    if processhandler.is64Bit then
+    begin
+      s.add('mov [result],rax');
+      s.add('add rsp,'+inttohex(align(max(4,paramcount)*8,$10)+8,1));
+      s.add('ret');
+    end
+    else
+    begin
+      s.add('mov [result],eax');
+
+      if callmethod=1 then
+        s.add('add esp,'+inttohex(stackpointer*4,1));
+
+      s.add('ret 4');
+    end;
+
+    if floatvalues.count>0 then
+      s.add('align 10,0');
+
+    for i:=0 to floatvalues.count-1 do
+      s.add(floatvalues[i]);
+
+
+    dontfree:=false;
+
+    if autoassemble(s,false,true,false,false,allocs,exceptionlist) then
+    begin
+      for i:=0 to length(allocs)-1 do
+      begin
+        if allocs[i].varname='stub' then
+          stubaddress:=allocs[i].address;
+
+        if allocs[i].varname='result' then
+          resultaddress:=allocs[i].address;
+      end;
+
+      {
+      lua_pop(L,lua_gettop(L));
+      lua_pushstring(L,pchar('stub at '+inttohex(stubaddress,8)));
+      print(L);
+      dontfree:=true;
+      exit(0);
+                  }
+
+
+      thread:=CreateRemoteThread(processhandle, nil, 0, pointer(stubaddress), nil, 0, y);
+
+      if (thread<>0) then
+      begin
+        dontfree:=timeout=0;
+
+
+        {$ifdef darwin}
+        if macWaitForRemoteThread(thread,timeout) then
+          wr:=WAIT_OBJECT_0
+        else
+          wr:=WAIT_TIMEOUT;
+        {$endif}
+        {$ifdef windows}
+        wr:=WaitForSingleObject(thread, timeout);
+        {$endif}
+        if wr=WAIT_OBJECT_0 then
+        begin
+          if ReadProcessMemory(processhandle, pointer(resultaddress), @r, sizeof(r), x) then
+          begin
+            lua_pushinteger(L, r);
+            exit(1);
+          end
+          else
+          begin
+            lua_pushnil(L);
+            lua_pushstring(L,'Failure reading the result address');
+            exit(2);
+          end;
+        end
+        else
+        if wr=WAIT_TIMEOUT then
+        begin
+          dontfree:=true;
+          lua_pushnil(L);
+          lua_pushstring(L,'Execution timeout');
+          exit(2);
+        end
+        else
+        begin
+          lua_pushnil(L);
+          lua_pushstring(L,'Wait failure');
+          exit(2);
+        end;
+
+
+        closehandle(thread);
+      end
+      else
+      begin
+        lua_pushnil(L);
+        lua_pushstring(L,'Failure launching thread');
+        exit(2);
+      end;
+    end;
+  finally
+    s.free;
+
+    if (dontfree=false) then
+    begin
+      if stubaddress<>0 then VirtualFreeEx(processhandle, pointer(stubaddress), 0, MEM_RELEASE);
+      if resultaddress<>0 then VirtualFreeEx(processhandle, pointer(resultaddress), 0, MEM_RELEASE);
+      for i:=0 to length(stringallocs)-1 do
+        VirtualFreeEx(processhandle, pointer(stringallocs[i]), 0, MEM_RELEASE);
+    end;
+
+
+    //free allocated strings
+
+  end;
+
+end;
+
+function executeCodeEx(L:PLua_state): integer; cdecl;  //executecodeex(callmethod, timeout, address, {param1},{param2},{param3},{...})
+var
+  paramcount: integer;
+  i: integer;
+begin
+  //convert to
+  //executeMethod(callmethod, timeout, address, nil, param1, param2, param3, ...
+
+  paramcount:=lua_gettop(L);
+  if paramcount<3 then
+  begin
+    lua_pushnil(L);
+    lua_pushstring(L,'Not enough parameters. Minimum: callmethod, timeout, address');
+    exit(2);
+  end;
+
+  lua_pushnil(L);
+  lua_insert(L, 4); //instance=nil
+  exit(executeMethod(L));
+end;
+
+function executeCode(L:PLua_state): integer; cdecl; //executecode(address, parameter)
+var
+  s: tstringlist;
+  allocs: TCEAllocArray;
+  exceptionlist: TCEExceptionListArray;
+  address: ptruint;
+  i: integer;
+  stubaddress: ptruint;
+  resultaddress: ptruint;
+
+  parameter: ptruint;
+  timeout: dword;
+
+  thread: thandle;
+
+  r: ptruint;
+  x: dword;
+  y: ptruint;
+
+  wr: DWORD;
+  dontfree: boolean;
+begin
+  //creates a thread in the target process.  calls stdcall function(parameter):pointer and wait for it's return
+  stubaddress:=0;
+  result:=0;
+  dontfree:=false;
+
+  if lua_gettop(L)>=1 then
+  begin
+    if lua_isnil(L,1) then exit(0);
+    address:=lua_toaddress(L,1);
+
+    if lua_gettop(L)>=2 then
+    begin
+      if lua_isnumber(L,2) then
+        parameter:=lua_tointeger(L, 2)
+      else
+        parameter:=symhandler.getAddressFromName(Lua_ToString(L,2), waitforsymbols);
+    end
+    else
+      parameter:=0;
+
+    if lua_gettop(L)>=3 then
+      timeout:=lua_tointeger(L,3)
+    else
+      timeout:=INFINITE;
+  end
+  else
+    exit;
+
+  s:=tstringlist.create;
+  try
+    s.Add('allocXO(stub, 2048)');
+
+    if processhandler.is64Bit then
+    begin
+      s.add('allocXO(addressToCall, 8)');
+      s.add('allocNX(result,8)');
+    end
+    else
+      s.add('allocNX(result,4)');
+
+
+    s.add('stub:');
+    if processhandler.is64Bit then
+    begin
+      s.add('sub rsp,28');
+      s.add('call [addressToCall]');
+      s.add('mov [result],rax');
+      s.add('add rsp,28');
+      s.add('ret');
+    end
+    else
+    begin
+      s.add('push [esp+4]');  //push the parameter again
+      s.add('call '+inttohex(address,8));
+      s.add('mov [result],eax');
+      s.add('ret 4');
+    end;
+
+    if processhandler.is64Bit then
+    begin
+      s.add('addressToCall:');
+      s.add('dq '+inttohex(address,8));
+    end;
+
+    if autoassemble(s, false, true, false, false, allocs, exceptionlist) then
+    begin
+
+      for i:=0 to length(allocs)-1 do
+      begin
+        if allocs[i].varname='stub' then
+          stubaddress:=allocs[i].address;
+
+        if allocs[i].varname='result' then
+          resultaddress:=allocs[i].address;
+      end;
+
+      if stubaddress<>0 then
+      begin
+        thread:=CreateRemoteThread(processhandle, nil, 0, pointer(stubaddress), pointer(parameter), 0, x);
+
+        if (thread<>0) then
+        begin
+          {$ifdef darwin}
+          if macWaitForRemoteThread(thread,timeout) then
+            wr:=WAIT_OBJECT_0
+          else
+            wr:=WAIT_TIMEOUT;
+          {$endif}
+          {$ifdef windows}
+          wr:=WaitForSingleObject(thread, timeout);
+          {$endif}
+          if wr=WAIT_OBJECT_0 then
+          begin
+            if ReadProcessMemory(processhandle, pointer(resultaddress), @r, sizeof(r), y) then
+            begin
+              lua_pushinteger(L, r);
+              result:=1;
+            end
+            else
+            begin
+              lua_pushnil(L);
+              lua_pushstring(L,'Failure reading the result address');
+              exit(2);
+            end;
+          end
+          else
+          if wr=WAIT_TIMEOUT then
+          begin
+            dontfree:=true;
+            lua_pushnil(L);
+            lua_pushstring(L,'Execution timeout');
+            exit(2);
+          end
+          else
+          begin
+            lua_pushnil(L);
+            lua_pushstring(L,'Wait failure');
+            exit(2);
+          end;
+
+
+          closehandle(thread);
+        end
+        else
+        begin
+          lua_pushnil(L);
+          lua_pushstring(L,'Failure launching thread');
+          exit(2);
+        end;
+      end;
+    end;
+
+  finally
+    s.free;
+
+    if (dontfree=false) and (stubaddress<>0) then
+      VirtualFreeEx(processhandle, pointer(stubaddress), 0, MEM_RELEASE);
+
+    if (dontfree=false) and (resultaddress<>0) then
+      VirtualFreeEx(processhandle, pointer(resultaddress), 0, MEM_RELEASE);
+  end;
+end;
+
+
+function test(x: integer): qword;
+begin
+  result:=x+12;
+end;
+
+
+
+function executeCodeLocalEx(L:PLua_state): integer; cdecl; //address,{param},{param},{param}
+//paramtypes:
+//0: integer/pointer
+//1: float
+//2: double
+//3: asciistring (turns into 0:pointer after writing the string)
+//4: widestring
+
+label
+ p1typeisint, p1typeisfloat, afterp1,
+ p2typeisint, p2typeisfloat, afterp2,
+ p3typeisint, p3typeisfloat, afterp3,
+ p4typeisint, p4typeisfloat, afterp4;
+var
+  //callstack: pointer;
+  oldstack: pointer;
+  callstack: array of byte; //stoprage to hold the parameters pushed on the stack (gets copied when needed)
+  p1type: byte;
+  p2type: byte;
+  p3type: byte;
+  p4type: byte;
+
+  valuetype: integer;
+
+  AddressToCall: pointer;
+  paramcount: integer;
+  paramsize: qword;
+
+  paramstart,paramstart2: pointer;
+
+  r: qword;
+  i: integer;
+
+  s: string;
+  ws: widestring;
+
+  ts: array of string;
+  tws: array of widestring;
+
+
+
+
+begin
+  {$ifdef cpu64}
+  //allocate a stack for this call and fill in the parameters
+  //setup the parameters at callstack $fff0-parametersize
+  //getmem(callstack, 65536);
+
+  setlength(ts,0);
+  setlength(tws,0);
+
+  if lua_gettop(L)>=1 then
+  begin
+    AddressToCall:=pointer(lua_toaddress(L,1,true));
+    paramcount:=lua_gettop(L)-1;
+
+
+    paramsize:=max(32,8*paramcount);
+    setlength(callstack,paramsize);
+    paramstart:=@callstack[0];
+
+    if paramcount>0 then
+    begin
+      setlength(ts,paramcount);
+      setlength(tws,paramcount);
+
+      for i:=2 to 2+paramcount-1 do  //
+      begin
+        if lua_istable(L,i) then
+        begin
+          lua_pushstring(L,'type');
+          lua_gettable(L,i);
+          if lua_isnil(L,-1) then
+          begin
+            lua_pop(L,1);
+            lua_pushinteger(L,1);
+            lua_gettable(L,i);
+            if lua_isnil(L,-1) then
+            begin
+              lua_pushnil(L);
+              lua_pushstring(L,'Invalid parametertype '+inttostr(i));
+              exit(2);
+            end;
+          end;
+          valuetype:=lua_tointeger(L,-1);
+          lua_pop(L,1);
+
+          lua_pushstring(L,'value');
+          lua_gettable(L,i);
+          if lua_isnil(L,-1) then
+          begin
+            lua_pop(L,1);
+            lua_pushinteger(L,2);
+            lua_gettable(L,i);
+            if lua_isnil(L,-1) then
+            begin
+              lua_pushnil(L);
+              lua_pushstring(L,'Invalid parametervalue '+inttostr(i));
+              exit(2);
+            end;
+          end;
+        end
+        else
+        begin
+          //no typedefinition
+          if lua_type(L,i)=LUA_TSTRING then
+            valuetype:=3
+          else
+          begin
+            if lua_isnumber(L,i) then
+            begin
+              if lua_isinteger(L,i) then
+                valuetype:=0 //integer/pointer
+              else
+                valuetype:=1; //float (if you want double then give a proper typespecficiation and FU)
+            end
+            else
+            begin
+              lua_pushnil(L);
+              lua_pushstring(L,'No idea how to handle the type you provided for parameter '+inttostr(i));
+              exit(2);
+            end;
+          end;
+          lua_pushvalue(L,i);  //-1 now contains the value
+
+        end;
+
+        case valuetype of
+          0: pqword(ptruint(paramstart)+(i-2)*sizeof(pointer))^:=lua_tointeger(L,-1);
+          1: psingle(ptruint(paramstart)+(i-2)*sizeof(pointer))^:=lua_tonumber(L,-1);
+          2: pdouble(ptruint(paramstart)+(i-2)*sizeof(pointer))^:=lua_tonumber(L,-1);
+          3:
+          begin
+            ts[i-2]:=Lua_ToString(L,-1);
+            pqword(ptruint(paramstart)+(i-2)*sizeof(pointer))^:=ptruint(pchar(ts[i-2]));
+            valuetype:=0;
+          end;
+
+          4:
+          begin
+            tws[i-2]:=Lua_ToString(L,-1);
+            pqword(ptruint(paramstart)+(i-2)*sizeof(pointer))^:=ptruint(pwidechar(tws[i-2]));
+            valuetype:=0;
+          end;
+        end;
+
+        case i-1 of
+          1: p1type:=valuetype;
+          2: p2type:=valuetype;
+          3: p3type:=valuetype;
+          4: p4type:=valuetype;
+        end;
+
+        lua_pop(L,1);
+
+      end;
+
+
+      asm
+        //parameters are accessed by use of RBP which is unaffected by this code
+        mov oldstack,rsp
+
+        sub rsp,paramsize
+        and rsp,$fffffffffffffff0   //align just in case it was an unaligned paramcount
+
+        mov paramstart2,rsp
+
+        push rsi
+        push rdi
+        push rcx
+        mov rsi,paramstart
+        mov rdi,paramstart2
+        mov rcx,paramsize
+        rep movsb
+
+        pop rcx
+        pop rdi
+        pop rsi
+
+        cmp paramcount,1
+        jb afterp4
+//p1:
+        cmp p1type,0
+        je p1typeisint
+
+        cmp p1type,1
+        je p1typeisfloat
+
+        movsd xmm0,[rsp]
+        jmp afterp1
+
+p1typeisint:
+        mov rcx,[rsp]
+        jmp afterp1
+
+p1typeisfloat:
+        movss xmm0,[rsp]
+
+afterp1:
+//p2:
+        cmp paramcount,2
+        jb afterp4
+
+        cmp [p2type],0
+        je p2typeisint
+
+        cmp [p2type],1
+        je p2typeisfloat
+
+        movsd xmm1,[rsp+8]
+        jmp afterp2
+
+p2typeisint:
+        mov rdx,[rsp+8]
+        jmp afterp2
+
+p2typeisfloat:
+        movss xmm1,[rsp+8]
+
+afterp2:
+
+//p3
+        cmp paramcount,3
+        jb afterp4
+
+        cmp [p3type],0
+        je p3typeisint
+
+        cmp [p3type],1
+        je p3typeisfloat
+
+        movsd xmm2,[rsp+$10]
+        jmp afterp3
+
+p3typeisint:
+        mov r8,[rsp+$10]
+        jmp afterp3
+
+p3typeisfloat:
+        movss xmm2,[rsp+$10]
+
+afterp3:
+
+//p4
+        cmp paramcount,4
+        jb afterp4
+
+        cmp [p4type],0
+        je p4typeisint
+
+        cmp [p4type],1
+        je p4typeisfloat
+
+        movsd xmm3,[rsp+$18]
+        jmp afterp4
+
+p4typeisint:
+        mov r9,[rsp+$18]
+        jmp afterp4
+
+p4typeisfloat:
+        movss xmm3,[rsp+$18]
+
+afterp4:
+
+
+        call AddressToCall
+
+        mov r,rax
+        mov rsp,oldstack
+      end;
+
+      lua_pushinteger(L,r);
+      exit(1);
+    end;
+  end
+  else exit(0);
+
+
+
+
+  {$else}
+  lua_pushstring(L,'executeCodeLocalEx is currently not supported on the 32-bit build');
+  lua_error(L);
+  {$endif}
+
+
+end;
+
+
+function executeCodeLocal(L:PLua_state): integer; cdecl;
+type
+  TFunction=function(parameter: pointer):pointer; stdcall;
+var
+  address, parameter: PtrUInt;
+  f: TFunction;
+begin
+  //executes the given address
+  result:=0;
+  if lua_gettop(L)>=1 then
+  begin
+    address:=lua_toaddress(L,1,true);
+
+
+    if lua_gettop(L)>=2 then
+    begin
+      if lua_isstring(L,2) then
+        parameter:=selfsymhandler.getAddressFromName(Lua_ToString(L,2), waitforsymbols)
+      else
+        parameter:=lua_tointeger(L, 2)
+
+    end
+    else
+      parameter:=0;
+
+    f:=pointer(address);
+    lua_pushinteger(L, ptruint(f(pointer(parameter))));
+    result:=1;
+  end
+  else
+    exit;
+end;
+
+function md5file(L:PLua_state): integer; cdecl;
+var
+  filename: string;
+  f: TMemoryStream;
+begin
+  result:=0;
+  if lua_gettop(L)>=1 then
+  begin
+    filename:=Lua_ToString(L,1);
+
+    f:=TMemoryStream.create;
+    try
+      f.LoadFromFile(filename);
+      lua_pushstring(L, MD5Print(MD5Buffer(f.Memory^, f.Size)));
+      result:=1;
+    finally
+      f.free;
+    end;
+  end;
+end;
+
+function md5memory(L:PLua_state): integer; cdecl;
+var
+  startaddress: ptruint;
+  size: integer;
+
+  buf: PByteArray;
+  x: ptruint;
+begin
+  result:=0;
+  if lua_gettop(L)>=2 then
+  begin
+    startaddress:=lua_toaddress(L,1);
+
+    size:=lua_tointeger(L, 2);
+
+    if size>0 then
+    begin
+      getmem(buf, size);
+      if ReadProcessMemory(processhandle, pointer(startaddress), buf, size, x) then
+      begin
+        if x>0 then
+        begin
+          lua_pushstring(L, MD5Print(MD5Buffer(buf^, x)));
+          result:=1;
+        end;
+      end;
+      FreeMemAndNil(buf);
+    end;
+
+  end;
+
+end;
+
+
+function allocateKernelMemory(L:PLua_state): integer; cdecl;
+begin
+  result:=0;
+  {$IFDEF windows}
+  if lua_gettop(L)=1 then
+  begin
+    lua_pushinteger(L, ptruint(KernelAlloc(lua_tointeger(L,1))));
+    result:=1;
+  end;
+  {$ENDIF}
+end;
+
+function freeKernelMemory(L:PLua_state): integer; cdecl;
+begin
+  {$IFDEF windows}
+  if lua_gettop(L)=1 then
+    KernelFree(lua_tointeger(L,1));
+  {$ENDIF}
+
+  result:=0; //you'll know it worked by not having a BSOD
+end;
+
+function lua_mapMemory(L:PLua_state): integer; cdecl;
+var
+  address: uint64;
+  size: dword;
+  frompid, topid: dword;
+
+  mmr: TMapMemoryResult;
+begin
+  result:=0;
+  {$IFDEF windows}
+  frompid:=0;
+  topid:=0;
+
+  if lua_gettop(L)>=2 then
+  begin
+    address:=lua_toaddress(L,1);
+    size:=lua_tointeger(L,2);
+  end
+  else
+    exit(0);
+
+  if lua_gettop(L)>=3 then
+    frompid:=lua_tointeger(L,3);
+
+  if lua_gettop(L)>=4 then
+    topid:=lua_tointeger(L,4);
+
+  mmr:=MapMemory(address, size, frompid, topid);
+
+  lua_pushinteger(L, mmr.address);
+  lua_pushinteger(L, mmr.mdladdress);
+  result:=2;
+  {$ENDIF}
+end;
+
+function lua_unmapMemory(L:PLua_state): integer; cdecl;
+var
+  mmr: TMapMemoryResult;
+begin
+  result:=0;
+  {$IFDEF windows}
+  if lua_gettop(l)>=2 then
+  begin
+    mmr.address:=lua_toaddress(L, 1);
+    mmr.mdladdress:=lua_toaddress(L, 2);
+    UnmapMemory(mmr);
+  end;
+  {$ENDIF}
+end;
+
+function lua_lockMemory(L:PLua_state): integer; cdecl;
+var
+  address: qword;
+  size: integer;
+  mdl: qword;
+begin
+  result:=0;
+  {$IFDEF windows}
+  if lua_gettop(L)>=2 then
+  begin
+    address:=lua_tointeger(L,1);
+    size:=lua_tointeger(L,2);
+
+    mdl:=DBK32functions.LockMemory(processid, address, size);
+    lua_pushinteger(L,mdl);
+    result:=1;
+  end;
+  {$ENDIF}
+end;
+
+function lua_unlockMemory(L:PLua_state): integer; cdecl;
+var
+  mdl: qword;
+begin
+  result:=0;
+  {$IFDEF windows}
+  if lua_gettop(L)>=1 then
+  begin
+    mdl:=lua_tointeger(L,1);
+    DBK32functions.unLockMemory(mdl);
+  end;
+  {$ENDIF}
+end;
+
+function lua_sendMessage(L:PLua_state): integer; cdecl;
+var h: HWND;
+    Msg:  UINT;
+    wp: WPARAM;
+    lp: LPARAM;
+begin
+  result:=0;
+  if lua_gettop(L)=4 then
+  begin
+    h:=lua_tointeger(L,1);
+    msg:=lua_tointeger(L,2);
+    wp:=lua_tointeger(L,3);
+    lp:=lua_tointeger(L,4);
+
+    lua_pushinteger(L, SendMessage(h, Msg, wp, lp));
+    result:=1;
+  end;
+end;
+
+function lua_sendMessageTimeout(L:PLua_state): integer; cdecl;
+var h: HWND;
+    Msg:  UINT;
+    wp: WPARAM;
+    lp: LPARAM;
+    flags, timeout: uint;
+    r: DWORD_PTR;
+begin
+  result:=0;
+  {$IFDEF windows}
+  if lua_gettop(L)=4 then
+  begin
+    h:=lua_tointeger(L,1);
+    msg:=lua_tointeger(L,2);
+    wp:=lua_tointeger(L,3);
+    lp:=lua_tointeger(L,4);
+    flags:=lua_tointeger(L,5);
+    timeout:=lua_tointeger(L,6);
+
+    if SendMessageTimeoutA(h, Msg, wp, lp, flags,timeout, r)<>0 then
+      lua_pushinteger(L,r)
+    else
+      lua_pushnil(L);
+
+    result:=1;
+  end;
+  {$ENDIF}
+end;
+
+function lua_findWindow(L:PLua_state): integer; cdecl;
+var
+  classname, windowname: pchar;
+begin
+  result:=0;
+  {$IFDEF windows}
+  classname:=nil;
+  windowname:=nil;
+
+  if lua_gettop(L)>=1 then
+    classname:=lua.lua_tostring(L,1);
+
+  if lua_gettop(L)>=2 then
+    windowname:=lua.Lua_ToString(L, 2);
+
+  lua_pushinteger(L, FindWindow(classname, windowname));
+  result:=1;
+  {$ENDIF}
+end;
+
+function lua_getWindow(L:PLua_state): integer; cdecl;
+var
+  h: hwnd;
+  cmd: uint;
+begin
+  result:=0;
+  {$IFDEF windows}
+  if lua_gettop(L)>=2 then
+  begin
+    h:=lua_tointeger(L, 1);
+    cmd:=lua_tointeger(L, 2);
+
+    lua_pushinteger(L, GetWindow(h, cmd));
+    result:=1;
+  end;
+  {$ENDIF}
+end;
+
+function lua_getWindowProcessID(L:PLua_state): integer; cdecl;
+var
+  h: hwnd;
+  pid: DWORD;
+  tid: dword;
+begin
+  result:=0;
+  {$IFDEF windows}
+  if lua_gettop(L)>=1 then
+  begin
+    pid:=0;
+    tid:=0;
+
+    h:=lua_tointeger(L,1);
+
+    tid:=GetWindowThreadProcessId(h, pid);
+
+    lua_pushinteger(L, pid);
+    lua_pushinteger(L, tid);
+    result:=2;
+
+  end;
+  {$ENDIF}
+end;
+
+function lua_getWindowCaption(L:PLua_state): integer; cdecl;
+var
+  h: hwnd;
+  s: pchar;
+  i: integer;
+begin
+  result:=0;
+  {$IFDEF windows}
+  if lua_gettop(L)=1 then
+  begin
+    h:=lua_tointeger(L, 1);
+    getmem(s,256);
+    try
+      i:=GetWindowText(h, s, 255);
+      s[i]:=#0;
+      lua_pushstring(L,s);
+      result:=1;
+    finally
+      FreeMemAndNil(s);
+    end;
+  end;
+  {$ENDIF}
+end;
+
+function lua_getWindowClassName(L:PLua_state): integer; cdecl;
+var
+  h: hwnd;
+  s: pchar;
+  i: integer;
+begin
+  result:=0;
+  {$IFDEF windows}
+  if lua_gettop(L)=1 then
+  begin
+    h:=lua_tointeger(L, 1);
+
+    getmem(s,256);
+    try
+      i:=GetClassNameA(h, s, 255);
+      s[i]:=#0;
+      lua_pushstring(L,s);
+      result:=1;
+    finally
+      FreeMemAndNil(s);
+    end;
+  end;
+  {$ENDIF}
+end;
+
+function lua_getForegroundWindow(L:PLua_state): integer; cdecl;
+begin
+  result:=1;
+  lua_pushinteger(L, GetForegroundWindow());
+end;
+
+function getXBox360ControllerKeyPress(L:PLua_state): integer; cdecl;
+{$IFDEF windows}
+var
+  i: integer;
+  index: integer;
+  ks: XINPUT_KEYSTROKE;
+  state: XINPUT_STATE;
+{$ENDIF}
+begin
+
+  result:=0;
+
+  {$IFDEF windows}
+  XInputMessages(false); //you don't want to use gui support for hotkeys, but handle it yourself
+
+
+  index:=-1;
+  if InitXinput=false then exit;
+  if not assigned(XInputGetKeystroke) then exit;
+
+  if lua_gettop(L)>=1 then
+  begin
+    index:=lua_tointeger(L, 1);
+    if XInputGetKeystroke(index, 0, @ks)<>0 then exit;
+  end
+  else
+  begin
+    for i:=0 to XUSER_MAX_COUNT-1 do
+    begin
+      if (XInputGetState(i, state)=0) and (XInputGetKeystroke(i, 0, @ks)=0) then //found a controller  (usually 0)
+      begin
+        index:=i;
+        break;
+      end;
+    end;
+  end;
+
+  if index<>-1 then
+  begin
+    lua_newtable(L);
+    i:=lua_gettop(L);
+
+    lua_setbasictableentry(L, i, 'VirtualKey', ks.VirtualKey);
+    lua_setbasictableentry(L, i, 'Unicode', ks.Unicode);
+    lua_setbasictableentry(L, i, 'Flags', ks.Flags);
+    lua_setbasictableentry(L, i, 'UserIndex', ks.UserIndex);
+    lua_setbasictableentry(L, i, 'HidCode', ks.HidCode);
+    result:=1;
+  end;
+  {$ENDIF}
+
+end;
+
+function getXBox360ControllerState(L:PLua_state): integer; cdecl;
+{$IFDEF windows}
+var
+  index: integer;
+  i: integer;
+  state: XINPUT_STATE;
+{$ENDIF}
+begin
+  result:=0;
+  {$IFDEF windows}
+
+  index:=-1;
+  if InitXinput=false then exit;
+
+  if lua_gettop(L)>=1 then
+  begin
+    index:=lua_tointeger(L, 1);
+    if XInputGetState(index, state)<>0 then exit;
+  end
+  else
+  begin
+    for i:=0 to XUSER_MAX_COUNT-1 do
+    begin
+      if XInputGetState(i, state)=0 then //found a controller  (usually 0)
+      begin
+        index:=i;
+        break;
+      end;
+    end;
+  end;
+
+  if index<>-1 then
+  begin
+    //state is now filled in, convert it to a readable table
+    lua_newtable(L);
+    i:=lua_gettop(L);
+
+    lua_setbasictableentry(L, i, 'ControllerID', index);
+    lua_setbasictableentry(L, i, 'PacketNumber', state.dwPacketNumber);
+    lua_setbasictableentry(L, i, 'GAMEPAD_DPAD_UP', (state.Gamepad.wButtons and XINPUT_GAMEPAD_DPAD_UP)<>0);
+    lua_setbasictableentry(L, i, 'GAMEPAD_DPAD_DOWN', (state.Gamepad.wButtons and XINPUT_GAMEPAD_DPAD_DOWN)<>0);
+    lua_setbasictableentry(L, i, 'GAMEPAD_DPAD_LEFT', (state.Gamepad.wButtons and XINPUT_GAMEPAD_DPAD_LEFT)<>0);
+    lua_setbasictableentry(L, i, 'GAMEPAD_DPAD_RIGHT', (state.Gamepad.wButtons and XINPUT_GAMEPAD_DPAD_RIGHT)<>0);
+
+    lua_setbasictableentry(L, i, 'GAMEPAD_START', (state.Gamepad.wButtons and XINPUT_GAMEPAD_START)<>0);
+    lua_setbasictableentry(L, i, 'GAMEPAD_BACK', (state.Gamepad.wButtons and XINPUT_GAMEPAD_BACK)<>0);
+
+    lua_setbasictableentry(L, i, 'GAMEPAD_LEFT_THUMB', (state.Gamepad.wButtons and XINPUT_GAMEPAD_LEFT_THUMB)<>0);
+    lua_setbasictableentry(L, i, 'GAMEPAD_RIGHT_THUMB', (state.Gamepad.wButtons and XINPUT_GAMEPAD_RIGHT_THUMB)<>0);
+
+    lua_setbasictableentry(L, i, 'GAMEPAD_LEFT_SHOULDER', (state.Gamepad.wButtons and XINPUT_GAMEPAD_LEFT_SHOULDER)<>0);
+    lua_setbasictableentry(L, i, 'GAMEPAD_RIGHT_SHOULDER', (state.Gamepad.wButtons and XINPUT_GAMEPAD_RIGHT_SHOULDER)<>0);
+
+    lua_setbasictableentry(L, i, 'GAMEPAD_A', (state.Gamepad.wButtons and XINPUT_GAMEPAD_A)<>0);
+    lua_setbasictableentry(L, i, 'GAMEPAD_B', (state.Gamepad.wButtons and XINPUT_GAMEPAD_B)<>0);
+    lua_setbasictableentry(L, i, 'GAMEPAD_X', (state.Gamepad.wButtons and XINPUT_GAMEPAD_X)<>0);
+    lua_setbasictableentry(L, i, 'GAMEPAD_Y', (state.Gamepad.wButtons and XINPUT_GAMEPAD_Y)<>0);
+
+    lua_setbasictableentry(L, i, 'wButtons', state.Gamepad.wButtons);
+
+    lua_setbasictableentry(L, i, 'LeftTrigger', state.Gamepad.bLeftTrigger);
+    lua_setbasictableentry(L, i, 'RightTrigger', state.Gamepad.bRightTrigger);
+
+    lua_setbasictableentry(L, i, 'ThumbLeftX', state.Gamepad.sThumbLX);
+    lua_setbasictableentry(L, i, 'ThumbLeftY', state.Gamepad.sThumbLY);
+    lua_setbasictableentry(L, i, 'ThumbRightX', state.Gamepad.sThumbRX);
+    lua_setbasictableentry(L, i, 'ThumbRightY', state.Gamepad.sThumbRY);
+
+
+
+    result:=1;
+  end;
+  {$ENDIF}
+end;
+
+function setXBox360ControllerVibration(L:PLua_state): integer; cdecl;
+{$IFDEF windows}
+var
+  index: integer;
+  left, right: word;
+  vib: XINPUT_VIBRATION;
+{$ENDIF}
+begin
+  result:=0;
+  {$IFDEF windows}
+  if InitXinput=false then exit;
+
+  if lua_gettop(L)>=3 then
+  begin
+    index:=lua_tointeger(L,1);
+    left:=lua_tointeger(L,2);
+    right:=lua_tointeger(L, 3);
+
+    vib.wLeftMotorSpeed:=left;
+    vib.wRightMotorSpeed:=right;
+
+    result:=1;
+    lua_pushboolean(L, XInputSetState(index, @vib)=0);
+  end;
+  {$ENDIF}
+end;
+
+
+function lua_registerAutoAssemblerTemplate(L:PLua_state): integer; cdecl;
+var
+  f: integer;
+  routine: string;
+  lc: tluacaller;
+  name: string;
+begin
+  result:=0;
+
+  if lua_gettop(L)>=2 then
+  begin
+    name:=Lua_ToString(L, 1);
+
+    if lua_isfunction(L, 2) then
+    begin
+      lua_pushvalue(L, 2);
+      f:=luaL_ref(L,LUA_REGISTRYINDEX);
+
+      lc:=TLuaCaller.create;
+      lc.luaroutineIndex:=f;
+    end
+    else
+    if lua_isstring(L,2) then
+    begin
+      routine:=lua_tostring(L,2);
+      lc:=TLuaCaller.create;
+      lc.luaroutine:=routine;
+    end
+    else exit;
+
+    lua_pushinteger(L, registerAutoAssemblerTemplate(name, lc.AutoAssemblerTemplateCallback));
+    result:=1;
+  end;
+end;
+
+function lua_unregisterAutoAssemblerTemplate(L:PLua_state): integer; cdecl;
+var id: integer;
+begin
+  result:=0;
+  if lua_gettop(L)=1 then
+  begin
+    id:=lua_tointeger(L, 1);
+    unregisterAutoAssemblerTemplate(id);
+  end;
+end;
+
+
+function lua_GenerateCodeInjectionScript(L: PLua_state): integer; cdecl;
+var
+  script: TStrings;
+  address: string;
+begin
+  result:=0;
+  if lua_gettop(L)>=1 then
+  begin
+    script:=lua_ToCEUserData(L,1);
+
+    if lua_gettop(L)>=2 then
+      address:=Lua_ToString(L,2)
+    else
+      address:=inttohex(MemoryBrowser.disassemblerview.SelectedAddress,8);
+
+    try
+      GenerateCodeInjectionScript(script, address);
+      lua_pushboolean(L,true);
+      result:=1;
+    except
+    end;
+  end;
+end;
+
+function lua_GenerateAOBInjectionScript(L: PLua_state): integer; cdecl;
+var
+  script: TStrings;
+  address, symbolname: string;
+begin
+  result:=0;
+  if lua_gettop(L)>=2 then
+  begin
+    script:=lua_ToCEUserData(L,1);
+    symbolname:=Lua_ToString(L,2);
+
+    if lua_gettop(L)>=3 then
+      address:=Lua_ToString(L,3)
+    else
+      address:=inttohex(MemoryBrowser.disassemblerview.SelectedAddress,8);
+
+
+    try
+      GenerateAOBInjectionScript(script, address, symbolname);
+      lua_pushboolean(L,true);
+      result:=1;
+    except
+    end;
+  end;
+end;
+
+function lua_GenerateFullInjectionScript(L: PLua_state): integer; cdecl;
+var
+  script: TStrings;
+  address: string;
+begin
+  result:=0;
+  if lua_gettop(L)>=1 then
+  begin
+    script:=lua_ToCEUserData(L,1);
+
+    if lua_gettop(L)>=2 then
+      address:=Lua_ToString(L,2)
+    else
+      address:=inttohex(MemoryBrowser.disassemblerview.SelectedAddress,8);
+
+    try
+      GenerateFullInjectionScript(script, address);
+      lua_pushboolean(L,true);
+      result:=1;
+    except
+    end;
+  end;
+end;
+
+function lua_unloadLoadedFont(L: PLua_state): integer; cdecl;
+begin
+  {$IFDEF windows}
+  if lua_isnumber(L, 1) then
+    RemoveFontMemResourceEx(lua_tointeger(L,1));
+  {$ENDIF}
+
+  result:=0;
+end;
+
+function lua_loadFontFromStream(L: PLua_state): integer; cdecl;
+var
+  s: TStream;
+  ms: TMemoryStream absolute s;
+  f: TFont;
+  pc: dword;
+
+  h: THandle;
+begin
+  result:=0;
+
+  {$IFDEF windows}
+  if lua_isuserdata(L, 1) then
+  begin
+    s:=lua_toceuserdata(L, 1);
+    if s is TMemoryStream then
+    begin
+      pc:=1;
+      h:=AddFontMemResourceEx(ms.Memory, ms.Size, nil, @pc);
+      lua_pushinteger(L, h);
+      result:=1;
+    end;
+  end;
+  {$ENDIF}
+end;
+
+function lua_speakex(engLang: boolean; L: Plua_State): integer; cdecl;
+var
+  pc: integer;
+  s: widestring;
+begin
+  result:=0;
+  {$IFDEF windows}
+  pc:=lua_gettop(L);
+
+  if pc>=1 then
+    s:=Lua_ToString(L, 1)
+  else
+    exit(0);
+
+
+  if engLang then
+  begin
+    s:=StringReplace(s,'&','&amp;',[rfReplaceAll]);
+    s:=StringReplace(s,'<','&lt;',[rfReplaceAll]);
+    s:=StringReplace(s,'>','&gt;',[rfReplaceAll]);
+    //s:='<speak version="1.0" xml:lang="en">'+s+'</speak>';
+    //s:='<lang langid="409">'+s+'</lang>';
+    s:='<voice required="Language=409">'+s+'</voice>';   //413=dutch (while running under a debugger, this is slow. But normal usage is fine)
+  end;
+
+  if pc>=2 then
+  begin
+    if lua_isboolean(l,2) then
+    begin
+      lua_pushinteger(L, speak(s, lua_toboolean(L,2)));
+      exit(1);
+    end
+    else
+    begin
+      lua_pushinteger(L, speak(s, lua_tointeger(L,2)));
+      exit(1);
+    end;
+  end
+  else
+  begin
+    lua_pushinteger(L, speak(s));
+    exit(1);
+  end;
+  {$ENDIF}
+
+end;
+
+
+function lua_speak(L: Plua_State): integer; cdecl;
+begin
+  lua_speakEx(false,L);
+  result:=0;
+end;
+
+function lua_speakEnglish(L: Plua_State): integer; cdecl;
+begin
+  lua_speakEx(true,L);
+  result:=0;
+end;
+
+
+function lua_getFileVersion(L: Plua_State): integer; cdecl;
+{$IFDEF windows}
+var
+  filepath: string;
+  h: THandle;
+  size: integer;
+  data: pointer;
+  ffi: ^VS_FIXEDFILEINFO;
+  t: integer;
+
+  v: qword;
+  s: UINT;
+{$ENDIF}
+begin
+  result:=0;
+  {$IFDEF windows}
+  if lua_gettop(L)=1 then
+  begin
+    filepath:=Lua_ToString(l,1);
+    size:=GetFileVersionInfoSize(pchar(filepath), @h);
+    if size<>0 then
+    begin
+      getmem(data, size);
+
+      if GetFileVersionInfo(pchar(filepath), h, size, data) then
+      begin
+        s:=sizeof(ffi);
+        if VerQueryValue(data, pchar('\'), @ffi, @s) then
+        begin
+          v:=(qword(ffi^.dwFileVersionMS) shl 32) or ffi^.dwFileVersionLS;
+          result:=2;
+          lua_pushinteger(L, v);
+          lua_newtable(L);
+          t:=lua_gettop(L);
+
+
+          lua_setbasictableentry(L, t, 'major', (v shr 48) and $ffff);
+          lua_setbasictableentry(L, t, 'minor', (v shr 32) and $ffff);
+          lua_setbasictableentry(L, t, 'release', (v shr 16) and $ffff);
+          lua_setbasictableentry(L, t, 'build', v and $ffff);
+        end;
+
+      end;
+      FreeMemAndNil(data);
+    end;
+  end;
+  {$ENDIF}
+end;
+
+function lua_getCheatEngineFileVersion(L: Plua_State): integer; cdecl;
+begin
+  lua_pushstring(L,application.ExeName);
+  exit(lua_getFileVersion(L));
+end;
+
+
+function lua_hookWndProc(L: Plua_State): integer; cdecl;
+{$IFDEF windows}
+var
+  s: tstringlist;
+  hWnd: THandle;
+  f: integer;
+
+  orig: qword;
+  ts: string;
+
+  wndhooklist_table, hwnd_table: integer;
+  i: integer;
+  b: boolean;
+
+  async: boolean;
+
+  pc: TLuaPipeClient;
+{$ENDIF}
+begin
+  result:=0;
+  {$IFDEF windows}
+  lua_getglobal(L, 'CEWindowProcEvent_Internal');
+
+
+  if lua_isnil(L, -1) then
+  begin
+    lua_pop(L, 1);
+
+    s:=TStringList.Create;
+    s.add('wndhooklist={}');
+    s.add('function CEWindowProcEvent_Internal(hWnd, Msg, lParam, wParam)');
+    s.add('  if (wndhooklist[hWnd].f) then');
+    s.add('    local r, hWnd2, Msg2, lParam2, wParam2');
+    s.add('    r,hWnd2,Msg2,lParam2,wParam2=wndhooklist[hWnd].f(hWnd, Msg, lParam, wParam)');
+    s.add('    if (r==0) or (r==1) then return r,(hWnd2 or hWnd),(Msg2 or Msg),(lParam2 or lParam),(wParam2 or wParam) end');
+    s.add('  end');
+    s.add('  return wndhooklist[hWnd].orig,(hWnd2 or hWnd),(Msg2 or Msg),(lParam2 or lParam),(wParam2 or wParam)');
+    s.add('end');
+
+    LUA_DoScript(s.Text);
+    s.free;
+  end
+  else
+    lua_pop(L, 1);
+
+  //setup the server if needed
+  ts:='CEWINHOOK'+inttostr(processid);
+  if luaserverExists(ts)=false then
+  begin
+    tluaserver.create(ts);
+
+    if processhandler.is64Bit then
+      ts:='x86_64'
+    else
+      ts:='i386';
+
+    try
+      cefuncproc.InjectDll(CheatEngineDir+'winhook-'+ts+'.dll');
+    except
+    end;
+  end;
+
+
+  //get the windowhandle and function parameter
+  if (lua_gettop(L)>=2) and lua_isnumber(L, 1) and lua_isfunction(L, 2) then
+  begin
+    if lua_gettop(L)>=3 then
+      async:=lua_toboolean(L, 3)
+    else
+      async:=false;
+
+    hWnd:=lua_tointeger(L, 1);
+    pc:=TLuaPipeClient.create('CEWINHOOKC'+inttostr(processid));
+    try
+      pc.writeByte(1);
+      pc.writeQword(hWnd);
+      orig:=pc.readQword;
+
+      lua_getglobal(L, 'wndhooklist');
+      wndhooklist_table:=lua_gettop(L);
+
+      lua_pushinteger(L, hWnd);
+      lua_newtable(L);
+
+      //fill the hWnd table entry
+      hwnd_table:=lua_gettop(L);
+      lua_pushstring(L, 'f');
+      lua_pushvalue(L, 2);
+      lua_settable(L, hwnd_table);
+
+      lua_pushstring(L, 'orig');
+      lua_pushinteger(L, orig);
+      lua_settable(L, hwnd_table);
+
+      lua_settable(L, wndhooklist_table);
+
+
+      pc.writeByte(4); //set async state
+      pc.writeByte(ifthen(async,1,0));
+      pc.readByte;
+
+      pc.writeByte(2); //hook
+      pc.writeQword(hWnd);
+      if pc.readByte=1 then
+      begin
+        lua_pushboolean(L, true);
+        result:=1;
+      end;
+
+    finally
+      pc.free;
+    end;
+  end;
+
+  //get the old proc event of the window
+  {$ENDIF}
+
+end;
+
+function lua_unhookWndProc(L: Plua_State): integer; cdecl;
+{$IFDEF windows}
+var pc: TLuaPipeClient;
+{$ENDIF}
+begin
+  result:=0;
+  {$IFDEF windows}
+  if (lua_gettop(L)=1) and lua_isnumber(L, 1) then
+  begin
+    lua_getglobal(L, 'wndhooklist');
+
+    lua_pushinteger(L, lua_tointeger(L, 1));
+    lua_gettable(L,-2);
+    if lua_istable(L, -1) then
+    begin
+      lua_pushstring(L, 'orig');
+      lua_gettable(L, -2);
+      if lua_isnumber(L, -1) then
+      begin
+        pc:=TLuaPipeClient.create('CEWINHOOKC'+inttostr(processid));
+        try
+          pc.writeByte(3);
+          pc.writeQword(lua_tointeger(L, 1));
+          pc.writeQword(lua_tointeger(L, -1));
+          if pc.readByte=1 then
+          begin
+            lua_pushboolean(L, true);
+            result:=1;
+          end;
+        finally
+          pc.free;
+        end;
+      end;
+    end;
+  end;
+  {$ENDIF}
+end;
+
+function lua_registerEXETrainerFeature(L: Plua_State): integer; cdecl;
+var i,j: integer;
+begin
+  result:=0;
+  if (lua_gettop(L)=2) and lua_isstring(L,1) and lua_isfunction(L,2) then
+  begin
+    j:=length(exeTrainerFeatures);
+    for i:=0 to length(exeTrainerFeatures)-1 do
+      if exeTrainerFeatures[i].featurename='' then
+      begin
+        j:=i;
+        break;
+      end;
+
+    if j=length(exeTrainerFeatures) then
+      setlength(exeTrainerFeatures,j+1);
+
+    exeTrainerFeatures[j].featurename:=Lua_ToString(L, 1);
+    exeTrainerFeatures[j].functionid:=luaL_ref(L, LUA_REGISTRYINDEX);
+
+    lua_pushinteger(L, j);
+    result:=1;
+  end;
+end;
+
+function lua_unregisterEXETrainerFeature(L: Plua_State): integer; cdecl;
+var i: integer;
+begin
+  if (lua_gettop(L)=1) and lua_isnumber(L, 1) then
+  begin
+    i:=lua_tointeger(L,1);
+    if i<length(exeTrainerFeatures) then
+    begin
+      exeTrainerFeatures[i].featurename:='';
+      luaL_unref(L, LUA_REGISTRYINDEX, exeTrainerFeatures[i].functionid);
+      exeTrainerFeatures[i].functionid:=0;
+    end;
+  end;
+
+  result:=0;
+end;
+
+function lwriter(L: Plua_State; const p: Pointer; sz: size_t; ud: Pointer): Integer; cdecl;
+var s: TStream;
+begin
+  s:=tstream(ud);
+  s.WriteBuffer(p^,sz);
+  result:=0;
+end;
+
+
+
+function lua_encodeFunction(L: Plua_State): integer; cdecl;
+var
+  s: TMemoryStream;
+  cs: Tcompressionstream;
+  i: integer;
+
+  output: pchar;
+
+  new: pchar;
+begin
+  s:=TMemoryStream.Create;
+  cs:=Tcompressionstream.create(clmax, s);
+
+
+  if (lua_gettop(L)=1) and (lua_isfunction(L, 1)) then
+    lua_dump(L, @lwriter, cs, 1);
+
+  cs.free;
+
+  getmem(output, (s.size div 4) * 5 + 5 );
+  BinToBase85(pchar(s.Memory), output, s.size);
+
+  lua_pushstring(L, output);
+  FreeMemAndNil(output);
+
+  s.free;
+
+  result:=1;
+end;
+
+function lua_encodeFunctionEx(L: Plua_State): integer; cdecl;
+//takes a string and an optional lua dll and encode it with that dll instead
+var
+  s: TMemoryStream;
+  cs: Tcompressionstream;
+  script,luadll: string;
+  hm: HModule;
+
+  _luaL_newstate: function : Plua_State; cdecl;
+  _luaL_openlibs: procedure(L: Plua_State); cdecl;
+  _luaL_loadstring: function(L: Plua_State; const s: PChar): Integer; cdecl;
+  _lua_dump: function(L: Plua_State; writer: lua_Writer; data: Pointer; strip: integer): Integer; cdecl;
+  _lua_close: procedure(L: Plua_State); cdecl;
+
+  l2: Plua_State;
+  r: integer;
+
+  rs:  string;
+  output: pchar;
+begin
+  result:=0;
+  if lua_gettop(L)>=1 then
+  begin
+    script:=Lua_ToString(L,1);
+
+    if lua_gettop(L)>=2 then
+      luadll:=Lua_ToString(L,2)
+    else
+      luadll:=LUA_LIB_NAME;
+
+    hm:=LoadLibrary(pchar(luadll));
+    if hm<>0 then
+    begin
+      _luaL_newstate:=getprocaddress(hm,'luaL_newstate');
+      _luaL_openlibs:=getprocaddress(hm,'luaL_openlibs');
+      _luaL_loadstring:=getprocaddress(hm,'luaL_loadstring');
+      _lua_dump:=getprocaddress(hm,'lua_dump');
+      _lua_close:=getprocaddress(hm,'lua_close');
+
+
+
+      l2:=_luaL_newstate;
+      _luaL_openlibs(l2);
+      if _luaL_loadstring(l2, pchar(script))=0 then
+      begin
+        //encode the function.
+        s:=TMemoryStream.Create;
+        cs:=Tcompressionstream.create(clmax, s);
+
+        _lua_dump(L2, @lwriter, cs, 1);
+
+        cs.free;
+        getmem(output, (s.size div 4) * 5 + 5 );
+        BinToBase85(pchar(s.Memory), output, s.size);
+
+        lua_pushstring(L, output);
+        FreeMemAndNil(output);
+
+        s.free;
+
+        result:=1;
+
+        _lua_close(l2);
+
+        FreeLibrary(hm);
+      end;
+    end;
+  end;
+end;
+
+
+function lreader(L: Plua_State; ud: Pointer; sz: Psize_t): PChar; cdecl;
+var s: TMemoryStream;
+begin
+  s:=TMemoryStream(ud);
+
+  result:=pchar(ptruint(s.Memory)+s.Position);
+  sz^:=s.Size-s.position;
+
+  s.position:=s.position+sz^;
+end;
+
+function lua_decodeFunction(L: Plua_State): integer; cdecl;
+var
+  ds: Tdecompressionstream;
+  s: TMemoryStream;
+
+  decompressed: TMemoryStream;
+  i: integer;
+
+  size: integer;
+  input, output: pchar;
+begin
+  result:=1;
+  if (lua_gettop(L)=1) and lua_isstring(L,1) then
+  begin
+    input:=lua.lua_tostring(L,1);
+
+    size:=(length(input) div 5)*4+(length(input) mod 5);
+    getmem(output, size*2);
+
+
+    size:=Base85ToBin(input, output);
+    lua_pushlstring(L, output, size);
+
+    s:=TMemoryStream.Create;
+    s.WriteBuffer(output^, size);
+    s.position:=0;
+    ds:=Tdecompressionstream.create(s);
+
+    decompressed:=TMemoryStream.create;
+    decompressed.CopyFrom(ds,0);
+
+    decompressed.position:=0;
+    lua_load(L, @lreader, decompressed,'cechunk', 'b');
+
+
+    freeandnil(decompressed);
+    freeandnil(ds);
+    freeandnil(s);
+    FreeMemAndNil(output);
+
+    result:=1;
+  end;
+
+end;
+
+function lua_getFileList(L: Plua_State): integer; cdecl;
+var
+  list: Tstringlist;
+  path: string;
+  mask: string;
+  subdirs: boolean;
+  attrib: word;
+
+  paramcount: integer;
+  i: integer;
+begin
+  paramcount:=lua_gettop(L);
+  if paramcount=0 then exit(0);
+
+  path:=lua_tostring(L,1);
+  if paramcount>1 then
+    mask:=Lua_ToString(L, 2)
+  else
+    mask:='';
+
+  if paramcount>2 then
+    subdirs:=lua_toboolean(L,3)
+  else
+    subdirs:=false;
+
+  if paramcount>3 then
+    attrib:=lua_tointeger(L, 4)
+  else
+    attrib:=faDirectory;
+
+  lua_pop(L, paramcount);
+
+  list:=FindAllFiles(path,mask,subdirs,attrib);
+
+  lua_createtable(L, list.count, 0);
+  result:=1;
+
+  for i:=0 to list.count-1 do
+  begin
+    lua_pushinteger(L, i+1);
+    lua_pushstring(L, list[i]);
+    lua_settable(L, 1);
+  end;
+
+  list.free;
+end;
+
+function lua_getDirectoryList(L: Plua_State): integer; cdecl;
+var
+  list: Tstringlist;
+  path: string;
+  mask: string;
+  subdirs: boolean;
+  attrib: word;
+
+  paramcount: integer;
+  i: integer;
+begin
+  paramcount:=lua_gettop(L);
+  if paramcount=0 then exit(0);
+
+  path:=lua_tostring(L,1);
+
+  if paramcount>1 then
+    subdirs:=lua_toboolean(L,2)
+  else
+    subdirs:=false;
+
+  lua_pop(L, paramcount);
+
+  list:=FindAllDirectories(path,subdirs);
+
+  lua_createtable(L, list.count, 0);
+  result:=1;
+
+  for i:=0 to list.count-1 do
+  begin
+    lua_pushinteger(L, i+1);
+    lua_pushstring(L, list[i]);
+    lua_settable(L, 1);
+  end;
+
+  list.free;
+end;
+
+function lua_connectToCEServer(L: Plua_State): integer; cdecl;
+var
+  hostname: string;
+  port: integer;
+begin
+  result:=0;
+  if lua_gettop(L)=2 then
+  begin
+    hostname:=Lua_ToString(L, 1);
+    port:=lua_tointeger(L, 2);
+    CEconnect(hostname, port);
+  end;
+end;
+
+function lua_copyMemory(L: Plua_State): integer; cdecl;
+var
+  sourceAddress: ptruint;
+  destinationAddress: ptruint;
+  Method: integer;
+  size: integer;
+
+  pc: integer;
+  temp: Pointer;
+  ar: ptruint;
+begin
+  result:=0;
+  pc:=lua_gettop(L);
+  if pc=0 then exit;
+
+  sourceAddress:=lua_toaddress(L,1);
+
+  if pc>1 then
+    size:=lua_tointeger(L,2);
+
+  if pc>3 then
+    Method:=lua_tointeger(L, 4)
+  else
+    Method:=0;
+
+  if (pc>2) and (not lua_isnil(L,3)) then
+    destinationAddress:=lua_toaddress(L, 3)
+  else
+  begin
+    //allocate the memory
+    case method of
+      0,2:
+      begin
+        //target process
+        destinationAddress:=ptruint(VirtualAllocEx(processhandle, nil,size,MEM_COMMIT or MEM_RESERVE,PAGE_EXECUTE_READWRITE));
+        if destinationAddress=0 then exit;
+      end;
+
+      1,3:
+      begin
+        //ce memory
+        destinationAddress:=ptruint(VirtualAlloc(nil,size,MEM_COMMIT or MEM_RESERVE, PAGE_EXECUTE_READWRITE));
+        if destinationAddress=0 then exit;
+      end;
+    end;
+  end;
+
+
+  case method of
+    0: //target to target
+    begin
+      temp:=VirtualAlloc(nil,size,MEM_COMMIT or MEM_RESERVE, PAGE_EXECUTE_READWRITE);
+      try
+        if readprocessmemory(processhandle, pointer(sourceAddress), temp, size, ar) then
+        begin
+          if ar=size then
+          begin
+            if WriteProcessMemory(processhandle, pointer(destinationAddress), temp, size, ar) then
+            begin
+              if ar=size then
+              begin
+                lua_pushinteger(L, destinationAddress);
+                exit(1);
+              end;
+            end;
+          end;
+        end;
+
+      finally
+        VirtualFree(temp,0, MEM_RELEASE);
+      end;
+    end;
+
+    1: //target to CE
+    begin
+      if readprocessmemory(processhandle, pointer(sourceAddress), pointer(destinationAddress), size, ar) then
+      begin
+        if ar=size then
+        begin
+          lua_pushinteger(L, destinationAddress);
+          exit(1);
+        end;
+      end;
+    end;
+
+    2: //CE to target
+    begin
+      if writeprocessmemory(processhandle, pointer(sourceAddress), pointer(destinationAddress), size, ar) then
+      begin
+        if ar=size then
+        begin
+          lua_pushinteger(L, destinationAddress);
+          exit(1);
+        end;
+      end;
+    end;
+
+    3: //CE to CE
+    begin
+      try
+        {$ifdef windows}
+        RtlCopyMemory(pointer(destinationAddress), pointer(sourceAddress), size);
+        {$else}
+        copymemory(pointer(destinationAddress), pointer(sourceAddress), size);
+        {$endif}
+        lua_pushinteger(L, destinationAddress);
+        exit(1);
+      except
+      end;
+    end;
+  end;
+end;
+
+
+function lua_compareMemory(L: PLua_state): integer; cdecl;
+var
+  address1,address2: ptruint;
+  Method: integer;
+  size,i: integer;
+
+  pc: integer;
+  temp: Pointer;
+  ar: ptruint;
+
+  buf1, buf2: PByteArray;
+begin
+  result:=0;
+  pc:=lua_gettop(L);
+  if pc<3 then exit;
+
+
+  if pc=4 then
+    method:=lua_tointeger(L,4)
+  else
+    method:=0;
+
+  if method=2 then
+    address1:=lua_toaddress(L,1,true)
+  else
+    address1:=lua_toaddress(L,1);
+
+  if method>0 then
+    address2:=lua_toaddress(L,2,true)
+  else
+    address2:=lua_toaddress(L,2);
+
+  size:=lua_tointeger(L,3);
+
+  if size=0 then exit;
+
+  buf1:=nil;
+  buf2:=nil;
+
+  case method of
+    0:
+    begin
+      getmem(buf1,size);
+      getmem(buf2,size);
+      ReadProcessMemory(processhandle, pointer(address1),buf1,size,ar);
+      ReadProcessMemory(processhandle, pointer(address2),buf2,size,ar);
+    end;
+
+    1:
+    begin
+      getmem(buf1,size);
+      ReadProcessMemory(processhandle, pointer(address1),buf1,size,ar);
+      buf2:=pointer(address2);
+    end;
+
+    2:
+    begin
+      buf1:=pointer(address1);
+      buf2:=pointer(address2);
+    end;
+  end;
+
+  //compare
+  result:=1;
+
+
+  {$ifdef windows}
+  i:=RtlCompareMemory(buf1,buf2,size);
+  {$else}
+  i:=CompareMemRange(buf1,buf2,size);
+  {$endif}
+
+  lua_pushboolean(L,i=size);
+  if i<>size then
+  begin
+    lua_pushinteger(L, i);
+    result:=2;
+  end;
+
+
+  case method of
+    0:
+    begin
+      if buf1<>nil then
+        FreeMemAndNil(buf1);
+
+      if buf2<>nil then
+        FreeMemAndNil(buf2);
+    end;
+
+    1:
+    begin
+      if buf1<>nil then
+        freeMemAndNil(buf1);
+    end;
+  end;
+
+
+end;
+
+
+function lua_enableDRM(L: Plua_State): integer; cdecl;
+var
+  PreferedAltitude: word;
+  ProtectedProcess: dword; //pid
+begin
+  result:=0;
+
+  {$IFDEF windows}
+  DBK32Initialize;
+
+  if lua_gettop(L)>=1 then
+    PreferedAltitude:=lua_tointeger(L,1)
+  else
+    PreferedAltitude:=0;
+
+  if lua_gettop(L)>=2 then
+  begin
+    if lua_isstring(L,2) then
+      ProtectedProcess:=ce_getProcessIDFromProcessName(pchar(Lua_ToString(L,2)))
+    else
+      ProtectedProcess:=lua_tointeger(L,2);
+  end
+  else
+    ProtectedProcess:=0;
+
+  result:=1;
+  lua_pushboolean(L, dbk_enabledrm(preferedAltitude, GetPEProcess(ProtectedProcess)));
+  {$ENDIF}
+end;
+
+
+function lua_saveOpenedFile(L: Plua_State): integer; cdecl;
+begin
+  if lua_gettop(L)>=1 then
+    filehandler.commitchanges(Lua_ToString(L,1))
+  else
+    Filehandler.commitChanges;
+
+  result:=0;
+end;
+
+function lua_openFileAsProcess(L: Plua_State): integer; cdecl;
+{$IFDEF windows}
+var
+  filename: string;
+  is64bit: boolean;
+  oldprocessname: string;
+  oldprocess: dword;
+  oldprocesshandle: thandle;
+  parameters: integer;
+  startaddress: ptruint;
+{$ENDIF}
+
+begin
+  result:=0;
+
+  {$IFDEF windows}
+  result:=1;
+  parameters:=lua_gettop(L);
+  if parameters>=1 then
+  begin
+    filename:=Lua_ToString(L,1);
+
+    if parameters>=2 then
+      is64bit:=lua_toboolean(L,2)
+    else
+      is64bit:=false;
+
+    if parameters>=3 then
+      startaddress:=lua_tointeger(L,3)
+    else
+      startaddress:=0;
+
+    DetachIfPossible;
+    oldprocessname := copy(mainform.ProcessLabel.Caption, pos('-', mainform.ProcessLabel.Caption) + 1, length(mainform.ProcessLabel.Caption));
+    oldprocess := processID;
+    oldprocesshandle := processhandle;
+
+    try
+      DBKFileAsMemory(filename,startaddress);
+
+    except
+      lua_pushboolean(L,false);
+      exit;
+    end;
+
+    ProcessHandler.ProcessHandle:=THandle(-2);
+
+    MainForm.ProcessLabel.caption:=extractfilename(filename);
+    MainForm.miSaveFile.visible:=true;
+
+    ProcessHandler.processid:=$FFFFFFFF;
+
+    ProcessHandler.is64Bit:=is64bit;
+
+    mainform.openProcessEpilogue(oldprocessname, oldprocess, oldprocesshandle,true);
+
+    lua_pushboolean(L,true);
+  end;
+  {$ENDIF}
+end;
+
+function lua_getPEB(L: Plua_State): integer; cdecl;
+var peb: qword;
+  pbi: TProcessBasicInformation;
+  x: ulong;
+begin
+  result:=0;
+
+
+ {$IFDEF windows}
+ if DBKLoaded then
+    peb:=dbk_getPEB(GetPEProcess(processid))
+  else
+  begin
+    if NtQueryInformationProcess(processhandle, ProcessBasicInformation, @pbi, sizeof(pbi), @x)=STATUS_SUCCESS then
+      peb:=qword(pbi.PebBaseAddress)
+    else
+      peb:=0;
+  end;
+
+  lua_pushinteger(L, peb);
+  result:=1;
+ {$ENDIF}
+end;
+
+function lua_createAPC(L: Plua_State): integer; cdecl;
+var address: ptruint;
+begin
+  result:=0;
+  {$IFDEF windows}
+  if lua_gettop(L)>=1 then
+  begin
+    address:=lua_toaddress(L,1);
+    CreateRemoteAPC(getathreadid(processid), pointer(address));
+  end;
+  {$ENDIF}
+end;
+
+function lua_setAssemblerMode(L: Plua_State): integer; cdecl;
+var mode: integer;
+begin
+  result:=0;
+  if lua_gettop(L)>=1 then
+  begin
+    mode:=lua_tointeger(L,1);
+    if mode=0 then
+      processhandler.is64Bit:=false;
+
+    if mode=1 then
+      processhandler.is64Bit:=true;
+  end;
+end;
+
+function lua_allocateMemory(l: Plua_State): integer; cdecl;
+var
+  size: integer;
+  a: pointer;
+  base: pointer;
+  prot: dword;
+begin
+  result:=0;
+  if lua_gettop(L)>=1 then
+  begin
+    size:=lua_tointeger(L,1);
+    if lua_gettop(L)>=2 then
+      base:=pointer(lua_tointeger(L,2))
+    else
+      base:=nil;
+
+    if lua_gettop(L)>=3 then
+      prot:=lua_tointeger(L,3)
+    else
+      prot:=PAGE_EXECUTE_READWRITE;
+
+
+    a:=VirtualAllocEx(processhandle,base,size,MEM_COMMIT or MEM_RESERVE, PAGE_EXECUTE_READWRITE);
+    if a=nil then
+    begin
+      //try to fix a mistake
+      base:=FindFreeBlockForRegion(ptruint(base),size);
+      a:=VirtualAllocEx(processhandle,base,size,MEM_COMMIT or MEM_RESERVE, PAGE_EXECUTE_READWRITE);
+      if a=nil then exit(0);
+    end;
+
+    lua_pushinteger(L, ptruint(a));
+    result:=1;
+  end;
+end;
+
+function lua_try(l: Plua_State): integer; cdecl;
+//nice idea, but the return value of this function seems broken after an raise exception in a function called by pcall (lua_error does function properly)
+begin
+  result:=2;
+  if lua_gettop(L)>=1 then
+  begin
+    if lua_isfunction(L,1) then
+    begin
+
+      try
+        if lua.lua_pcall(L,lua_gettop(L)-1,LUA_MULTRET,0)=0 then
+        begin
+          lua_pushboolean(L,true);
+          lua_insert(L,1);
+          result:=lua_gettop(L);
+        end
+        else
+        begin
+          lua_pushboolean(L,false);
+          lua_pushvalue(L,-2);
+        end;
+      except
+        on e:exception do
+        begin
+          lua_pop(L,lua_gettop(L));
+          lua_pop(L,1);
+          lua_pushboolean(L,false);
+          lua_pushstring(L,e.message);
+        end;
+      end;
+
+    end
+    else
+    begin
+      lua_pushboolean(L,false);
+      lua_pushstring(L,'First parameter for try is not a function');
+    end;
+  end
+  else
+  begin
+    lua_pushboolean(L,false);
+    lua_pushstring(L,'No parameter given');
+  end;
+end;
+
+function lua_getSystemMetrics(l: Plua_State): integer; cdecl;
+var parameters, nIndex: integer;
+begin
+  result:=0;
+  parameters:=lua_gettop(L);
+  if parameters=1 then
+  begin
+    nIndex:=lua_tointeger(L,-1);
+    lua_pop(L, parameters);
+    lua_pushinteger(L, GetSystemMetrics(nIndex));
+    result:=1;
+  end else lua_pop(L, parameters);
+end;
+
+
+function lua_getScreenDPI(l: Plua_State): integer; cdecl;
+begin
+  lua_pushinteger(L, Screen.PixelsPerInch);
+  result:=1;
+end;
+
+
+function lua_getScreenHeight(l: Plua_State): integer; cdecl;
+begin
+  lua_pushinteger(L, screen.Height);
+  result:=1;
+end;
+
+function lua_getScreenWidth(l: Plua_State): integer; cdecl;
+begin
+  lua_pushinteger(L, screen.Width);
+  result:=1;
+end;
+
+function lua_getWorkAreaHeight(l: Plua_State): integer; cdecl;
+begin
+  lua_pushinteger(L, screen.WorkAreaHeight);
+  result:=1;
+end;
+
+function lua_getWorkAreaWidth(l: Plua_State): integer; cdecl;
+begin
+  lua_pushinteger(L, screen.WorkAreaWidth);
+  result:=1;
+end;
+
+var screencanvas: TCanvas=nil;
+function lua_getScreenCanvas(L: PLua_state): integer; cdecl;
+begin
+  if screencanvas=nil then
+  begin
+    screencanvas:=tcanvas.Create;
+    screencanvas.Handle:=GetDC(0);
+  end;
+
+  luaclass_newClass(L, screencanvas);
+  result:=1;
+end;
+
+function lua_getHandleList(L: PLua_state): integer; cdecl;
+var
+  shi: PSYSTEM_HANDLE_INFORMATION=nil;
+  rl: ulong;
+  r: ntstatus;
+  i,j: integer;
+
+  filter: integer;
+  peprocess: ptruint=0;
+begin
+  result:=0;
+
+  {$IFDEF windows}
+  i:=sizeof(SYSTEM_HANDLE_TABLE_ENTRY_INFO)+128*sizeof(SYSTEM_HANDLE_TABLE_ENTRY_INFO);
+  getmem(shi,i);
+
+  repeat
+    zeromemory(shi,i);
+    r:=NtQuerySystemInformation(SystemHandleInformation, shi,i,@rl);
+    if r=STATUS_INFO_LENGTH_MISMATCH then
+    begin
+      FreeMemAndNil(shi);
+      i:=i*2-2;
+      getmem(shi,i);
+    end;
+
+  until (r<>STATUS_INFO_LENGTH_MISMATCH) or (i>256*1024*1024);
+
+  if r=STATUS_INFO_LENGTH_MISMATCH then exit(0);
+  if r<>0 then exit(0);
+
+  if lua_gettop(L)>=1 then
+  begin
+    filter:=lua_tointeger(L,1);
+    //0=everything
+    //1=all handles from the opened process
+    //2=all handles to the opened process
+    //3=all handles to cheat engine
+
+    case filter of
+      2:
+      begin
+        LoadDBK32;
+        peprocess:=GetPEProcess(processid);
+      end;
+
+      3:
+      begin
+        LoadDBK32;
+        peprocess:=GetPEProcess(GetCurrentProcessId);
+        filter:=2;
+      end;
+    end;
+  end
+  else
+    filter:=0;
+
+  lua_pop(l, lua_gettop(L));
+
+
+  lua_createtable(L, shi.HandleCount,0);
+  j:=0;
+  for i:=0 to shi.HandleCount-1 do
+  begin
+    if (filter=0) or
+       ((filter=1) and (shi.list[i].ProcessId=processid)) or
+       ((filter=2) and (ptruint(shi.list[i].obj)=peprocess)) then
+    begin
+      inc(j);
+      lua_pushinteger(L,j);
+      lua_createtable(L,0,6);
+
+      lua_pushstring(L, 'ProcessID');
+      lua_pushinteger(L, shi.list[i].ProcessId );
+      lua_settable(L,-3);
+
+      lua_pushstring(L, 'ObjectTypeIndex');
+      lua_pushinteger(L, shi.list[i].ObjectTypeIndex );
+      lua_settable(L,-3);
+
+      lua_pushstring(L, 'HandleAttributes');
+      lua_pushinteger(L, shi.list[i].HandleAttributes );
+      lua_settable(L,-3);
+
+      lua_pushstring(L, 'HandleValue');
+      lua_pushinteger(L, shi.list[i].HandleValue );
+      lua_settable(L,-3);
+
+      lua_pushstring(L, 'Object');
+      lua_pushinteger(L, ptruint(shi.list[i].obj));
+      lua_settable(L,-3);
+
+      lua_pushstring(L, 'GrantedAccess');
+      lua_pushinteger(L, shi.list[i].GrantedAccess );
+      lua_settable(L,-3);
+
+      lua_settable(L,1);
+
+    end;
+  end;
+
+  if shi<>nil then
+    FreeMemAndNil(shi);
+
+  result:=1;
+  {$ENDIF}
+end;
+
+function lua_closeRemoteHandle(L: PLua_state): integer; cdecl;
+var
+  handle, newhandle: THandle;
+  ph: thandle;
+begin
+  result:=0;
+
+  {$IFDEF windows}
+  if lua_gettop(L)>=1 then
+  begin
+    handle:=lua_tointeger(L,1);
+
+    if lua_gettop(L)>=2 then
+    begin
+      ph:=newkernelhandler.openProcess(PROCESS_DUP_HANDLE,false,lua_tointeger(L,2));
+      if ph=0 then exit
+    end
+    else
+      ph:=processhandle;
+
+    DuplicateHandle(ph, handle, 0,nil, 0, false, DUPLICATE_CLOSE_SOURCE);
+
+    if (lua_gettop(L)>=2) then
+      closehandle(ph);
+  end;
+  {$ENDIF}
+end;
+
+function lua_showSelectionList(L: PLua_state): integer; cdecl;
+var
+  title,
+  caption: string;
+  list: Tstringlist;
+  output: string;
+  custominput: boolean;
+  r: integer;
+begin
+  if lua_gettop(L)>=3 then
+  begin
+    title:=Lua_ToString(L,1);
+    caption:=Lua_ToString(L,2);
+    list:=lua_ToCEUserData(L,3);
+
+    if lua_gettop(L)>=4 then
+      custominput:=lua_toboolean(L,4)
+    else
+      custominput:=false;
+
+    r:=ShowSelectionList(application,title, caption,list, output, custominput);
+
+    lua_pushinteger(L,r);
+    lua_pushstring(L, output);
+
+    result:=2;
+  end
+  else result:=0;
+
+end;
+
+function lua_cpuid(L: PLua_state): integer; cdecl;
+var a,c: dword;
+var r: TCPUIDResult;
+i: integer;
+begin
+  if lua_gettop(L)>=1 then
+    a:=lua_tointeger(L,1)
+  else
+    exit(0);
+
+
+  if lua_gettop(L)>=2 then
+    c:=lua_tointeger(L,2)
+  else
+    c:=0;
+
+  r:=CPUID(a,c);
+  lua_newtable(L);
+  i:=lua_gettop(L);
+  lua_setbasictableentry(L, i, 'EAX', r.eax);
+  lua_setbasictableentry(L, i, 'EBX', r.ebx);
+  lua_setbasictableentry(L, i, 'ECX', r.ecx);
+  lua_setbasictableentry(L, i, 'EDX', r.edx);
+  result:=1;
+end;
+
+function lua_gc_setPassive(L: PLua_state): integer; cdecl;
+begin
+  if lua_gettop(L)>=1 then
+    mainform.tLuaGCPassive.enabled:=lua_toboolean(L,1);
+
+  result:=0;
+end;
+
+function lua_gc_setActive(L: PLua_state): integer; cdecl;
+begin
+  if lua_gettop(L)>=1 then
+    mainform.tLuaGCActive.enabled:=lua_toboolean(L,1);
+
+  if lua_gettop(L)>=2 then
+    mainform.tLuaGCActive.interval:=lua_tointeger(L,2);
+
+  if lua_gettop(L)>=3 then
+    luagc_MinSize:=lua_tointeger(L,3);
+
+  result:=0;
+end;
+
+function lua_getHotkeyHandlerThread(L: PLua_state): integer; cdecl;
+begin
+  luaclass_newClass(L, hotkeythread);
+  result:=1;
+end;
+
+function lua_enumMemoryRegions(L: PLua_state): integer; cdecl;
+var
+  mbi: TMEMORYBASICINFORMATION;
+  address: ptruint;
+  oldaddress: ptruint;
+  i: integer;
+begin
+  address:=0;
+  lua_newtable(L);
+  i:=1;
+  while newkernelhandler.VirtualQueryEx(processhandle, pointer(address),mbi,sizeof(mbi))=sizeof(mbi) do
+  begin
+    lua_pushinteger(L,i);
+    lua_newtable(L);
+
+    lua_pushstring(L,'BaseAddress');
+    lua_pushinteger(L,ptruint(mbi.BaseAddress));
+    lua_settable(L,-3);
+
+    lua_pushstring(L,'AllocationBase');
+    lua_pushinteger(L,ptruint(mbi.AllocationBase));
+    lua_settable(L,-3);
+
+    lua_pushstring(L,'AllocationProtect');
+    lua_pushinteger(L,mbi.AllocationProtect);
+    lua_settable(L,-3);
+
+    lua_pushstring(L,'RegionSize');
+    lua_pushinteger(L,mbi.RegionSize);
+    lua_settable(L,-3);
+
+    lua_pushstring(L,'State');
+    lua_pushinteger(L,mbi.RegionSize);
+    lua_settable(L,-3);
+
+    lua_pushstring(L,'Protect');
+    lua_pushinteger(L,mbi.Protect);
+    lua_settable(L,-3);
+
+    lua_pushstring(L,'Type');
+    lua_pushinteger(L,mbi.Protect);
+    lua_settable(L,-3);
+
+    lua_settable(L,-3);
+
+    oldaddress:=address;
+    address:=address+mbi.RegionSize;
+    if address<oldaddress then break;
+
+    inc(i);
+  end;
+
+  result:=1;
+end;
+
+function lua_enableWindowsSymbols(L: PLua_state): integer; cdecl;
+begin
+  EnableWindowsSymbols(false);
+  result:=0;
+end;
+
+function lua_enableKernelSymbols(L: PLua_state): integer; cdecl;
+begin
+  result:=0;
+  symhandler.kernelsymbols:=true;
+  MemoryBrowser.Kernelmodesymbols1.checked:=true;
+  symhandler.reinitialize(true);
+end;
+
+function lua_enumExports(L: PLua_state): integer; cdecl;
+var
+  address: ptruint;
+  path: string;
+  self: boolean;
+  e: boolean;
+  list: Tstringlist;
+  i: integer;
+begin
+
+  result:=0;
+  {$IFDEF windows}
+  if lua_gettop(L)>=1 then
+  begin
+    list:=Tstringlist.create;
+    try
+      if lua_gettop(L)>=2 then
+        self:=lua_toboolean(L,2);
+
+      try
+        address:=lua_toaddress(L,1,self);
+        try
+          peinfo_getExportList(address,list);
+        except
+          exit(0); //no export list
+        end;
+      except
+        if lua_isstring(L,1) then
+        begin
+          path:=Lua_ToString(L,1);
+          try
+            peinfo_getExportList(path,list);
+          except
+            exit(0);
+          end;
+        end;
+      end;
+
+      lua_newtable(L);
+      for i:=0 to list.count-1 do
+      begin
+        lua_pushstring(L,list[i]);
+        lua_pushinteger(L,ptruint(list.Objects[i]));
+        lua_settable(L,-3);
+      end;
+      result:=1;
+
+
+    finally
+      list.free;
+    end;
+
+  end;
+  {$ENDIF}
+end;
+
+function lua_duplicateHandle(L: PLua_state): integer; cdecl;
+//three formats:
+//(handle): Duplicates a CE handle to the target process
+//(handle, mode) : where mode is 0: CE to Target, 1: Target to CE
+//(handle, frompid,topid)
+var
+  fromprocess: THandle;
+  toprocess: THandle;
+
+  sourcehandle: THandle;
+  newhandle: THandle;
+
+  frompid, topid: qword;
+
+  openedfromprocess: boolean=false;
+  openedtoprocess: boolean=false;
+begin
+  result:=0;
+  {$IFDEF windows}
+  try
+
+    fromprocess:=GetCurrentProcess;
+    toprocess:=processhandle;
+    if lua_gettop(L)>=1 then
+    begin
+      sourcehandle:=lua_tointeger(L,1);
+
+      if lua_gettop(L)>=2 then
+      begin
+        if lua_gettop(L)>=3 then
+        begin
+          //frompid,topid
+          frompid:=lua_tointeger(L,2);
+          topid:=lua_tointeger(L,3);
+
+          if frompid=GetCurrentProcessId then
+            fromprocess:=GetCurrentProcess
+          else
+          if frompid=processid then
+            fromprocess:=processhandle
+          else
+          begin
+            fromprocess:=newkernelhandler.openProcess(PROCESS_DUP_HANDLE,false,frompid);
+            if fromprocess<>0 then
+              openedfromprocess:=true
+            else
+            begin
+              lua_pushnil(L);
+              lua_pushstring(L,'Failure opening process '+inttostr(frompid)+' ('+SysErrorMessage(GetLastOSError)+')');
+              exit(2); //failed to open the process
+            end;
+          end;
+
+          if topid=GetCurrentProcessId then
+            toprocess:=GetCurrentProcess
+          else
+          if topid=processid then
+            toprocess:=processhandle
+          else
+          begin
+            toprocess:=newkernelhandler.openProcess(PROCESS_DUP_HANDLE,false,topid);
+            if toprocess<>0 then
+              openedtoprocess:=true
+            else
+            begin
+              lua_pushnil(L);
+              lua_pushstring(L,'Failure opening process '+inttostr(topid)+' ('+SysErrorMessage(GetLastOSError)+')');
+              exit(2); //failed to open the process
+            end;
+          end;
+        end
+        else
+        begin
+          //mode
+          if lua_tointeger(L,2)=1 then //target to CE, so switch processes
+          begin
+            toprocess:=GetCurrentProcess;
+            fromprocess:=processhandle;
+          end; //else as it was
+        end;
+      end;
+
+      if DuplicateHandle(fromprocess, sourcehandle,toprocess,@newhandle, 0, false, DUPLICATE_SAME_ACCESS) then
+      begin
+        lua_pushinteger(L,newhandle);
+        exit(1);
+      end
+      else
+      begin
+        lua_pushnil(L);
+        lua_pushstring(L, 'Duplication failed due to :'+SysErrorMessage(GetLastOSError));
+        exit(2);
+      end;
+
+    end;
+
+  finally
+    if openedfromprocess then closehandle(fromprocess);
+    if openedtoprocess then closehandle(toprocess);
+  end;
+  {$ENDIF}
+end;
+
+function lua_getOperatingSystem(L: PLua_state): integer; cdecl;
+begin
+  lua_pushinteger(L,{$ifdef windows}0{$else}1{$endif});
+  result:=1;
+end;
+
+function lua_createColorDialog(L: Plua_State): integer; cdecl;
+var
+  owner: TComponent;
+  cd: TColorDialog;
+begin
+  result:=0;
+  parameters:=lua_gettop(L);
+  if parameters=1 then
+    owner:=lua_toceuserdata(L, 1);
+  else
+    owner:=nil;
+
+  cd:=TColorDialog.Create(owner);
+  luaclass_newClass(L, cd);
+  result:=1;
+end;
+
+function lua_createColorBox(L: Plua_State): integer; cdecl;
+var
+  owner: TComponent;
+  cb: TColorBox;
+begin
+  result:=0;
+  parameters:=lua_gettop(L);
+  if parameters=1 then
+    owner:=lua_toceuserdata(L, 1);
+  else
+    owner:=nil;
+
+  cb:=TColorBox.Create(owner);
+  luaclass_newClass(L, cb);
+  result:=1;
+end;
+
+procedure InitializeLua;
+var
+  s: tstringlist;
+  k32: THandle;
+  i: integer;
+  l: PLUA_STATE;
+begin
+  {$ifdef darwin}
+  if assigned(luaL_newstate)=false then
+  begin
+    lua.initializeLua;
+
+    if assigned(luaL_newstate)=false then
+    begin
+      outputdebugstring('Invalid lua config');
+      exit;
+    end;
+  end;
+  {$endif}
+
+
+  _LuaVM:=lua_open();
+
+  L:=LUAVM;
+  if L<>nil then
+  begin
+    luaL_openlibs(L);
+
+    lua_atpanic(L, LuaPanic);
+    lua_register(L, 'print', print);
+    lua_register(L, 'sleep', lua_sleep);
+    lua_register(L, 'pause', pause);
+    lua_register(L, 'unpause', unpause);
+    lua_register(L, 'readBytes', readbytes);
+    lua_register(L, 'writeBytes', writebytes);
+    lua_register(L, 'readSmallInteger', readSmallInteger);
+    lua_register(L, 'readInteger', readInteger);
+    lua_register(L, 'readQword', readQword);
+    lua_register(L, 'readPointer', readPointer);
+    lua_register(L, 'readFloat', readFloat);
+    lua_register(L, 'readDouble', readDouble);
+    lua_register(L, 'readString', readString);
+    lua_register(L, 'readSmallIntegerLocal', readSmallIntegerLocal);
+    lua_register(L, 'readIntegerLocal', readIntegerLocal);
+    lua_register(L, 'readQwordLocal', readQwordLocal);
+    lua_register(L, 'readPointerLocal', readPointerLocal);
+    lua_register(L, 'readFloatLocal', readFloatLocal);
+    lua_register(L, 'readDoubleLocal', readDoubleLocal);
+    lua_register(L, 'readStringLocal', readStringLocal);
+
+    lua_register(L, 'writeSmallInteger', writeSmallInteger);
+    lua_register(L, 'writeInteger', writeInteger);
+    lua_register(L, 'writeQword', writeQword);
+    lua_register(L, 'writePointer', writePointer);
+    lua_register(L, 'writeFloat', writeFloat);
+    lua_register(L, 'writeDouble', writeDouble);
+    lua_register(L, 'writeString', writeString);
+    lua_register(L, 'writeSmallIntegerLocal', writeSmallIntegerLocal);
+    lua_register(L, 'writeIntegerLocal', writeIntegerLocal);
+    lua_register(L, 'writeQwordLocal', writeQwordLocal);
+    lua_register(L, 'writePointerLocal', writePointerLocal);
+    lua_register(L, 'writeFloatLocal', writeFloatLocal);
+    lua_register(L, 'writeDoubleLocal', writeDoubleLocal);
+    lua_register(L, 'writeStringLocal', writeStringLocal);
+
+
+    lua_register(L, 'readBytesLocal', readbyteslocal);
+    lua_register(L, 'writeBytesLocal', writebyteslocal);
+    lua_register(L, 'autoAssemble', autoAssemble_lua);
+    lua_register(L, 'autoAssembleCheck', AutoAssembleCheck_lua);
+    lua_register(L, 'deAlloc', deAlloc_lua);
+    lua_register(L, 'deAllocLocal', deAllocLocal_lua);
+    lua_register(L, 'showMessage', showMessage_lua);
+    lua_register(L, 'inputQuery', inputQuery_lua);
+    lua_register(L, 'getPixel', getPixel);
+    lua_register(L, 'getMousePos', getMousePos);
+    lua_register(L, 'setMousePos', setMousePos);
+    lua_register(L, 'createTableEntry', createTableEntry);
+    lua_register(L, 'getTableEntry', getTableEntry);
+
+    initializeLuaMemoryRecord;
+
+
+
+
+
+    lua_register(L, 'mouse_event', lua_mouse_event);
+    lua_register(L, 'isKeyPressed', isKeyPressed);
+    lua_register(L, 'keyDown', keyDown);
+    lua_register(L, 'keyUp', keyUp);
+    lua_register(L, 'doKeyPress', doKeyPress);
+    lua_register(L, 'getProcessIDFromProcessName', getProcessIDFromProcessName);
+    lua_register(L, 'openProcess', openProcess);
+    lua_register(L, 'debugProcess', debugProcess);
+    lua_register(L, 'debug_getBreakpointList', debug_getBreakpointList);
+    lua_register(L, 'debug_isDebugging', debug_isDebugging);
+    lua_register(L, 'debug_getCurrentDebuggerInterface', debug_getCurrentDebuggerInterface);
+    lua_register(L, 'debug_canBreak', debug_canBreak);
+    lua_register(L, 'debug_isBroken', debug_isBroken);
+    lua_register(L, 'debug_setBreakpoint', debug_setBreakpoint);
+    lua_register(L, 'debug_removeBreakpoint', debug_removeBreakpoint);
+    lua_register(L, 'debug_continueFromBreakpoint', debug_continueFromBreakpoint);
+
+    lua_register(L, 'debug_addThreadToNoBreakList', debug_addThreadToNoBreakList);
+    lua_register(L, 'debug_removeThreadFromNoBreakList', debug_removeThreadFromNoBreakList);
+
+    lua_register(L, 'debug_getContext', getDebugContext);
+    lua_register(L, 'debug_setContext', setDebugContext);
+    lua_register(L, 'debug_updateGUI', debug_updateGUI);
+
+    lua_register(L, 'getDebugContext', getDebugContext);
+    lua_register(L, 'setDebugContext', setDebugContext);
+
+
+
+    lua_register(L, 'closeCE', closeCE);
+    lua_register(L, 'hideAllCEWindows', hideAllCEWindows);
+    lua_register(L, 'unhideMainCEwindow', unhideMainCEwindow);
+
+
+    initializeLuaGroupbox;
+
+
+    lua_register(L, 'createLabel', createLabel);
+    lua_register(L, 'createSplitter', createSplitter);
+    lua_register(L, 'createPaintBox', createPaintBox);
+
+    lua_register(L, 'messageDialog', messageDialog);
+    lua_register(L, 'speedhack_setSpeed', speedhack_setSpeed);
+    lua_register(L, 'speedhack_getSpeed', speedhack_getSpeed);
+    lua_register(L, 'injectDLL', injectDLL);
+    lua_register(L, 'getAutoAttachList', getAutoAttachList);
+
+
+    lua_register(L, 'generateAPIHookScript', generateAPIHookScript_lua);
+    lua_register(L, 'createProcess', createProcess);
+    lua_register(L, 'AOBScan', AOBScan);
+    lua_register(L, 'AOBScanUnique', AOBScanUnique);
+    lua_register(L, 'getOpenedProcessID', getOpenedProcessID);
+    lua_register(L, 'getAddress', getAddress);
+    lua_register(L, 'getModuleSize', getModuleSize);
+    lua_register(L, 'getAddressSafe', getAddressSafe);
+
+    lua_register(L, 'waitForExports', waitForExports);
+    lua_register(L, 'waitForDotNet', waitForDotNet);
+    lua_register(L, 'waitForPDB', waitForPDB);
+    lua_register(L, 'waitforExports', waitForExports);
+    lua_register(L, 'waitforDotNet', waitForDotNet);
+    lua_register(L, 'waitforPDB', waitForPDB);
+    lua_register(L, 'searchPDBWhileLoading', searchPDBWhileLoading);
+    lua_register(L, 'reinitializeSymbolhandler', reinitializeSymbolhandler);
+    lua_register(L, 'reinitializeDotNetSymbolhandler', reinitializeDotNetSymbolhandler);
+    lua_register(L, 'reinitializeSelfSymbolhandler', reinitializeSelfSymbolhandler);
+    lua_register(L, 'enumModules', enumModules);
+
+
+
+
+    //ce6.1
+    lua_register(L, 'getNameFromAddress', getNameFromAddress);
+    lua_register(L, 'inModule', inModule);
+    lua_register(L, 'inSystemModule', inSystemModule);
+    lua_register(L, 'getCommonModuleList', getCommonModuleList);
+
+    initializeLuaImage;
+
+    initializeLuaRasterImage;
+
+    initializeLuaGenericHotkey;
+
+
+
+    initializeLuaObject;
+    InitializeLuaComponent;
+
+
+    InitializeLuaControl;
+
+    initializeLuaWinControl;
+
+    initializeLuaStrings;
+    initializeLuaStringlist;
+
+    initializeLuaForm;
+    initializeLuaPanel;
+
+    initializeLuaEdit;
+
+
+
+
+
+    initializeLuaMemo;
+
+
+    InitializeLuaButton;
+
+    lua_register(L, 'createToggleBox', createToggleBox);
+
+    initializeLuaCheckbox;
+    initializeLuaRadioGroup;
+    initializeLuaListbox;
+    initializeLuaCheckListbox;
+    initializeLuaCombobox;
+    initializeLuaProgressbar;
+    initializeLuaTrackbar;
+
+
+    initializeLuaListColumn;
+    initializeLuaCollection;
+
+    initializeLuaListColumns;
+
+
+    initializeLuaListItem;
+
+
+    initializeLuaListItems;
+
+
+    initializeLuaListview;
+    initializeLuaTreeview;
+    initializeLuaTimer;
+
+
+
+
+
+    lua_register(L, 'openDialog_execute', openDialog_execute);
+    lua_register(L, 'createOpenDialog', createOpenDialog);
+    lua_register(L, 'createSaveDialog', createSaveDialog);
+    lua_register(L, 'createSelectDirectoryDialog', createSelectDirectoryDialog);
+
+
+    lua_register(L, 'createMemoryStream', createMemoryStream);
+    lua_register(L, 'createFileStream', createFileStream);
+    lua_register(L, 'createStringStream', createStringStream);
+
+
+
+    Lua_register(L, 'getSettingsForm', getSettingsForm);
+    Lua_register(L, 'getMemoryViewForm', getMemoryViewForm);
+    Lua_register(L, 'getMainForm', getMainForm);
+    Lua_register(L, 'getAddressList', getAddressList);
+    Lua_register(L, 'getFreezeTimer', getFreezeTimer);
+    Lua_register(L, 'getUpdateTimer', getUpdateTimer);
+
+    lua_register(L, 'setGlobalKeyPollInterval', setGlobalKeyPollInterval);
+    lua_register(L, 'setGlobalDelayBetweenHotkeyActivation', setGlobalDelayBetweenHotkeyActivation);
+
+    initializeLuaMemoryview;
+    initializeLuaTableFile;
+
+    InitializeLuaXMPlayer;
+
+
+    Lua_register(L, 'writeRegionToFile', writeRegionToFile);
+    Lua_register(L, 'readRegionFromFile', readRegionFromFile);
+
+    Lua_register(L, 'registerSymbol', registersymbol);
+    Lua_register(L, 'unregisterSymbol', unregistersymbol);
+    Lua_register(L, 'getSymbolInfo', getSymbolInfo);
+
+    Lua_register(L, 'resetLuaState', resetLuaState);
+    Lua_register(L, 'reloadSettingsFromRegistry', reloadSettingsFromRegistry);
+
+
+    InitializeLuaCheatComponent;
+
+
+    initializeMemoryRecordHotkey;
+
+    InitializeLuaAddresslist;
+
+
+
+    Lua_register(L, 'createMemScan', createMemScan);
+    Lua_register(L, 'getCurrentMemscan', getCurrentMemscan);
+
+    InitializeMemscan;
+    InitializeFoundlist;
+
+
+    Lua_register(L, 'supportCheatEngine', supportCheatEngine);
+    Lua_register(L, 'fuckCheatEngine', fuckCheatEngine);
+
+
+
+    lua_register(L, 'inheritsFromObject', inheritsFromObject);
+    lua_register(L, 'inheritsFromComponent', inheritsFromComponent);
+    lua_register(L, 'inheritsFromControl', inheritsFromControl);
+    lua_register(L, 'inheritsFromWinControl', inheritsFromWinControl);
+
+    Lua_register(L, 'beep', beep);
+
+    lua_register(L, 'dbk_initialize', dbk_initialize);
+    lua_register(L, 'dbk_useKernelmodeOpenProcess', dbk_useKernelmodeOpenProcess);
+    lua_register(L, 'dbk_useKernelmodeProcessMemoryAccess', dbk_useKernelmodeProcessMemoryAccess);
+    lua_register(L, 'dbk_useKernelmodeQueryMemoryRegions', dbk_useKernelmodeQueryMemoryRegions);
+    lua_register(L, 'dbk_usePhysicalMemoryAccess', dbk_usePhysicalMemoryAccess);
+    lua_register(L, 'dbk_setSaferPhysicalMemoryScanning', dbk_setSaferPhysicalMemoryScanning);
+
+
+    lua_register(L ,'dbk_readPhysicalMemory', lua_dbk_readphysicalmemory);
+    lua_register(L ,'dbk_writePhysicalMemory', lua_dbk_writephysicalmemory);
+
+
+    lua_register(L, 'dbk_getPEProcess', dbk_getPEProcess);
+    lua_register(L, 'dbk_getPEThread', dbk_getPEThread);
+    lua_register(L, 'dbk_executeKernelMemory', dbk_executeKernelMemory);
+    lua_register(L, 'dbk_readMSR', dbk_readMSR);
+    lua_register(L, 'dbk_writeMSR', dbk_writeMSR);
+
+
+    lua_register(L, 'dbk_getCR0', dbk_getCR0);
+    lua_register(L, 'dbk_getCR3', dbk_getCR3);
+    lua_register(L, 'dbk_getCR4', dbk_getCR4);
+    lua_register(L, 'dbk_test', lua_dbk_test);
+    lua_register(L, 'dbvm_getCR0', dbvm_getCR0);
+    lua_register(L, 'dbvm_getCR3', dbvm_getCR3);
+    lua_register(L, 'dbvm_getCR4', dbvm_getCR4);
+    lua_register(L, 'dbvm_readMSR', lua_dbvm_readMSR);
+    lua_register(L, 'dbvm_writeMSR', lua_dbvm_writeMSR);
+    lua_register(L, 'dbvm_jtagbp', lua_dbvm_jtagbp);
+    lua_register(L ,'dbvm_readPhysicalMemory', lua_dbvm_readphysicalmemory);
+    lua_register(L ,'dbvm_writePhysicalMemory', lua_dbvm_writephysicalmemory);
+    lua_register(L ,'dbvm_psod', lua_dbvm_psod);
+    lua_register(L ,'dbvm_getNMIcount', lua_dbvm_getNMIcount);
+    lua_register(L, 'dbvm_get_statistics',lua_dbvm_get_statistics);
+    lua_register(L, 'dbvm_watch_writes', lua_dbvm_watch_writes);
+    lua_register(L, 'dbvm_watch_reads', lua_dbvm_watch_reads);
+    lua_register(L, 'dbvm_watch_executes', lua_dbvm_watch_executes);
+    lua_register(L, 'dbvm_watch_retrievelog', lua_dbvm_watch_retrievelog);
+    lua_register(L, 'dbvm_watch_disable', lua_dbvm_watch_disable);
+
+    lua_register(L, 'dbvm_cloak_activate', lua_dbvm_cloak_activate);
+    lua_register(L, 'dbvm_cloak_deactivate', lua_dbvm_cloak_deactivate);
+    lua_register(L, 'dbvm_cloak_readOriginal', lua_dbvm_cloak_readOriginal);
+    lua_register(L, 'dbvm_cloak_writeOriginal', lua_dbvm_cloak_writeOriginal);
+    lua_register(L, 'dbvm_changeregonbp', lua_dbvm_changeregonbp);
+    lua_register(L, 'dbvm_removechangeregonbp', lua_dbvm_removechangeregonbp);
+
+    lua_register(L, 'dbvm_ept_reset', lua_dbvm_ept_reset);
+    lua_register(L, 'dbvm_log_cr3_start', lua_dbvm_log_cr3_start);
+    lua_register(L, 'dbvm_log_cr3_stop', lua_dbvm_log_cr3_stop);
+    lua_register(L, 'dbvm_registerPlugin', lua_dbvm_registerPlugin);
+    lua_register(L, 'dbvm_raisePMI', lua_dbvm_raisePMI); //mostly just for debugging
+    lua_register(L, 'dbvm_ultimap2_hideRangeUsage', lua_dbvm_ultimap2_hideRangeUsage); //same
+    lua_register(L, 'dbvm_ultimap_getDebugInfo', lua_dbvm_ultimap_getDebugInfo); //more debugging
+
+    lua_register(L, 'dbvm_setTSCAdjust', lua_dbvm_setTSCAdjust);
+    lua_register(L, 'dbvm_speedhack_setSpeed', lua_dbvm_speedhack_setSpeed);
+
+    lua_register(L, 'dbk_getPhysicalAddress', dbk_getPhysicalAddress);
+    lua_register(L, 'dbk_writesIgnoreWriteProtection', dbk_writesIgnoreWriteProtection);
+
+    lua_register(L, 'getPhysicalAddressCR3', lua_getPhysicalAddressCR3);
+    lua_register(L, 'readProcessMemoryCR3', lua_readProcessMemoryCR3);
+    lua_register(L, 'writeProcessMemoryCR3', lua_writeProcessMemoryCR3);
+
+
+
+    lua_register(L, 'allocateSharedMemoryLocal', allocateSharedMemoryLocal);
+    lua_register(L, 'deallocateSharedMemoryLocal', deallocateSharedMemoryLocal);
+
+    lua_register(L, 'allocateSharedMemory', allocateSharedMemory);
+    lua_register(L, 'deallocateSharedMemory', deallocateSharedMemory);
+    lua_register(L, 'getCheatEngineDir', getCheatEngineDir);
+    lua_register(L, 'getCheatEngineProcessID', lua_getCheatEngineProcessID);
+
+    lua_register(L, 'disassemble', disassemble_lua);
+    lua_register(L, 'splitDisassembledString', splitDisassembledString);
+    lua_register(L, 'getInstructionSize', getInstructionSize);
+    lua_Register(L, 'getPreviousOpcode', getPreviousOpcode);
+
+    initializegraphiccontrol;
+
+    lua_register(L, 'disassemblerview_getSelectedAddress', disassemblerview_getSelectedAddress);
+    lua_register(L, 'disassemblerview_setSelectedAddress', disassemblerview_setSelectedAddress);
+    lua_register(L, 'disassemblerview_onSelectionChange', disassemblerview_onSelectionChange);
+
+    lua_register(L, 'hexadecimalview_getTopAddress', hexadecimalview_getTopAddress);
+    lua_register(L, 'hexadecimalview_setTopAddress', hexadecimalview_setTopAddress);
+    lua_register(L, 'hexadecimalview_onAddressChange', hexadecimalview_onAddressChange);
+    lua_register(L, 'hexadecimalview_onByteSelect', hexadecimalview_onByteSelect);
+
+
+
+    lua_register(L, 'getForegroundProcess', getForegroundProcess);
+
+    lua_register(L, 'cheatEngineIs64Bit', cheatEngineIs64Bit);
+    lua_register(L, 'targetIs64Bit', targetIs64Bit);
+
+    lua_register(L, 'getFormCount', getFormCount);
+    lua_register(L, 'getForm', getForm);
+    lua_register(L, 'registerFormAddNotification', registerFormAddNotification);
+    Lua_Register(L, 'unregisterFormAddNotification', unregisterFormAddNotification);
+
+
+    lua_register(L, 'onAutoGuess', onAutoGuess);
+    lua_register(L, 'onAPIPointerChange', onAPIPointerChange);
+
+    lua_register(L, 'setAPIPointer', setAPIPointer);
+
+    lua_register(L, 'dbvm_initialize', dbvm_initialize);
+    lua_register(L, 'dbvm_addMemory', dbvm_addMemory);
+
+    lua_register(L, 'shellExecute', lua_shellExecute);
+    lua_register(L, 'getTickCount', getTickCount_lua);
+    lua_register(L, 'processMessages', processMessages);
+
+    lua_register(L, 'integerToUserData', integerToUserData);
+    lua_register(L, 'userDataToInteger', userDataToInteger);
+
+
+
+    lua_register(L, 'writeToClipboard', writeToClipboard);
+    lua_register(L, 'readFromClipboard', readFromClipboard);
+
+    lua_register(L, 'createBitmap', createBitmap);
+    lua_register(L, 'createPNG', createPNG);
+    lua_register(L, 'createJpeg', createJpeg);
+    lua_register(L, 'createIcon', createIcon);
+    lua_register(L, 'errorOnLookupFailure', errorOnLookupFailure);
+    lua_register(L, 'waitforsymbols', lua_waitforsymbols);
+
+    lua_register(L, 'loadPlugin', loadPlugin);
+
+    lua_register(L, 'getCEVersion', getCEVersion);
+
+    lua_register(L, 'utf8ToAnsi', lua_Utf8ToAnsi);
+    lua_register(L, 'UTF8ToAnsi', lua_Utf8ToAnsi);
+    lua_register(L, 'ansiToUtf8', lua_AnsiToUtf8);
+    lua_register(L, 'ansiToUTF8', lua_AnsiToUtf8);
+
+
+
+    lua_register(L, 'fullAccess', fullAccess);
+
+    lua_register(L, 'getWindowlist', getWindowList_lua);
+    lua_register(L, 'getWindowList', getWindowList_lua);
+
+    lua_register(L, 'getProcesslist', getProcessList_lua);
+    lua_register(L, 'getProcessList', getProcessList_lua);
+    lua_register(L, 'getThreadlist', getThreadlist_lua);
+    lua_register(L, 'getThreadList', getThreadlist_lua);
+
+    Lua_register(L, 'loadTable', lua_loadTable);
+    Lua_register(L, 'saveTable', lua_saveTable);
+    Lua_register(L, 'detachIfPossible', lua_DetachIfPossible);
+    Lua_register(L, 'getComment', getComment);
+    Lua_register(L, 'setComment', setComment);
+    Lua_register(L, 'getHeader', getHeader);
+    Lua_register(L, 'setHeader', setHeader);
+
+    lua_register(L, 'createClass', lua_createClass);
+    lua_register(L, 'createComponentClass', lua_createComponentClass);
+
+    lua_register(L, 'openLuaServer', openLuaServer);
+
+    lua_register(L, 'registerAutoAssemblerCommand', lua_registerAutoAssemblerCommand);
+    lua_register(L, 'unregisterAutoAssemblerCommand', lua_unregisterAutoAssemblerCommand);
+
+    lua_register(L, 'registerSymbolLookupCallback', lua_registerSymbolLookupCallback);
+    lua_register(L, 'unregisterSymbolLookupCallback', lua_unregisterSymbolLookupCallback);
+    lua_register(L, 'registerAddressLookupCallback', lua_registerAddressLookupCallback);
+    lua_register(L, 'unregisterAddressLookupCallback', lua_unregisterAddressLookupCallback);
+
+    lua_register(L, 'registerGlobalDisassembleOverride', lua_registerGlobalDisassembleOverride);
+    lua_register(L, 'unregisterGlobalDisassembleOverride', lua_unregisterGlobalDisassembleOverride);
+
+    lua_register(L, 'registerStructureDissectOverride', lua_registerStructureDissectOverride);
+    lua_register(L, 'unregisterStructureDissectOverride', lua_unregisterStructureDissectOverride);
+
+    lua_register(L, 'registerStructureNameLookup', lua_registerStructureNameLookup);
+    lua_register(L, 'unregisterStructureNameLookup', lua_unregisterStructureNameLookup);
+
+    lua_register(L, 'registerAssembler', lua_registerAssembler);
+    lua_register(L, 'unregisterAssembler', lua_unregisterAssembler);
+
+    lua_register(L, 'registerAutoAssemblerPrologue', lua_registerAutoAssemblerPrologue);
+    lua_register(L, 'unregisterAutoAssemblerPrologue', lua_unregisterAutoAssemblerPrologue);
+
+    lua_register(L, 'registerStructureAndElementListCallback', lua_registerStructureAndElementListCallback);
+    lua_register(L, 'unregisterStructureAndElementListCallback', lua_unregisterStructureAndElementListCallback);
+
+
+
+
+    lua_register(L, 'shortCutToText', lua_shortCutToText);
+    lua_register(L, 'textToShortCut', lua_textToShortCut);
+
+    lua_register(L, 'inMainThread', inMainThread);
+    lua_register(L, 'synchronize', lua_synchronize);
+    lua_register(L, 'queue', lua_queue);
+    lua_register(L, 'checkSynchronize', lua_checkSynchronize);
+
+    lua_register(L, 'playSound', lua_playSound);
+
+    lua_register(L, 'outputDebugString', lua_outputDebugString);
+    lua_register(L, 'broadcastEnvironmentUpdate', broadcastEnvironmentUpdate);
+    lua_register(L, 'getUserRegistryEnvironmentVariable', getUserRegistryEnvironmentVariable);
+    lua_register(L, 'setUserRegistryEnvironmentVariable', setUserRegistryEnvironmentVariable);
+
+    lua_register(L, 'createRef', createRef);
+    lua_register(L, 'getRef', getRef);
+    lua_register(L, 'destroyRef', destroyRef);
+
+    lua_register(L, 'activateProtection', activateProtection);
+    lua_register(L, 'getLuaEngine', getLuaEngine);
+    lua_register(L, 'getApplication', getApplication);
+
+    lua_Register(L, 'stringToMD5String', lua_stringToMD5String);
+    lua_register(L, 'convertKeyComboToString', lua_ConvertKeyComboToString);
+    lua_register(L, 'restoreSeDebugPrivilege', restoreSeDebugPrivilege);
+
+    lua_register(L, 'translate', lua_translate);
+    lua_register(L, 'translateID', lua_translateid);
+    lua_register(L, 'loadPOFile', lua_loadPOFile);
+    lua_register(L, 'getTranslationFolder', lua_getTranslationFolder);
+
+    lua_register(L, 'registerBinUtil', lua_registerBinUtil);
+    lua_register(L, 'setPointerSize', setPointerSize);
+
+
+    lua_register(L, 'executeCode', executeCode);
+    lua_register(L, 'executeCodeEx', executeCodeEx);
+    lua_register(L, 'executeMethod', executeMethod);
+
+
+    lua_register(L, 'executeCodeLocal', executeCodeLocal);
+    lua_register(L, 'executeCodeLocalEx', executeCodeLocalEx);
+
+    lua_register(L, 'md5file', md5file);
+    lua_register(L, 'md5memory', md5memory);
+
+    lua_register(L, 'allocateKernelMemory', allocateKernelMemory);
+    lua_register(L, 'freeKernelMemory', freeKernelMemory);
+
+    lua_register(L, 'mapMemory', lua_mapMemory);
+    lua_register(L, 'unmapMemory', lua_unmapMemory);
+
+    lua_register(L, 'lockMemory', lua_lockMemory);
+    lua_register(L, 'unlockMemory', lua_unlockMemory);
+
+    lua_register(L, 'sendMessage', lua_sendMessage);
+    lua_register(L, 'sendMessageTimeout', lua_sendMessageTimeout);
+
+    lua_register(L, 'findWindow', lua_findWindow);
+    lua_register(L, 'getWindow', lua_getWindow);
+    lua_register(L, 'getWindowProcessID', lua_getWindowProcessID);
+    lua_register(L, 'getWindowCaption', lua_getWindowCaption);
+    lua_register(L, 'getWindowClassName', lua_getWindowClassName);
+    lua_register(L, 'getForegroundWindow', lua_getForegroundWindow);
+
+
+    lua_register(L, 'getXBox360ControllerKeyPress', getXBox360ControllerKeyPress);
+    lua_register(L, 'getXBox360ControllerState', getXBox360ControllerState);
+    lua_register(L, 'setXBox360ControllerVibration', setXBox360ControllerVibration);
+
+    lua_register(L, 'registerAutoAssemblerTemplate', lua_registerAutoAssemblerTemplate);
+    lua_register(L, 'unregisterAutoAssemblerTemplate', lua_unregisterAutoAssemblerTemplate);
+
+    lua_register(L, 'generateCodeInjectionScript', lua_GenerateCodeInjectionScript);
+    lua_register(L, 'generateAOBInjectionScript', lua_GenerateAOBInjectionScript);
+    lua_register(L, 'generateFullInjectionScript', lua_GenerateFullInjectionScript);
+
+    lua_register(L, 'loadFontFromStream', lua_loadFontFromStream);
+    lua_register(L, 'unloadLoadedFont', lua_unloadLoadedFont);
+
+    lua_register(L, 'speak', lua_speak);
+    lua_register(L, 'speakEnglish', lua_speakEnglish);
+
+    lua_register(L, 'getFileVersion', lua_getFileVersion);
+    lua_register(L, 'getCheatEngineFileVersion', lua_getCheatEngineFileVersion);
+
+
+    lua_register(L, 'hookWndProc', lua_hookWndProc);
+    lua_register(L, 'unhookWndProc', lua_unhookWndProc);
+
+    lua_register(L, 'registerEXETrainerFeature', lua_registerEXETrainerFeature);
+    lua_register(L, 'unregisterEXETrainerFeature', lua_unregisterEXETrainerFeature);
+
+    lua_register(L, 'encodeFunction', lua_encodefunction);
+    lua_register(L, 'decodeFunction', lua_decodeFunction);
+
+    lua_register(L, 'encodeFunctionEx', lua_encodefunctionEx);
+
+    lua_register(L, 'getFileList', lua_getFileList);
+    lua_register(L, 'getDirectoryList', lua_getDirectoryList);
+
+    lua_register(L, 'connectToCEServer', lua_connectToCEServer);
+
+    lua_register(L, 'copyMemory', lua_copyMemory);
+    lua_register(L, 'enableDRM', lua_enableDRM);
+
+    lua_register(L, 'openFileAsProcess', lua_openFileAsProcess);
+    lua_register(L, 'saveOpenedFile', lua_saveOpenedFile);
+
+
+    lua_register(L, 'getPEB', lua_getPEB);
+
+    lua_register(L, 'createAPC', lua_createAPC);
+    lua_register(L, 'setAssemblerMode', lua_setAssemblerMode);
+    lua_register(L, 'allocateMemory', lua_allocateMemory);
+
+    lua_register(L, 'try', lua_try);
+
+    lua_register(L, 'createSection',lua_createSection);
+    lua_register(L, 'mapViewOfSection',lua_MapViewOfSection);
+    lua_register(L, 'unMapViewOfSection', lua_unMapViewOfSection);
+
+    lua_register(L, 'getSystemMetrics', lua_getSystemMetrics);
+
+    lua_register(L, 'getScreenHeight', lua_getScreenHeight);
+    lua_register(L, 'getScreenWidth', lua_getScreenWidth);
+    lua_register(L, 'getScreenDPI', lua_getScreenDPI);
+
+    lua_register(L, 'getWorkAreaHeight', lua_getWorkAreaHeight);
+    lua_register(L, 'getWorkAreaWidth', lua_getWorkAreaWidth);
+
+
+    lua_register(L, 'getScreenCanvas', lua_getScreenCanvas);
+    lua_register(L, 'getHandleList', lua_getHandleList);
+    lua_register(L, 'closeRemoteHandle', lua_closeRemoteHandle);
+
+    lua_register(L, 'showSelectionList', lua_showSelectionList);
+    lua_register(L, 'cpuid', lua_cpuid);
+    lua_register(L, 'gc_setPassive', lua_gc_setPassive);
+    lua_register(L, 'gc_setActivate', lua_gc_setPassive);
+
+    lua_register(L, 'getHotkeyHandlerThread', lua_getHotkeyHandlerThread);
+    lua_register(L, 'enumMemoryRegions', lua_enumMemoryRegions);
+    lua_register(L, 'enableWindowsSymbols', lua_enableWindowsSymbols);
+    lua_register(L, 'enableKernelSymbols', lua_enableKernelSymbols);
+
+    lua_register(L, 'compareMemory', lua_compareMemory);
+
+    lua_register(L, 'enumExports', lua_enumExports);
+    lua_register(L, 'duplicateHandle', lua_duplicateHandle);
+
+    lua_register(L, 'getOperatingSystem', lua_getOperatingSystem);
+    lua_register(L, 'createColorDialog', lua_createColorDialog);
+    lua_register(L, 'createColorBox', lua_createColorBox);
+
+    lua_register(L, 'showColorPicker', lua_showColorPicker);
+
+
+    initializeLuaRemoteThread;
+
+    initializeLuaCustomControl;
+    initializeLuaPicture;
+    initializeLuaPen;
+    initializeLuaBrush;
+    initializeLuaFont;
+    initializeLuaCanvas;
+    initializeLuaMenu;
+
+    initializeLuaDebug; //eventually I should add a LuaLuaDebug...
+    initializeLuaThread;
+    initializeLuaGraphic;
+    initializeLuaOldD3DHook;
+    initializeLuaD3DHook;
+    initializeLuaStructure;
+    initializeLuaRegion;
+    initializeLuaDisassembler;
+    initializeLuaDissectCode;
+    initializeLuaByteTable;
+    initializeLuaBinary;
+    {$IFDEF windows}
+    initializeLuaPipeClient;
+    initializeLuaPipeServer;
+    {$ENDIF}
+    initializeLuaSymbolListHandler;
+    initializeLuaFindDialog;
+    initializeLuaSettings;
+    initializeLuaPageControl;
+
+    initializeLuaCalendar;
+    initializeLuaRipRelativeScanner;
+
+
+    initializeLuaStructureFrm;
+    initializeLuaInternet;
+    initializeLuaCustomType;
+    initializeLuaSQL;
+    {$IFDEF windows}
+    initializeLuaModuleLoader;
+    {$ENDIF}
+    initializeLuaPointerValueList;
+    initializeLuaWriteLog;
+
+    initializeLuaDiagram;
+    initializeLuaUltimap2;
+    initializeLuaCodeFilter;
+    initializeLuaSynEdit;
+
+
+
+
+
+    s:=tstringlist.create;
+    try
+      //ce 6.0 compatibility. 6.0 has these methods in the stringlist instead of the strings class
+      s.add('package.path = package.path .. ";?.lua";');
+      {$ifdef darwin}
+      s.add('package.path = package.path .. [[;'+getcedir+'?.lua]]');
+      {$endif}
+
+
+{$ifdef cpu64}
+      s.add('package.cpath = package.cpath .. [[;'+getcedir+'clibs64'+pathdelim+'?'+{$ifdef windows}'.dll'{$endif}{$ifdef darwin}'.dylib'{$endif}+']]');
+      s.add('package.cpath = package.cpath .. [[;.'+pathdelim+'clibs64'+pathdelim+'?'+{$ifdef windows}'.dll'{$endif}{$ifdef darwin}'.dylib'{$endif}+']]');
+{$else}
+      s.add('package.cpath = package.cpath .. [[;'+getcedir+'clibs32'+pathdelim+'?'+{$ifdef windows}'.dll'{$endif}{$ifdef darwin}'.dylib'{$endif}+']]');
+      s.add('package.cpath = package.cpath .. [[;.'+pathdelim+'clibs32'+pathdelim+'?'+{$ifdef windows}'.dll'{$endif}{$ifdef darwin}'.dylib'{$endif}+']]');
+{$endif}
+      s.add('stringlist_getCount=strings_getCount');
+      s.add('stringlist_getString=strings_getString');
+      s.add('stringlist_add=strings_add');
+      s.add('stringlist_remove=strings_remove');
+
+      //same for the rename of memrec to memoryrecord
+      s.add('memrec_setDescription = memoryrecord_setDescription');
+      s.add('memrec_getDescription = memoryrecord_getDescription');
+      s.add('memrec_getAddress = memoryrecord_getAddress');
+      s.add('memrec_setAddress = memoryrecord_setAddress');
+      s.add('memrec_getType = memoryrecord_getType');
+      s.add('memrec_setType = memoryrecord_setType');
+      s.add('memrec_getValue = memoryrecord_getValue');
+      s.add('memrec_setValue = memoryrecord_setValue');
+      s.add('memrec_getScript = memoryrecord_getScript');
+      s.add('memrec_isActive = memoryrecord_isActive');
+      s.add('memrec_freeze = memoryrecord_freeze');
+      s.add('memrec_unfreeze = memoryrecord_unfreeze');
+      s.add('memrec_setColor = memoryrecord_setColor');
+      s.add('memrec_appendToEntry = memoryrecord_appendToEntry');
+      s.add('memrec_delete = memoryrecord_delete');
+      s.add('getAddressFromName = getAddress');
+
+      //timer onInterval has been renamed to timer onTimer
+      s.add('timer_onInterval = timer_onTimer');
+
+
+      {$ifdef windows}
+      k32:=loadlibrary('kernel32.dll');
+      s.add('windows_OpenProcess=0x'+inttohex(ptruint(getProcAddress(k32, 'OpenProcess')),8));
+      s.add('windows_ReadProcessMemory=0x'+inttohex(ptruint(getProcAddress(k32, 'ReadProcessMemory')),8));
+      s.add('windows_WriteProcessMemory=0x'+inttohex(ptruint(getProcAddress(k32, 'WriteProcessMemory')),8));
+      s.add('windows_VirtualQueryEx=0x'+inttohex(ptruint(getProcAddress(k32, 'VirtualQueryEx')),8));
+
+
+      s.add('dbk_OpenProcess=0x'+inttohex(ptruint(@DBK32functions.OP),8));
+      s.add('dbk_NtOpenProcess=0x'+inttohex(ptruint(@DBK32functions.NOP),8));
+      s.add('dbk_ReadProcessMemory=0x'+inttohex(ptruint(@DBK32functions.RPM),8));
+      s.add('dbk_WriteProcessMemory=0x'+inttohex(ptruint(@DBK32functions.WPM),8));
+      s.add('dbk_VirtualQueryEx=0x'+inttohex(ptruint(@DBK32functions.VQE),8));
+      s.add('dbk_ReadPhysicalMemory=0x'+inttohex(ptruint(@DBK32functions.ReadPhysicalMemory),8));
+      s.add('dbk_WritePhysicalMemory=0x'+inttohex(ptruint(@DBK32functions.WritePhysicalMemory),8));
+      s.add('VirtualQueryExPhysical=0x'+inttohex(ptruint(@VirtualQueryExPhysical),8));
+
+      s.add('dbvm_ReadPhysicalMemory=0x'+inttohex(ptruint(@vmxfunctions.dbvm_read_physical_memory),8));
+      s.add('dbvm_WritePhysicalMemory=0x'+inttohex(ptruint(@vmxfunctions.dbvm_write_physical_memory),8));
+
+
+      s.add('dbvm_block_interrupts=0x'+inttohex(ptruint(@vmxfunctions.dbvm_block_interrupts),8));
+      s.add('dbvm_raise_privilege=0x'+inttohex(ptruint(@vmxfunctions.dbvm_raise_privilege),8));
+      s.add('dbvm_restore_interrupts=0x'+inttohex(ptruint(@vmxfunctions.dbvm_restore_interrupts),8));
+      s.add('dbvm_changeselectors=0x'+inttohex(ptruint(@vmxfunctions.dbvm_changeselectors),8));
+      {$endif}
+
+      //5.2 backward compatibility:
+      s.add('math.log10=function(v) return math.log(v,10) end');
+      s.add('loadstring=load');
+      s.add('unpack=table.unpack');
+      s.add('package.loaders=package.searchers');
+
+      //5.3 backward compatibility:
+      s.add('math.pow=function(x,y) return x^y end');
+      s.add('math.atan2=math.atan');
+      s.add('math.ldexp=function(x,exp) return x * 2.0^exp end');
+      s.add('math.mod=math.fmod');
+      s.add('string.gfind=string.gmatch');
+
+      s.add('BinUtils={}');
+
+      lua_doscript(s.text);
+
+      lua_getglobal(L, 'math');
+      i:=lua_gettop(L);
+
+      lua_pushstring(L, 'frexp');
+      lua_pushcfunction(L, lua_frexp);
+      lua_settable(L,i);
+
+      lua_pushstring(L, 'cosh');
+      lua_pushcfunction(L, lua_cosh);
+      lua_settable(L,i);
+
+      lua_pushstring(L, 'sinh');
+      lua_pushcfunction(L, lua_sinh);
+      lua_settable(L,i);
+
+      lua_pushstring(L, 'tanh');
+      lua_pushcfunction(L, lua_tanh);
+      lua_settable(L,i);
+
+
+      lua_settop(L,i-1);
+
+    finally
+      s.free;
+    end;
+  end;
+
+end;
+
+var
+  tm: TThreadManager;
+  oldReleaseThreadVars: procedure;
+
+procedure ReleaseLuaThreadVars;
+begin
+  if Thread_LuaVM<>nil then
+  begin
+    if Thread_LuaRef<>0 then
+      lua_unref(Thread_LuaVM, Thread_LuaRef);
+
+    Thread_LuaVM:=nil;
+  end;
+
+  if assigned(oldReleaseThreadVars) then
+    oldReleaseThreadVars();
+end;
+
+initialization
+  _LuaCS:=TCriticalSection.create;
+  luarefcs:=TCriticalSection.create;
+
+  GetThreadManager(tm);
+  oldReleaseThreadVars:=tm.ReleaseThreadVars;
+  tm.ReleaseThreadVars:=@ReleaseLuaThreadVars;
+  SetThreadManager(tm);
+
+
+  InitializeLua;
+
+
+
+finalization
+  if _LuaCS<>nil then
+    _LuaCS.free;
+
+  if _LuaVM<>nil then
+    lua_close(_LuaVM);
+
+end.
+